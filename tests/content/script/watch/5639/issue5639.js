--- conflicted
+++ resolved
@@ -55,12 +55,8 @@
             observer.disconnect();
             callback();
         };
-<<<<<<< HEAD
 
-        // the timeout is triggered if the MutationObserver has not detected 
-=======
         // the timeout is triggered if the MutationObserver has not detected
->>>>>>> a29a84c1
         // the deletion of the watch expressions
         timeout = setTimeout(compareAndCallback, 1000);
 
