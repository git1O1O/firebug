--- conflicted
+++ resolved
@@ -1,20 +1,3 @@
-<<<<<<< HEAD
-function runTest()
-{
-    FBTest.sysout("sidePanel.START");
-    FBTest.openNewTab(basePath + "css/style/5654/issue5654.html", function(win)
-    {
-        FBTest.openFirebug();
-        FBTest.selectPanel("html");
-
-        var panel = FBTest.selectSidePanel("domSide");
-        var rows = panel.panelNode.querySelectorAll(".memberRow");
-
-        FBTest.ok(rows.length > 0, "There must be some properties: " + rows.length);
-        FBTest.testDone("sidePanel.DONE");
-    });
-}
-=======
 function runTest()
 {
     FBTest.sysout("sidePanel.START");
@@ -29,5 +12,4 @@
         FBTest.ok(rows.length > 0, "There must be some properties: " + rows.length);
         FBTest.testDone("sidePanel.DONE");
     });
-}
->>>>>>> 7a1cc811
+}