--- conflicted
+++ resolved
@@ -123,7 +123,6 @@
     padding: 0 0; /* Horizontal padding of content */
 }
 
-<<<<<<< HEAD
 /*************************************************************************************************/
 /* Breakpoints */
 
@@ -155,13 +154,10 @@
     border: 1px solid grey;
 }
 
-/*************************************************************************************************/
-=======
 /************************************************************************************************/
 /* Debug Location */
 
-.CodeMirror-debugLocation {
+.cm-s-firebug .CodeMirror-debugLocation {
     outline: 1px solid #D9D9B6;
     background-color: lightgoldenrodyellow;
-}
->>>>>>> d2055612
+}