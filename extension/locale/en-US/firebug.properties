--- conflicted
+++ resolved
@@ -1673,7 +1673,8 @@
 console.cmd.help.$_=Represents the result of the last evaluated expression in the Command Line.
 console.cmd.help.help=Displays help for all available commands.
 console.cmd.help.include=Includes a remote script.
-<<<<<<< HEAD
+console.cmd.help.$p=After right-clicking a JavaScript object/value, and clicking "Use in Command Line", this command line variable is set to that value.
+
 # LOCALIZATION NOTE (functionMonitor.Monitor_created, functionMonitor.Monitor_removed):
 # A message displayed to the user when monitor() or unmonitor() Command line APIs are used.
 functionMonitor.Monitor_created=Monitor created for %1$S.
@@ -1682,10 +1683,7 @@
 # A message displayed to the user when debug() or undebug() Command line APIs are used.
 functionMonitor.Breakpoint_created=Breakpoint created in %1$S.
 functionMonitor.Breakpoint_removed=Breakpoint removed in %1$S.
-=======
-console.cmd.help.$p=After right-clicking a JavaScript object/value, and clicking "Use in Command Line", this command line variable is set to that value.
-
->>>>>>> 7a1cc811
+
 # LOCALIZATION NOTE (console.cmd.helpUrlNotAvailable): A message used displayed to the user
 # if registered command doesn't have help URL associated and the user clicks on the command name.
 # List of command names is displayed if you type "help" (without quotes) into the command line.
