--- conflicted
+++ resolved
@@ -15,12 +15,8 @@
     "firebug/lib/persist",
     "firebug/debugger/breakpoints/breakpointGroup",
 ],
-<<<<<<< HEAD
-function(Obj, Firebug, Domplate, Locale, Events, Wrapper, Dom, Css, Str, Arr, Persist,
+function(Rep, Obj, Firebug, Domplate, Locale, Events, Wrapper, Dom, Css, Str, Arr, Persist,
     BreakpointGroup) {
-=======
-function(Rep, Obj, Firebug, Domplate, Locale, Events, Wrapper, Dom, Css, Str, Arr, Persist) {
->>>>>>> 21a5ff34
 
 // ********************************************************************************************* //
 // Constants
