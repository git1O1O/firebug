/* See license.txt for terms of usage */
/*jshint esnext:true, es5:true, curly:false */
/*global FBTrace:true, XPCNativeWrapper:true, Window:true, define:true */

define([
    "firebug/lib/object",
    "firebug/firebug",
    "firebug/chrome/reps",
    "firebug/lib/locale",
    "firebug/lib/events",
    "firebug/lib/wrapper",
    "firebug/debugger/script/sourceLink",
    "firebug/debugger/stack/stackFrame",
    "firebug/lib/dom",
    "firebug/lib/css",
    "firebug/lib/search",
    "firebug/lib/string",
    "firebug/lib/array",
    "firebug/lib/persist",
    "firebug/console/closureInspector",
    "firebug/dom/toggleBranch",
    "firebug/lib/system",
    "firebug/chrome/menu",
    "firebug/dom/domMemberProvider",
    "firebug/dom/domEditor",
    "firebug/dom/domReps",
    "firebug/editor/editor",
    "firebug/debugger/breakpoints/breakpointModule",
    "firebug/chrome/searchBox",
    "firebug/dom/domModule",
    "firebug/console/autoCompleter"
],
function(Obj, Firebug, FirebugReps, Locale, Events, Wrapper, SourceLink, StackFrame,
    Dom, Css, Search, Str, Arr, Persist, ClosureInspector, ToggleBranch, System, Menu,
    DOMMemberProvider, DOMEditor, DOMReps) {

"use strict";

// ********************************************************************************************* //
// Constants

const rxIdentifier = /^[$_A-Za-z][$_A-Za-z0-9]*$/;

// ********************************************************************************************* //

/**
 * @panel Base class for panels displaying hierarchy of objects.
 */
Firebug.DOMBasePanel = function()
{
}

Firebug.DOMBasePanel.ToolboxPlate = DOMReps.ToolboxPlate;
Firebug.DOMBasePanel.prototype = Obj.extend(Firebug.Panel,
/** lends Firebug.DOMBasePanel */
{
    tag: DOMReps.DirTablePlate.tableTag,
    dirTablePlate: DOMReps.DirTablePlate,

    // * * * * * * * * * * * * * * * * * * * * * * * * * * * * * * * * * * * * * * * * * * * * * //
    // extends Panel

    initialize: function()
    {
        this.objectPath = [];
        this.propertyPath = [];
        this.viewPath = [];
        this.pathIndex = -1;
        this.toggles = new ToggleBranch.ToggleBranch();

        Firebug.Panel.initialize.apply(this, arguments);
    },

    initializeNode: function(node)
    {
        Firebug.Panel.initializeNode.apply(this, arguments);
    },

    destroyNode: function()
    {
        Firebug.Panel.destroyNode.apply(this, arguments);
    },

    destroy: function(state)
    {
        var view = this.viewPath[this.pathIndex];
        if (view && this.panelNode.scrollTop)
            view.scrollTop = this.panelNode.scrollTop;

        if (this.pathIndex > -1)
            state.pathIndex = this.pathIndex;
        if (this.viewPath)
            state.viewPath = this.viewPath;
        if (this.propertyPath)
            state.propertyPath = this.propertyPath;

        if (this.propertyPath.length > 0 && !this.propertyPath[1])
            state.firstSelection = Persist.persistObject(this.getPathObject(1), this.context);

        if (FBTrace.DBG_DOM)
            FBTrace.sysout("dom.destroy; state:", state);

        Firebug.Panel.destroy.apply(this, arguments);
    },

    show: function(state)
    {
        this.showToolbarButtons("fbStatusButtons", true);

        if (!this.selection)
        {
            if (!state)
            {
                this.select(null);
                return;
            }
            if (state.pathIndex > -1)
                this.pathIndex = state.pathIndex;
            if (state.viewPath)
                this.viewPath = state.viewPath;
            if (state.propertyPath)
                this.propertyPath = state.propertyPath;

            var defaultObject = this.getDefaultSelection();
            var selectObject = defaultObject;

            if (state.firstSelection)
            {
                var restored = state.firstSelection(this.context);
                if (restored)
                {
                    selectObject = restored;
                    this.objectPath = [defaultObject, restored];
                }
                else
                    this.objectPath = [defaultObject];
            }
            else
            {
                this.objectPath = [defaultObject];
            }

            if (this.propertyPath.length > 1)
            {
                selectObject = this.resetPaths(selectObject);
            }
            else
            {
                // Sync with objectPath always containing a default object.
                this.propertyPath.push(null);
            }

            var selection = (state.pathIndex < this.objectPath.length ?
                this.getPathObject(state.pathIndex) :
                this.getPathObject(this.objectPath.length-1));

            if (FBTrace.DBG_DOM)
                FBTrace.sysout("dom.show; selection:", selection);

            this.select(selection);
        }
    },

    resetPaths: function(selectObject)
    {
        for (var i = 1; i < this.propertyPath.length; ++i)
        {
            var name = this.propertyPath[i];
            if (!name)
                continue;

            var object = selectObject;
            try
            {
                selectObject = object[name];
            }
            catch (exc)
            {
                selectObject = null;
            }

            if (selectObject)
            {
                this.objectPath.push(new FirebugReps.PropertyObj(object, name));
            }
            else
            {
                // If we can't access a property, just stop
                this.viewPath.splice(i);
                this.propertyPath.splice(i);
                this.objectPath.splice(i);
                selectObject = this.getPathObject(this.objectPath.length-1);
                break;
            }
        }
    },

    hide: function()
    {
        var view = this.viewPath[this.pathIndex];
        if (view && this.panelNode.scrollTop)
            view.scrollTop = this.panelNode.scrollTop;
    },

    getBreakOnNextTooltip: function(enabled)
    {
        return (enabled ? Locale.$STR("dom.disableBreakOnPropertyChange") :
            Locale.$STR("dom.label.breakOnPropertyChange"));
    },

    supportsObject: function(object, type)
    {
        if (type == "number" || type == "string" || type == "boolean")
            return 0;
        if (object == null)
            return 1000;
<<<<<<< HEAD

        if (typeof object === "undefined")
            return 1000;
        else if (object instanceof SourceLink)
=======
        else if (object instanceof SourceLink.SourceLink)
>>>>>>> 1a776bad
            return 0;
        else
            return 1; // just agree to support everything but not aggressively.
    },

    refresh: function()
    {
        this.rebuild(true);
    },

    updateSelection: function(object)
    {
        if (FBTrace.DBG_DOM)
            FBTrace.sysout("dom.updateSelection", object);

        var previousIndex = this.pathIndex;
        var previousView = (previousIndex === -1 ? null : this.viewPath[previousIndex]);

        var newPath = this.pathToAppend;
        delete this.pathToAppend;

        var pathIndex = this.findPathIndex(object);
        if (newPath || pathIndex === -1)
        {
            this.toggles = new ToggleBranch.ToggleBranch();

            if (newPath)
            {
                // Remove everything after the point where we are inserting, so we
                // essentially replace it with the new path
                if (previousView)
                {
                    if (this.panelNode.scrollTop)
                        previousView.scrollTop = this.panelNode.scrollTop;

                    this.objectPath.splice(previousIndex+1);
                    this.propertyPath.splice(previousIndex+1);
                    this.viewPath.splice(previousIndex+1);
                }

                var value = this.getPathObject(previousIndex);
                if (!value)
                {
                    if (FBTrace.DBG_ERRORS)
                        FBTrace.sysout("dom.updateSelection no pathObject for " + previousIndex);
                    return;
                }

                // XXX This is wrong with closures, but I haven't noticed anything
                // break and I don't know how to fix, so let's just leave it...
                for (var i = 0; i < newPath.length; ++i)
                {
                    var name = newPath[i];
                    object = value;
                    try
                    {
                        value = value[name];
                    }
                    catch(exc)
                    {
                        if (FBTrace.DBG_ERRORS)
                        {
                            FBTrace.sysout("dom.updateSelection FAILS at path_i=" + i +
                                " for name:" + name);
                        }
                        return;
                    }

                    ++this.pathIndex;
                    this.objectPath.push(new FirebugReps.PropertyObj(object, name));
                    this.propertyPath.push(name);
                    this.viewPath.push({toggles: this.toggles, scrollTop: 0});
                }
            }
            else
            {
                this.toggles = new ToggleBranch.ToggleBranch();

                var win = this.getDefaultSelection();
                if (object === win)
                {
                    this.pathIndex = 0;
                    this.objectPath = [win];
                    this.propertyPath = [null];
                    this.viewPath = [{toggles: this.toggles, scrollTop: 0}];
                }
                else
                {
                    this.pathIndex = 1;
                    this.objectPath = [win, object];
                    this.propertyPath = [null, null];
                    this.viewPath = [
                        {toggles: new ToggleBranch.ToggleBranch(), scrollTop: 0},
                        {toggles: this.toggles, scrollTop: 0}
                    ];
                }
            }

            this.panelNode.scrollTop = 0;
            this.rebuild(false);
        }
        else
        {
            this.pathIndex = pathIndex;

            var view = this.viewPath[pathIndex];
            this.toggles = view ? view.toggles : new ToggleBranch.ToggleBranch();

            // Persist the current scroll location
            if (previousView && this.panelNode.scrollTop)
                previousView.scrollTop = this.panelNode.scrollTop;

            this.rebuild(false, view ? view.scrollTop : 0);
        }
    },

    getObjectPath: function(object)
    {
        return this.objectPath;
    },

    getDefaultSelection: function()
    {
        // Default to showing the top window.
        return this.getObjectView(this.context.window);
    },

    // * * * * * * * * * * * * * * * * * * * * * * * * * * * * * * * * * * * * * * * * * * * * * //
    // Options

    updateOption: function(name, value)
    {
        var options = new Set();
        options.add("showUserProps");
        options.add("showUserFuncs");
        options.add("showDOMProps");
        options.add("showDOMFuncs");
        options.add("showDOMConstants");
        options.add("showInlineEventHandlers");
        options.add("showClosures");
        options.add("showOwnProperties");
        options.add("showEnumerableProperties");

        if (options.has(name))
            this.rebuild(true);
    },

    getOptionsMenuItems: function()
    {
        return [
            Menu.optionMenu("ShowUserProps", "showUserProps",
                "dom.option.tip.Show_User_Props"),
            Menu.optionMenu("ShowUserFuncs", "showUserFuncs",
                "dom.option.tip.Show_User_Funcs"),
            Menu.optionMenu("ShowDOMProps", "showDOMProps",
                "dom.option.tip.Show_DOM_Props"),
            Menu.optionMenu("ShowDOMFuncs", "showDOMFuncs",
                "dom.option.tip.Show_DOM_Funcs"),
            Menu.optionMenu("ShowDOMConstants", "showDOMConstants",
                "dom.option.tip.Show_DOM_Constants"),
            Menu.optionMenu("ShowInlineEventHandlers", "showInlineEventHandlers",
                "ShowInlineEventHandlersTooltip"),
            Menu.optionMenu("ShowClosures", "showClosures",
                "dom.option.tip.Show_Closures"),
            "-",
            Menu.optionMenu("ShowOwnProperties", "showOwnProperties",
                "ShowOwnPropertiesTooltip"),
            Menu.optionMenu("ShowEnumerableProperties",
                "showEnumerableProperties", "ShowEnumerablePropertiesTooltip"),
            "-",
            {label: "Refresh", command: Obj.bindFixed(this.rebuild, this, true),
                tooltiptext: "panel.tip.Refresh"}
        ];
    },

    getContextMenuItems: function(object, target)
    {
        if (FBTrace.DBG_DOM)
            FBTrace.sysout("dom.getContextMenuItems;", object);

        var row = Dom.getAncestorByClass(target, "memberRow");

        var items = [];

        if (row && row.domObject && !row.domObject.ignoredPath)
        {
            var member = row.domObject;
            var rowName = member.name;
            var rowObject = member.object;
            var rowValue = member.value;

            var isWatch = Css.hasClass(row, "watchRow");
            var isStackFrame = rowObject instanceof StackFrame;
            var label, tooltiptext;

            items.push(
                "-",
                {
                    label: "Copy_Name",
                    tooltiptext: "dom.tip.Copy_Name",
                    command: Obj.bindFixed(this.copyName, this, row)
                },
                {
                    label: "Copy_Path",
                    tooltiptext: "dom.tip.Copy_Path",
                    command: Obj.bindFixed(this.copyPath, this, row)
                }
            );

            if (typeof rowValue === "string" || typeof rowValue === "number")
            {
                // Functions already have a copy item in their context menu
                items.push(
                    {
                        label: "CopyValue",
                        tooltiptext: "dom.tip.Copy_Value",
                        command: Obj.bindFixed(this.copyProperty, this, row)
                    }
                );
            }

            if (isWatch)
            {
                label = "EditWatch";
                tooltiptext = "watch.tip.Edit_Watch";
            }
            else if (isStackFrame)
            {
                label = "EditVariable";
                tooltiptext = "stack.tip.Edit_Variable";
            }
            else
            {
                label = "EditProperty";
                tooltiptext = "dom.tip.Edit_Property";
            }

            var readOnly = (!isWatch && !isStackFrame && member.readOnly);
            if (!readOnly)
            {
                items.push(
                    "-",
                    {
                        label: label,
                        tooltiptext: tooltiptext,
                        command: Obj.bindFixed(this.editProperty, this, row)
                    }
                );
            }

            if (isWatch ||
                (member.deletable && !isStackFrame && !Dom.isDOMMember(rowObject, rowName)))
            {
                items.push(
                    {
                        label: isWatch ? "DeleteWatch" : "DeleteProperty",
                        id: "DeleteProperty",
                        tooltiptext: isWatch ? "watch.tip.Delete_Watch" :
                            "dom.tip.Delete_Property",
                        command: Obj.bindFixed(this.deleteProperty, this, row)
                    }
                );
            }

            if (!Dom.isDOMMember(rowObject, rowName) && member && member.breakable)
            {
                items.push(
                    "-",
                    {
                        label: "dom.label.breakOnPropertyChange",
                        tooltiptext: "dom.tip.Break_On_Property_Change",
                        type: "checkbox",
                        checked: this.context.dom.breakpoints.findBreakpoint(rowObject, rowName),
                        command: Obj.bindFixed(this.breakOnProperty, this, row)
                    }
                );
            }
        }

        items.push(
            "-",
            {
                label: "Refresh",
                tooltiptext: "panel.tip.Refresh",
                command: Obj.bindFixed(this.rebuild, this, true)
            }
        );

        return items;
    },

    getEditor: function(target, value)
    {
        if (!this.editor)
            this.editor = new DOMEditor(this.document);

        return this.editor;
    },

    getObjectView: function(object)
    {
        if (!Firebug.viewChrome)
        {
            // Unwrap native, wrapped objects.
            var contentView = Wrapper.getContentView(object);
            if (contentView)
                return contentView;
        }
        return object;
    },

    rebuild: function(update, scrollTop)
    {
        Events.dispatch(this.fbListeners, "onBeforeDomUpdateSelection", [this]);

        var members = this.getMembers(this.selection, 0, this.context);
        this.expandMembers(members, this.toggles, 0, 0, this.context);
        this.showMembers(members, update, scrollTop);
    },

    // * * * * * * * * * * * * * * * * * * * * * * * * * * * * * * * * * * * * * * * * * * * * * //
    // Members

    /**
     * @param object a user-level object wrapped in security blanket
     * @param level for a.b.c, level is 2
     * @param optional context
     */
    getMembers: function(object, level, context)
    {
        if (!this.memberProvider)
            this.memberProvider = new DOMMemberProvider(this.context);

        return this.memberProvider.getMembers(object, level);
    },

    // For backward compatibility
    addMember: function()
    {
        if (!this.memberProvider)
            this.memberProvider = new DOMMemberProvider(this.context);

        return this.memberProvider.addMember.apply(this.memberProvider, arguments);
    },

    // recursion starts with offset=0, level=0
    expandMembers: function (members, toggles, offset, level, context)
    {
        var expanded = 0;
        for (var i = offset; i < members.length; ++i)
        {
            var member = members[i];
            if (member.level < level)
                break;

            if (toggles.get(member.name))
            {
                // member.level <= level && member.name in toggles.
                member.open = "opened";

                // Don't expand if the member doesn't have children any more.
                if (!member.hasChildren)
                    continue;

                // sets newMembers.level to level+1
                var newMembers = this.getMembers(member.value, level+1, context);

                // Insert 'newMembers' into 'members'
                Arr.arrayInsert(members, i+1, newMembers);

                if (FBTrace.DBG_DOM)
                {
                    FBTrace.sysout("expandMembers member.name "+member.name+" member "+member);
                    FBTrace.sysout("expandMembers toggles "+toggles, toggles);
                    FBTrace.sysout("expandMembers toggles.get(member.name) " +
                        toggles.get(member.name), toggles.get(member.name));
                    FBTrace.sysout("dom.expandedMembers level: "+level+" member.level " +
                        member.level, member);
                }

                var moreExpanded = newMembers.length +
                    this.expandMembers(members, toggles.get(member.name), i+1, level+1, context);
                i += moreExpanded;
                expanded += moreExpanded;
            }
        }

        return expanded;
    },

    showMembers: function(members, update, scrollTop)
    {
        // If we are still in the midst of inserting rows, cancel all pending
        // insertions here - this is a big speedup when stepping in the debugger
        if (this.timeouts)
        {
            for (var i = 0; i < this.timeouts.length; ++i)
                this.context.clearTimeout(this.timeouts[i]);
            delete this.timeouts;
        }

        if (!members.length)
            return this.showEmptyMembers();

        var panelNode = this.panelNode;
        var priorScrollTop = (scrollTop === undefined ? panelNode.scrollTop : scrollTop);

        // If we are asked to "update" the current view, then build the new table
        // offscreen and swap it in when it's done
        var offscreen = update && panelNode.firstChild;
        var dest = offscreen ? this.document : panelNode;

        var table = this.tag.replace({domPanel: this, toggles: this.toggles}, dest);
        var tbody = table.lastChild;
        var rowTag = this.dirTablePlate.rowTag;

        // Insert the first slice immediately
        var setSize = members.length;
        var slice = members.splice(0, DOMReps.insertSliceSize);
        var result = rowTag.insertRows({members: slice}, tbody.lastChild);
        var rowCount = 1;
        var panel = this;

        Events.dispatch(this.fbListeners, "onMemberRowSliceAdded",
            [panel, result, rowCount, setSize]);

        var timeouts = [];

        var delay = 0;
        while (members.length)
        {
            let slice = members.splice(0, DOMReps.insertSliceSize);
            timeouts.push(this.context.setTimeout(function addMemberRowSlice()
            {
                result = rowTag.insertRows({members: slice}, tbody.lastChild);
                rowCount += DOMReps.insertSliceSize;

                Events.dispatch(Firebug.DOMModule.fbListeners, "onMemberRowSliceAdded",
                    [panel, result, rowCount, setSize]);

                if ((panelNode.scrollHeight+panelNode.offsetHeight) >= priorScrollTop)
                    panelNode.scrollTop = priorScrollTop;

            }, delay));

            delay += DOMReps.insertInterval;
        }

        if (offscreen)
        {
            timeouts.push(this.context.setTimeout(function()
            {
                if (panelNode.firstChild)
                    panelNode.replaceChild(table, panelNode.firstChild);
                else
                    panelNode.appendChild(table);

                // Scroll back to where we were before
                panelNode.scrollTop = priorScrollTop;
            }, delay));
        }
        else
        {
            timeouts.push(this.context.setTimeout(function()
            {
                panelNode.scrollTop = (scrollTop === undefined ? 0 : scrollTop);
            }, delay));
        }
        this.timeouts = timeouts;
    },

    showEmptyMembers: function()
    {
        FirebugReps.Warning.tag.replace({object: "NoMembersWarning"}, this.panelNode);
    },

    findPathIndex: function(object)
    {
        var pathIndex = -1;
        for (var i = 0; i < this.objectPath.length; ++i)
        {
            if (this.getPathObject(i) === object)
                return i;
        }

        return -1;
    },

    getPathObject: function(index)
    {
        var object = this.objectPath[index];
        if (object instanceof FirebugReps.PropertyObj)
            return object.getObject();
        else
            return object;
    },

    getRowObject: function(row)
    {
        var object = getRowOwnerObject(row);
        return object ? object : this.selection;
    },

    getRealRowObject: function(row)
    {
        var object = this.getRowObject(row);
        return this.getObjectView(object);
    },

    getRowPropertyValue: function(row)
    {
        var object = this.getRealRowObject(row);
        return this.getObjectPropertyValue(object, row.domObject.name);
    },

    getObjectPropertyValue: function(object, propName)
    {
        if (!object)
            return;

        // Get the value with try-catch statement. This method is used also within
        // getContextMenuItems where the exception would break the context menu.
        // 1) The Firebug.Debugger.evaluate can throw
        // 2) object[propName] can also throws in case of e.g. non existing "abc.abc" prop name.
        try
        {
            if (typeof(object) == "function")
                return Firebug.Debugger.evaluate(propName, this.context);
            else if (object instanceof StackFrame)
                return Firebug.Debugger.evaluate(propName, this.context);
            else
                return object[propName];
        }
        catch (err)
        {
            if (FBTrace.DBG_DOM || FBTrace.DBG_ERRORS)
                FBTrace.sysout("dom.getObjectPropertyValue; EXCEPTION " + propName, object);
        }
    },

    getRowPathName: function(row)
    {
        var member = row.domObject, name = member.name;

        // Fake "(closure)" properties.
        if (member.ignoredPath)
            return ["", ""];

        // Closure variables.
        if (ClosureInspector.isScopeWrapper(member.object))
            return [".%", name];

        // Ordinals.
        if (name.match(/^[\d]+$/))
            return ["", "["+name+"]"];

        // Identifiers.
        if (name.match(rxIdentifier))
            return [".", name];

        // Other, weird, names.
        return ["", "[\""+name.replace(/\\/g, "\\\\").replace(/"/g,"\\\"") + "\"]"];
    },

    copyName: function(row)
    {
        var value = this.getRowPathName(row);
        value = value[1]; //don't want the separator
        System.copyToClipboard(value);
    },

    copyPath: function(row)
    {
        var path = this.getPropertyPath(row);
        System.copyToClipboard(path.join(""));
    },

    /**
     * Walk from the current row up to the most ancient parent, building an array.
     * @return array of property names and separators, eg ['foo','.','bar'].
     */
    getPropertyPath: function(row)
    {
        var path = [];
        for (var current = row; current ; current = getParentRow(current))
            path = this.getRowPathName(current).concat(path);
        path.shift(); //don't want the first separator
        return path;
    },

    copyProperty: function(row)
    {
        var value = this.getRowPropertyValue(row);
        System.copyToClipboard(value);
    },

    editProperty: function(row, editValue)
    {
        var member = row.domObject;
        if (member && member.readOnly)
            return;

        if (Css.hasClass(row, "watchNewRow"))
        {
            Firebug.Editor.startEditing(row, "");
        }
        else if (Css.hasClass(row, "watchRow"))
        {
            Firebug.Editor.startEditing(row, getRowName(row));
        }
        else
        {
            var object = this.getRowObject(row);
            this.context.thisValue = object;

            if (!editValue)
            {
                var propValue = this.getRowPropertyValue(row);

                var type = typeof propValue;
                if (type === "undefined" || type === "number" || type === "boolean")
                    editValue = "" + propValue;
                else if (type === "string")
                    editValue = "\"" + Str.escapeJS(propValue) + "\"";
                else if (propValue === null)
                    editValue = "null";
                else if (object instanceof window.Window || object instanceof StackFrame)
                    editValue = getRowName(row);
                else
                    editValue = "this." + getRowName(row); // XXX "this." doesn't actually work
            }

            Firebug.Editor.startEditing(row, editValue);
        }
    },

    deleteProperty: function(row)
    {
        if (Css.hasClass(row, "watchRow"))
        {
            this.deleteWatch(row);
        }
        else
        {
            var member = row.domObject;
            var object = this.getObjectView(member.object);

            if (member.deletable)
            {
                try
                {
                    delete object[member.name];
                }
                catch (exc)
                {
                    return;
                }

                this.rebuild(true);
                this.markChange();
            }
        }
    },

    setPropertyValue: function(row, value)  // value must be string
    {
        var member = row.domObject;
        var name = member.name;

        if (FBTrace.DBG_DOM)
        {
            FBTrace.sysout("setPropertyValue: " + name + " set to " +
                (typeof value === "string" ? "\"" + value + "\"" : "non-string!?!?"), row);
        }

        if (name === "this")
            return;

        var object = this.getRealRowObject(row);
        if (object && !(object instanceof StackFrame) && !(typeof(object) === "function"))
        {
            Firebug.CommandLine.evaluate(value, this.context, object, this.context.getCurrentGlobal(),
                function success(result, context)
                {
                    if (FBTrace.DBG_DOM)
                    {
                        FBTrace.sysout("setPropertyValue evaluate success object[" + name + "]" +
                            " set to type " + typeof result, result);
                    }
                    object[name] = result;
                },
                function failed(exc, context)
                {
                    try
                    {
                        if (FBTrace.DBG_DOM)
                        {
                            FBTrace.sysout("setPropertyValue evaluate FAILED", exc);
                        }

                        // If the value doesn't parse, then just store it as a string.
                        // Some users will not realize they're supposed to enter a JavaScript
                        // expression and just type literal text
                        object[name] = value;
                    }
                    catch (exc) {}
                }
            );
        }
        else if (this.context.stopped)
        {
            try
            {
                Firebug.CommandLine.evaluate(name + "=" + value, this.context);
            }
            catch (exc)
            {
                try
                {
                    // See catch block above...
                    object[name] = value;
                }
                catch (exc)
                {
                    return;
                }
            }

            // Clear cached scope chain (it'll be regenerated the next time the getScopes
            // is executed). This forces the watch window to update in case a closer scope
            // variables have been changed during a debugging session.
            if (object instanceof StackFrame)
                object.clearScopes();

            // xxxHonza: rebuilding the content (tree) is not enough if the user changes
            // e.g. a local variable within the current scope (i.e. a binding or an argument).
            // In such case we need to refetch the environment from the server to get
            // updated values.
            // It could be done through "clientEvaluate", which does resume-pause roundtrip.
            // This is also the reason why object.clearScopes() has been used for JSD1
            // (see above).
        }

        this.rebuild(true);
        this.markChange();
    },

    breakOnProperty: function(row)
    {
        var member = row.domObject;
        if (!member)
            return;

        // Bail out if this property is not breakable.
        if (!member.breakable)
            return;

        var name = member.name;
        if (name === "this")
            return;

        var object = this.getRowObject(row);
        object = this.getObjectView(object);
        if (!object)
            return;

        // Create new or remove an existing breakpoint.
        var breakpoints = this.context.dom.breakpoints;
        var bp = breakpoints.findBreakpoint(object, name);
        if (bp)
        {
            row.removeAttribute("breakpoint");
            breakpoints.removeBreakpoint(object, name);
        }
        else
        {
            breakpoints.addBreakpoint(object, name, this, row);
            row.setAttribute("breakpoint", "true");
        }
    },
});

// ********************************************************************************************* //
// Local Helpers

function getRowName(row)
{
    // XXX This can return not only property names but also just descriptive ones,
    // like "(closure)", and indeed the collapse remembering logic relies on that.
    var labelNode = row.getElementsByClassName("memberLabelCell").item(0);
    return labelNode.textContent;
}

function getRowValue(row)
{
    var valueNode = row.getElementsByClassName("memberValueCell").item(0);
    return valueNode.firstChild.repObject;
}

function getRowOwnerObject(row)
{
    var parentRow = getParentRow(row);
    if (parentRow)
        return getRowValue(parentRow);
}

function getParentRow(row)
{
    var level = "" + (parseInt(row.getAttribute("level"), 10) - 1);
    if (level === "-1")
        return;
    for (row = row.previousSibling; row; row = row.previousSibling)
    {
        if (row.getAttribute("level") === level)
            return row;
    }
}

/**
 * Returns an array of parts that uniquely identifies a row (not always all JavaScript)
 */
function getPath(row)
{
    var name = getRowName(row);
    var path = [name];

    var level = parseInt(row.getAttribute("level"), 10) - 1;
    for (row = row.previousSibling; row && level >= 0; row = row.previousSibling)
    {
        if (parseInt(row.getAttribute("level"), 10) === level)
        {
            name = getRowName(row);
            path.splice(0, 0, name);

            --level;
        }
    }

    return path;
}

// ********************************************************************************************* //
// Registration

// Expose so, it can be used by derived objects.
Firebug.DOMBasePanel.getPath = getPath;

return Firebug.DOMBasePanel;

// ********************************************************************************************* //
});<|MERGE_RESOLUTION|>--- conflicted
+++ resolved
@@ -214,14 +214,7 @@
             return 0;
         if (object == null)
             return 1000;
-<<<<<<< HEAD
-
-        if (typeof object === "undefined")
-            return 1000;
         else if (object instanceof SourceLink)
-=======
-        else if (object instanceof SourceLink.SourceLink)
->>>>>>> 1a776bad
             return 0;
         else
             return 1; // just agree to support everything but not aggressively.
