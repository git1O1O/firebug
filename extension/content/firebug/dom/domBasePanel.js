/* See license.txt for terms of usage */
/*jshint esnext:true, es5:true, curly:false */
/*global FBTrace:true, XPCNativeWrapper:true, Window:true, define:true */

define([
    "firebug/lib/object",
    "firebug/firebug",
    "firebug/chrome/reps",
    "firebug/lib/locale",
    "firebug/lib/events",
    "firebug/lib/wrapper",
    "firebug/js/sourceLink",
    "firebug/js/stackFrame",
    "firebug/lib/dom",
    "firebug/lib/css",
    "firebug/lib/search",
    "firebug/lib/string",
    "firebug/lib/array",
    "firebug/lib/persist",
    "firebug/console/closureInspector",
    "firebug/dom/toggleBranch",
    "firebug/lib/system",
    "firebug/chrome/menu",
    "firebug/dom/domMemberProvider",
    "firebug/dom/domEditor",
    "firebug/dom/domReps",
    "firebug/editor/editor",
    "firebug/debugger/breakpoints/breakpointModule",
    "firebug/chrome/searchBox",
    "firebug/dom/domModule",
    "firebug/console/autoCompleter"
],
function(Obj, Firebug, FirebugReps, Locale, Events, Wrapper, SourceLink, StackFrame,
    Dom, Css, Search, Str, Arr, Persist, ClosureInspector, ToggleBranch, System, Menu,
    DOMMemberProvider, DOMEditor, DOMReps) {

"use strict";

// ********************************************************************************************* //
// Constants

const rxIdentifier = /^[$_A-Za-z][$_A-Za-z0-9]*$/;

// ********************************************************************************************* //

<<<<<<< HEAD
var WatchRowTag =
    D.TR({"class": "watchNewRow", level: 0},
        D.TD({"class": "watchEditCell", colspan: 3},
            D.DIV({"class": "watchEditBox a11yFocusNoTab", role: "button", tabindex: "0",
                "aria-label": Locale.$STR("a11y.labels.press enter to add new watch expression")},
                    Locale.$STR("NewWatch")
            )
        )
    );

var SizerRow =
    D.TR({role: "presentation"},
        D.TD(),
        D.TD({width: "30%"}),
        D.TD({width: "70%"})
    );

var DirTablePlate = D.domplate(Firebug.Rep,
{
    memberRowTag:
        D.TR({"class": "memberRow $member.open $member.type\\Row", _domObject: "$member",
            $hasChildren: "$member.hasChildren",
            role: "presentation",
            level: "$member.level",
            breakable: "$member.breakable",
            breakpoint: "$member.breakpoint",
            disabledBreakpoint: "$member.disabledBreakpoint"},
            D.TD({"class": "memberHeaderCell"},
                D.DIV({"class": "sourceLine memberRowHeader", onclick: "$onClickRowHeader"},
                    "&nbsp;"
               )
            ),
            D.TD({"class": "memberLabelCell", style: "padding-left: $member.indent\\px",
                role: "presentation"},
                D.DIV({"class": "memberLabel $member.type\\Label", title: "$member.title"},
                    D.SPAN({"class": "memberLabelPrefix"}, "$member.prefix"),
                    D.SPAN({title: "$member|getMemberNameTooltip"}, "$member.name")
                )
            ),
            D.TD({"class": "memberValueCell", $readOnly: "$member.readOnly",
                role: "presentation"},
                D.TAG("$member.tag", {object: "$member.value"})
            )
        ),

    tag:
        D.TABLE({"class": "domTable", cellpadding: 0, cellspacing: 0, onclick: "$onClick",
            _repObject: "$object", role: "tree",
            "aria-label": Locale.$STR("aria.labels.dom properties")},
            D.TBODY({role: "presentation"},
                SizerRow,
                D.FOR("member", "$object|memberIterator",
                    D.TAG("$memberRowTag", {member: "$member"})
                )
            )
        ),

    watchTag:
        D.TABLE({"class": "domTable", cellpadding: 0, cellspacing: 0,
               _toggles: "$toggles", _domPanel: "$domPanel", onclick: "$onClick", role: "tree"},
            D.TBODY({role: "presentation"},
                SizerRow,
                WatchRowTag
            )
        ),

    tableTag:
        D.TABLE({"class": "domTable", cellpadding: 0, cellspacing: 0,
            _toggles: "$toggles", _domPanel: "$domPanel", onclick: "$onClick",
            role: "tree", "aria-label": Locale.$STR("a11y.labels.dom_properties")},
            D.TBODY({role: "presentation"},
                SizerRow
            )
        ),

    rowTag:
        D.FOR("member", "$members",
            D.TAG("$memberRowTag", {member: "$member"})
        ),

    memberIterator: function(object)
    {
        var members = Firebug.DOMBasePanel.prototype.getMembers(object, 0, null);
        if (members.length)
            return members;

        return [{
            name: Locale.$STR("firebug.dom.noChildren2"),
            type: "string",
            rowClass: "memberRow-string",
            tag: Firebug.Rep.tag,
            prefix: ""
        }];
    },

    getMemberNameTooltip: function(member)
    {
        return member.title || member.scopeNameTooltip;
    },

    // * * * * * * * * * * * * * * * * * * * * * * * * * * * * * * * * * * * * * * * * * * * * * //

    onClick: function(event)
    {
        if (!Events.isLeftClick(event))
            return;

        var row = Dom.getAncestorByClass(event.target, "memberRow");
        var label = Dom.getAncestorByClass(event.target, "memberLabel");
        var valueCell = row.getElementsByClassName("memberValueCell").item(0);
        var object = Firebug.getRepObject(event.target);
        var target = row.lastChild.firstChild;
        var isString = Css.hasClass(target,"objectBox-string");
        var inValueCell = (event.target === valueCell || event.target === target);

        if (label && Css.hasClass(row, "hasChildren") && !(isString && inValueCell))
        {
            row = label.parentNode.parentNode;
            this.toggleRow(row);
            Events.cancelEvent(event);
        }
        else
        {
            if (typeof(object) === "function")
            {
                Firebug.chrome.select(object, "script");
                Events.cancelEvent(event);
            }
            else if (Events.isDoubleClick(event) && !object)
            {
                var panel = row.parentNode.parentNode.domPanel;
                if (panel)
                {
                    // XXX this should use member.value
                    var rowValue = panel.getRowPropertyValue(row);
                    if (typeof rowValue === "boolean")
                        panel.setPropertyValue(row, ""+!rowValue);
                    else
                        panel.editProperty(row);
                    Events.cancelEvent(event);
                }
            }
        }
    },

    toggleRow: function(row)
    {
        var level = parseInt(row.getAttribute("level"), 10);
        var table = Dom.getAncestorByClass(row, "domTable");
        var toggles = table.toggles;
        if (!toggles)
            toggles = table.repObject.toggles;

        var domPanel = table.domPanel;
        if (!domPanel)
        {
            var panel = Firebug.getElementPanel(row);
            domPanel = panel.context.getPanel("dom");
        }

        if (!domPanel)
            return;

        var context = domPanel.context;
        var target = row.lastChild.firstChild;
        var isString = Css.hasClass(target, "objectBox-string");

        if (Css.hasClass(row, "opened"))
        {
            Css.removeClass(row, "opened");

            if (isString)
            {
                var rowValue = row.domObject.value;
                row.lastChild.firstChild.textContent = '"' + Str.cropMultipleLines(rowValue) + '"';
            }
            else
            {
                if (toggles)
                {
                    var path = getPath(row);

                    // Remove the path from the toggle tree
                    for (var i = 0; i < path.length; ++i)
                    {
                        if (i === path.length-1)
                            toggles.remove(path[i]);
                        else
                            toggles = toggles.get(path[i]);
                    }
                }

                var rowTag = this.rowTag;
                var tbody = row.parentNode;

                setTimeout(function()
                {
                    for (var firstRow = row.nextSibling; firstRow; firstRow = row.nextSibling)
                    {
                        if (parseInt(firstRow.getAttribute("level"), 10) <= level)
                            break;

                        tbody.removeChild(firstRow);
                    }
                }, row.insertTimeout ? row.insertTimeout : 0);
            }
        }
        else
        {
            Css.setClass(row, "opened");
            if (isString)
            {
                var rowValue = row.domObject.value;
                row.lastChild.firstChild.textContent = '"' + rowValue + '"';
            }
            else
            {
                if (toggles)
                {
                    var path = getPath(row);

                    // Mark the path in the toggle tree
                    for (var i = 0; i < path.length; ++i)
                    {
                        var name = path[i];
                        if (toggles.get(name))
                            toggles = toggles.get(name);
                        else
                            toggles = toggles.set(name, new ToggleBranch.ToggleBranch());
                    }
                    if (FBTrace.DBG_DOMPLATE)
                        FBTrace.sysout("toggleRow mark path "+toggles);
                }

                var members = domPanel.getMembers(target.repObject, level+1, context);

                var rowTag = this.rowTag;
                var lastRow = row;

                var delay = 0;
                var setSize = members.length;
                var rowCount = 1;
                while (members.length)
                {
                    let slice = members.splice(0, insertSliceSize);
                    let isLast = !members.length;
                    setTimeout(function()
                    {
                        if (lastRow.parentNode)
                        {
                            var result = rowTag.insertRows({members: slice}, lastRow);
                            lastRow = result[1];
                            Events.dispatch(Firebug.DOMModule.fbListeners,
                                "onMemberRowSliceAdded", [null, result, rowCount, setSize]);
                            rowCount += insertSliceSize;
                        }

                        if (isLast)
                            delete row.insertTimeout;
                    }, delay);

                    delay += insertInterval;
                }

                row.insertTimeout = delay;
            }
        }
    },

    onClickRowHeader: function(event)
    {
        Events.cancelEvent(event);

        var rowHeader = event.target;
        if (!Css.hasClass(rowHeader, "memberRowHeader"))
            return;

        var row = Dom.getAncestorByClass(event.target, "memberRow");
        if (!row)
            return;

        var panel = row.parentNode.parentNode.domPanel;
        if (panel)
        {
            // xxxHonza: reimplement using JSD2
            //var scriptPanel = panel.context.getPanel("script", true);
            //if (!scriptPanel || !scriptPanel.isEnabled())
            //    return;     // set the breakpoint only if the script panel will respond.
            //panel.breakOnProperty(row);
        }
    }
});

var ToolboxPlate = D.domplate(
=======
/**
 * @panel Base class for panels displaying hierarchy of objects.
 */
Firebug.DOMBasePanel = function()
>>>>>>> 1b97757d
{
}

Firebug.DOMBasePanel.ToolboxPlate = DOMReps.ToolboxPlate;
Firebug.DOMBasePanel.prototype = Obj.extend(Firebug.Panel,
/** lends Firebug.DOMBasePanel */
{
    tag: DOMReps.DirTablePlate.tableTag,
    dirTablePlate: DOMReps.DirTablePlate,

    // * * * * * * * * * * * * * * * * * * * * * * * * * * * * * * * * * * * * * * * * * * * * * //
    // extends Panel

    initialize: function()
    {
        this.objectPath = [];
        this.propertyPath = [];
        this.viewPath = [];
        this.pathIndex = -1;
        this.toggles = new ToggleBranch.ToggleBranch();

        Firebug.Panel.initialize.apply(this, arguments);
    },

    initializeNode: function(node)
    {
        Firebug.Panel.initializeNode.apply(this, arguments);
    },

    destroyNode: function()
    {
        Firebug.Panel.destroyNode.apply(this, arguments);
    },

    destroy: function(state)
    {
        var view = this.viewPath[this.pathIndex];
        if (view && this.panelNode.scrollTop)
            view.scrollTop = this.panelNode.scrollTop;

        if (this.pathIndex > -1)
            state.pathIndex = this.pathIndex;
        if (this.viewPath)
            state.viewPath = this.viewPath;
        if (this.propertyPath)
            state.propertyPath = this.propertyPath;

        if (this.propertyPath.length > 0 && !this.propertyPath[1])
            state.firstSelection = Persist.persistObject(this.getPathObject(1), this.context);

        if (FBTrace.DBG_DOM)
            FBTrace.sysout("dom.destroy; state:", state);

        Firebug.Panel.destroy.apply(this, arguments);
    },

    show: function(state)
    {
        this.showToolbarButtons("fbStatusButtons", true);

        if (!this.selection)
        {
            if (!state)
            {
                this.select(null);
                return;
            }
            if (state.pathIndex > -1)
                this.pathIndex = state.pathIndex;
            if (state.viewPath)
                this.viewPath = state.viewPath;
            if (state.propertyPath)
                this.propertyPath = state.propertyPath;

            var defaultObject = this.getDefaultSelection();
            var selectObject = defaultObject;

            if (state.firstSelection)
            {
                var restored = state.firstSelection(this.context);
                if (restored)
                {
                    selectObject = restored;
                    this.objectPath = [defaultObject, restored];
                }
                else
                    this.objectPath = [defaultObject];
            }
            else
            {
                this.objectPath = [defaultObject];
            }

            if (this.propertyPath.length > 1)
            {
                selectObject = this.resetPaths(selectObject);
            }
            else
            {
                // Sync with objectPath always containing a default object.
                this.propertyPath.push(null);
            }

            var selection = (state.pathIndex < this.objectPath.length ?
                this.getPathObject(state.pathIndex) :
                this.getPathObject(this.objectPath.length-1));

            if (FBTrace.DBG_DOM)
                FBTrace.sysout("dom.show; selection:", selection);

            this.select(selection);
        }
    },

    resetPaths: function(selectObject)
    {
        for (var i = 1; i < this.propertyPath.length; ++i)
        {
            var name = this.propertyPath[i];
            if (!name)
                continue;

            var object = selectObject;
            try
            {
                selectObject = object[name];
            }
            catch (exc)
            {
                selectObject = null;
            }

            if (selectObject)
            {
                this.objectPath.push(new FirebugReps.PropertyObj(object, name));
            }
            else
            {
                // If we can't access a property, just stop
                this.viewPath.splice(i);
                this.propertyPath.splice(i);
                this.objectPath.splice(i);
                selectObject = this.getPathObject(this.objectPath.length-1);
                break;
            }
        }
    },

    hide: function()
    {
        var view = this.viewPath[this.pathIndex];
        if (view && this.panelNode.scrollTop)
            view.scrollTop = this.panelNode.scrollTop;
    },

    getBreakOnNextTooltip: function(enabled)
    {
        return (enabled ? Locale.$STR("dom.disableBreakOnPropertyChange") :
            Locale.$STR("dom.label.breakOnPropertyChange"));
    },

    supportsObject: function(object, type)
    {
        if (object == null)
            return 1000;

        if (typeof object === "undefined")
            return 1000;
        else if (object instanceof SourceLink)
            return 0;
        else
            return 1; // just agree to support everything but not aggressively.
    },

    refresh: function()
    {
        this.rebuild(true);
    },

    updateSelection: function(object)
    {
        if (FBTrace.DBG_DOM)
            FBTrace.sysout("dom.updateSelection", object);

        var previousIndex = this.pathIndex;
        var previousView = (previousIndex === -1 ? null : this.viewPath[previousIndex]);

        var newPath = this.pathToAppend;
        delete this.pathToAppend;

        var pathIndex = this.findPathIndex(object);
        if (newPath || pathIndex === -1)
        {
            this.toggles = new ToggleBranch.ToggleBranch();

            if (newPath)
            {
                // Remove everything after the point where we are inserting, so we
                // essentially replace it with the new path
                if (previousView)
                {
                    if (this.panelNode.scrollTop)
                        previousView.scrollTop = this.panelNode.scrollTop;

                    this.objectPath.splice(previousIndex+1);
                    this.propertyPath.splice(previousIndex+1);
                    this.viewPath.splice(previousIndex+1);
                }

                var value = this.getPathObject(previousIndex);
                if (!value)
                {
                    if (FBTrace.DBG_ERRORS)
                        FBTrace.sysout("dom.updateSelection no pathObject for " + previousIndex);
                    return;
                }

                // XXX This is wrong with closures, but I haven't noticed anything
                // break and I don't know how to fix, so let's just leave it...
                for (var i = 0; i < newPath.length; ++i)
                {
                    var name = newPath[i];
                    object = value;
                    try
                    {
                        value = value[name];
                    }
                    catch(exc)
                    {
                        if (FBTrace.DBG_ERRORS)
                        {
                            FBTrace.sysout("dom.updateSelection FAILS at path_i=" + i +
                                " for name:" + name);
                        }
                        return;
                    }

                    ++this.pathIndex;
                    this.objectPath.push(new FirebugReps.PropertyObj(object, name));
                    this.propertyPath.push(name);
                    this.viewPath.push({toggles: this.toggles, scrollTop: 0});
                }
            }
            else
            {
                this.toggles = new ToggleBranch.ToggleBranch();

                var win = this.getDefaultSelection();
                if (object === win)
                {
                    this.pathIndex = 0;
                    this.objectPath = [win];
                    this.propertyPath = [null];
                    this.viewPath = [{toggles: this.toggles, scrollTop: 0}];
                }
                else
                {
                    this.pathIndex = 1;
                    this.objectPath = [win, object];
                    this.propertyPath = [null, null];
                    this.viewPath = [
                        {toggles: new ToggleBranch.ToggleBranch(), scrollTop: 0},
                        {toggles: this.toggles, scrollTop: 0}
                    ];
                }
            }

            this.panelNode.scrollTop = 0;
            this.rebuild(false);
        }
        else
        {
            this.pathIndex = pathIndex;

            var view = this.viewPath[pathIndex];
            this.toggles = view ? view.toggles : new ToggleBranch.ToggleBranch();

            // Persist the current scroll location
            if (previousView && this.panelNode.scrollTop)
                previousView.scrollTop = this.panelNode.scrollTop;

            this.rebuild(false, view ? view.scrollTop : 0);
        }
    },

    getObjectPath: function(object)
    {
        return this.objectPath;
    },

    getDefaultSelection: function()
    {
        // Default to showing the top window.
        return this.getObjectView(this.context.window);
    },

    // * * * * * * * * * * * * * * * * * * * * * * * * * * * * * * * * * * * * * * * * * * * * * //
    // Options

    updateOption: function(name, value)
    {
        var options = new Set();
        options.add("showUserProps");
        options.add("showUserFuncs");
        options.add("showDOMProps");
        options.add("showDOMFuncs");
        options.add("showDOMConstants");
        options.add("showInlineEventHandlers");
        options.add("showClosures");
        options.add("showOwnProperties");
        options.add("showEnumerableProperties");

        if (options.has(name))
            this.rebuild(true);
    },

    getOptionsMenuItems: function()
    {
        return [
            Menu.optionMenu("ShowUserProps", "showUserProps",
                "dom.option.tip.Show_User_Props"),
            Menu.optionMenu("ShowUserFuncs", "showUserFuncs",
                "dom.option.tip.Show_User_Funcs"),
            Menu.optionMenu("ShowDOMProps", "showDOMProps",
                "dom.option.tip.Show_DOM_Props"),
            Menu.optionMenu("ShowDOMFuncs", "showDOMFuncs",
                "dom.option.tip.Show_DOM_Funcs"),
            Menu.optionMenu("ShowDOMConstants", "showDOMConstants",
                "dom.option.tip.Show_DOM_Constants"),
            Menu.optionMenu("ShowInlineEventHandlers", "showInlineEventHandlers",
                "ShowInlineEventHandlersTooltip"),
            Menu.optionMenu("ShowClosures", "showClosures",
                "dom.option.tip.Show_Closures"),
            "-",
            Menu.optionMenu("ShowOwnProperties", "showOwnProperties",
                "ShowOwnPropertiesTooltip"),
            Menu.optionMenu("ShowEnumerableProperties",
                "showEnumerableProperties", "ShowEnumerablePropertiesTooltip"),
            "-",
            {label: "Refresh", command: Obj.bindFixed(this.rebuild, this, true),
                tooltiptext: "panel.tip.Refresh"}
        ];
    },

    getContextMenuItems: function(object, target)
    {
        if (FBTrace.DBG_DOM)
            FBTrace.sysout("dom.getContextMenuItems;", object);

        var row = Dom.getAncestorByClass(target, "memberRow");

        var items = [];

        if (row && row.domObject && !row.domObject.ignoredPath)
        {
            var member = row.domObject;
            var rowName = member.name;
            var rowObject = member.object;
            var rowValue = member.value;

            var isWatch = Css.hasClass(row, "watchRow");
            var isStackFrame = rowObject instanceof StackFrame;
            var label, tooltiptext;

            items.push(
                "-",
                {
                    label: "Copy_Name",
                    tooltiptext: "dom.tip.Copy_Name",
                    command: Obj.bindFixed(this.copyName, this, row)
                },
                {
                    label: "Copy_Path",
                    tooltiptext: "dom.tip.Copy_Path",
                    command: Obj.bindFixed(this.copyPath, this, row)
                }
            );

            if (typeof rowValue === "string" || typeof rowValue === "number")
            {
                // Functions already have a copy item in their context menu
                items.push(
                    {
                        label: "CopyValue",
                        tooltiptext: "dom.tip.Copy_Value",
                        command: Obj.bindFixed(this.copyProperty, this, row)
                    }
                );
            }

            if (isWatch)
            {
                label = "EditWatch";
                tooltiptext = "watch.tip.Edit_Watch";
            }
            else if (isStackFrame)
            {
                label = "EditVariable";
                tooltiptext = "stack.tip.Edit_Variable";
            }
            else
            {
                label = "EditProperty";
                tooltiptext = "dom.tip.Edit_Property";
            }

            var readOnly = (!isWatch && !isStackFrame && member.readOnly);
            if (!readOnly)
            {
                items.push(
                    "-",
                    {
                        label: label,
                        tooltiptext: tooltiptext,
                        command: Obj.bindFixed(this.editProperty, this, row)
                    }
                );
            }

            if (isWatch ||
                (member.deletable && !isStackFrame && !Dom.isDOMMember(rowObject, rowName)))
            {
                items.push(
                    {
                        label: isWatch ? "DeleteWatch" : "DeleteProperty",
                        id: "DeleteProperty",
                        tooltiptext: isWatch ? "watch.tip.Delete_Watch" :
                            "dom.tip.Delete_Property",
                        command: Obj.bindFixed(this.deleteProperty, this, row)
                    }
                );
            }

            if (!Dom.isDOMMember(rowObject, rowName) && member && member.breakable)
            {
                items.push(
                    "-",
                    {
                        label: "dom.label.breakOnPropertyChange",
                        tooltiptext: "dom.tip.Break_On_Property_Change",
                        type: "checkbox",
                        checked: this.context.dom.breakpoints.findBreakpoint(rowObject, rowName),
                        command: Obj.bindFixed(this.breakOnProperty, this, row)
                    }
                );
            }
        }

        items.push(
            "-",
            {
                label: "Refresh",
                tooltiptext: "panel.tip.Refresh",
                command: Obj.bindFixed(this.rebuild, this, true)
            }
        );

        return items;
    },

    getEditor: function(target, value)
    {
        if (!this.editor)
            this.editor = new DOMEditor(this.document);

        return this.editor;
    },

    getObjectView: function(object)
    {
        if (!Firebug.viewChrome)
        {
            // Unwrap native, wrapped objects.
            var contentView = Wrapper.getContentView(object);
            if (contentView)
                return contentView;
        }
        return object;
    },

    rebuild: function(update, scrollTop)
    {
        Events.dispatch(this.fbListeners, "onBeforeDomUpdateSelection", [this]);

        var members = this.getMembers(this.selection, 0, this.context);
        this.expandMembers(members, this.toggles, 0, 0, this.context);
        this.showMembers(members, update, scrollTop);
    },

    // * * * * * * * * * * * * * * * * * * * * * * * * * * * * * * * * * * * * * * * * * * * * * //
    // Members

    /**
     * @param object a user-level object wrapped in security blanket
     * @param level for a.b.c, level is 2
     * @param optional context
     */
    getMembers: function(object, level, context)
    {
        if (!this.memberProvider)
            this.memberProvider = new DOMMemberProvider(this.context);

        return this.memberProvider.getMembers(object, level);
    },

    // For backward compatibility
    addMember: function()
    {
        if (!this.memberProvider)
            this.memberProvider = new DOMMemberProvider(this.context);

        this.memberProvider.addMember.apply(this.memberProvider, arguments);
    },

    // recursion starts with offset=0, level=0
    expandMembers: function (members, toggles, offset, level, context)
    {
        var expanded = 0;
        for (var i = offset; i < members.length; ++i)
        {
            var member = members[i];
            if (member.level < level)
                break;

            if (toggles.get(member.name))
            {
                // member.level <= level && member.name in toggles.
                member.open = "opened";

                // Don't expand if the member doesn't have children any more.
                if (!member.hasChildren)
                    continue;

                // sets newMembers.level to level+1
                var newMembers = this.getMembers(member.value, level+1, context);

                var args = [i+1, 0];
                args.push.apply(args, newMembers);
                members.splice.apply(members, args);
                if (FBTrace.DBG_DOM)
                {
                    FBTrace.sysout("expandMembers member.name "+member.name+" member "+member);
                    FBTrace.sysout("expandMembers toggles "+toggles, toggles);
                    FBTrace.sysout("expandMembers toggles.get(member.name) " +
                        toggles.get(member.name), toggles.get(member.name));
                    FBTrace.sysout("dom.expandedMembers level: "+level+" member.level " +
                        member.level, member);
                }

                var moreExpanded = newMembers.length +
                    this.expandMembers(members, toggles.get(member.name), i+1, level+1, context);
                i += moreExpanded;
                expanded += moreExpanded;
            }
        }

        return expanded;
    },

    showMembers: function(members, update, scrollTop)
    {
        // If we are still in the midst of inserting rows, cancel all pending
        // insertions here - this is a big speedup when stepping in the debugger
        if (this.timeouts)
        {
            for (var i = 0; i < this.timeouts.length; ++i)
                this.context.clearTimeout(this.timeouts[i]);
            delete this.timeouts;
        }

        if (!members.length)
            return this.showEmptyMembers();

        var panelNode = this.panelNode;
        var priorScrollTop = (scrollTop === undefined ? panelNode.scrollTop : scrollTop);

        // If we are asked to "update" the current view, then build the new table
        // offscreen and swap it in when it's done
        var offscreen = update && panelNode.firstChild;
        var dest = offscreen ? this.document : panelNode;

        var table = this.tag.replace({domPanel: this, toggles: this.toggles}, dest);
        var tbody = table.lastChild;
        var rowTag = this.dirTablePlate.rowTag;

        // Insert the first slice immediately
        var setSize = members.length;
        var slice = members.splice(0, DOMReps.insertSliceSize);
        var result = rowTag.insertRows({members: slice}, tbody.lastChild);
        var rowCount = 1;
        var panel = this;

        Events.dispatch(this.fbListeners, "onMemberRowSliceAdded",
            [panel, result, rowCount, setSize]);

        var timeouts = [];

        var delay = 0;
        while (members.length)
        {
            let slice = members.splice(0, DOMReps.insertSliceSize);
            timeouts.push(this.context.setTimeout(function addMemberRowSlice()
            {
                result = rowTag.insertRows({members: slice}, tbody.lastChild);
                rowCount += DOMReps.insertSliceSize;

                Events.dispatch(Firebug.DOMModule.fbListeners, "onMemberRowSliceAdded",
                    [panel, result, rowCount, setSize]);

                if ((panelNode.scrollHeight+panelNode.offsetHeight) >= priorScrollTop)
                    panelNode.scrollTop = priorScrollTop;

            }, delay));

            delay += DOMReps.insertInterval;
        }

        if (offscreen)
        {
            timeouts.push(this.context.setTimeout(function()
            {
                if (panelNode.firstChild)
                    panelNode.replaceChild(table, panelNode.firstChild);
                else
                    panelNode.appendChild(table);

                // Scroll back to where we were before
                panelNode.scrollTop = priorScrollTop;
            }, delay));
        }
        else
        {
            timeouts.push(this.context.setTimeout(function()
            {
                panelNode.scrollTop = (scrollTop === undefined ? 0 : scrollTop);
            }, delay));
        }
        this.timeouts = timeouts;
    },

    showEmptyMembers: function()
    {
        FirebugReps.Warning.tag.replace({object: "NoMembersWarning"}, this.panelNode);
    },

    findPathIndex: function(object)
    {
        var pathIndex = -1;
        for (var i = 0; i < this.objectPath.length; ++i)
        {
            if (this.getPathObject(i) === object)
                return i;
        }

        return -1;
    },

    getPathObject: function(index)
    {
        var object = this.objectPath[index];
        if (object instanceof FirebugReps.PropertyObj)
            return object.getObject();
        else
            return object;
    },

    getRowObject: function(row)
    {
        var object = getRowOwnerObject(row);
        return object ? object : this.selection;
    },

    getRealRowObject: function(row)
    {
        var object = this.getRowObject(row);
        return this.getObjectView(object);
    },

    getRowPropertyValue: function(row)
    {
        var object = this.getRealRowObject(row);
        return this.getObjectPropertyValue(object, row.domObject.name);
    },

    getObjectPropertyValue: function(object, propName)
    {
        if (!object)
            return;

        // Get the value with try-catch statement. This method is used also within
        // getContextMenuItems where the exception would break the context menu.
        // 1) The Firebug.Debugger.evaluate can throw
        // 2) object[propName] can also throws in case of e.g. non existing "abc.abc" prop name.
        try
        {
            if (object instanceof StackFrame)
                return Firebug.Debugger.evaluate(propName, this.context);
            else
                return object[propName];
        }
        catch (err)
        {
            if (FBTrace.DBG_DOM || FBTrace.DBG_ERRORS)
                FBTrace.sysout("dom.getObjectPropertyValue; EXCEPTION " + propName, object);
        }
    },

    getRowPathName: function(row)
    {
        var member = row.domObject, name = member.name;

        // Fake "(closure)" properties.
        if (member.ignoredPath)
            return ["", ""];

        // Closure variables.
        if (ClosureInspector.isScopeWrapper(member.object))
            return [".%", name];

        // Ordinals.
        if (name.match(/^[\d]+$/))
            return ["", "["+name+"]"];

        // Identifiers.
        if (name.match(rxIdentifier))
            return [".", name];

        // Other, weird, names.
        return ["", "[\""+name.replace(/\\/g, "\\\\").replace(/"/g,"\\\"") + "\"]"];
    },

    copyName: function(row)
    {
        var value = this.getRowPathName(row);
        value = value[1]; //don't want the separator
        System.copyToClipboard(value);
    },

    copyPath: function(row)
    {
        var path = this.getPropertyPath(row);
        System.copyToClipboard(path.join(""));
    },

    /**
     * Walk from the current row up to the most ancient parent, building an array.
     * @return array of property names and separators, eg ['foo','.','bar'].
     */
    getPropertyPath: function(row)
    {
        var path = [];
        for (var current = row; current ; current = getParentRow(current))
            path = this.getRowPathName(current).concat(path);
        path.shift(); //don't want the first separator
        return path;
    },

    copyProperty: function(row)
    {
        var value = this.getRowPropertyValue(row);
        System.copyToClipboard(value);
    },

    editProperty: function(row, editValue)
    {
        var member = row.domObject;
        if (member && member.readOnly)
            return;

        if (Css.hasClass(row, "watchNewRow"))
        {
            Firebug.Editor.startEditing(row, "");
        }
        else if (Css.hasClass(row, "watchRow"))
        {
            Firebug.Editor.startEditing(row, getRowName(row));
        }
        else
        {
            var object = this.getRowObject(row);
            this.context.thisValue = object;

            if (!editValue)
            {
                var propValue = this.getRowPropertyValue(row);

                var type = typeof propValue;
                if (type === "undefined" || type === "number" || type === "boolean")
                    editValue = "" + propValue;
                else if (type === "string")
                    editValue = "\"" + Str.escapeJS(propValue) + "\"";
                else if (propValue === null)
                    editValue = "null";
                else if (object instanceof window.Window || object instanceof StackFrame)
                    editValue = getRowName(row);
                else
                    editValue = "this." + getRowName(row); // XXX "this." doesn't actually work
            }

            Firebug.Editor.startEditing(row, editValue);
        }
    },

    deleteProperty: function(row)
    {
        if (Css.hasClass(row, "watchRow"))
        {
            this.deleteWatch(row);
        }
        else
        {
            var member = row.domObject;
            var object = this.getObjectView(member.object);

            if (member.deletable)
            {
                try
                {
                    delete object[member.name];
                }
                catch (exc)
                {
                    return;
                }

                this.rebuild(true);
                this.markChange();
            }
        }
    },

    setPropertyValue: function(row, value)  // value must be string
    {
        var member = row.domObject;
        var name = member.name;

        if (FBTrace.DBG_DOM)
        {
            FBTrace.sysout("setPropertyValue: " + name + " set to " +
                (typeof value === "string" ? "\"" + value + "\"" : "non-string!?!?"), row);
        }

        if (name === "this")
            return;

        var object = this.getRealRowObject(row);
        if (object && !(object instanceof StackFrame))
        {
            Firebug.CommandLine.evaluate(value, this.context, object, this.context.getCurrentGlobal(),
                function success(result, context)
                {
                    if (FBTrace.DBG_DOM)
                    {
                        FBTrace.sysout("setPropertyValue evaluate success object[" + name + "]" +
                            " set to type " + typeof result, result);
                    }
                    object[name] = result;
                },
                function failed(exc, context)
                {
                    try
                    {
                        if (FBTrace.DBG_DOM)
                        {
                            FBTrace.sysout("setPropertyValue evaluate FAILED", exc);
                        }

                        // If the value doesn't parse, then just store it as a string.
                        // Some users will not realize they're supposed to enter a JavaScript
                        // expression and just type literal text
                        object[name] = value;
                    }
                    catch (exc) {}
                }
            );
        }
        else if (this.context.stopped)
        {
            try
            {
                Firebug.CommandLine.evaluate(name + "=" + value, this.context);
            }
            catch (exc)
            {
                try
                {
                    // See catch block above...
                    object[name] = value;
                }
                catch (exc)
                {
                    return;
                }
            }

            // Clear cached scope chain (it'll be regenerated the next time the getScopes
            // is executed). This forces the watch window to update in case a closer scope
            // variables have been changed during a debugging session.
            if (object instanceof StackFrame)
                object.clearScopes();
        }

        this.rebuild(true);
        this.markChange();
    },

    breakOnProperty: function(row)
    {
        var member = row.domObject;
        if (!member)
            return;

        // Bail out if this property is not breakable.
        if (!member.breakable)
            return;

        var name = member.name;
        if (name === "this")
            return;

        var object = this.getRowObject(row);
        object = this.getObjectView(object);
        if (!object)
            return;

        // Create new or remove an existing breakpoint.
        var breakpoints = this.context.dom.breakpoints;
        var bp = breakpoints.findBreakpoint(object, name);
        if (bp)
        {
            row.removeAttribute("breakpoint");
            breakpoints.removeBreakpoint(object, name);
        }
        else
        {
            breakpoints.addBreakpoint(object, name, this, row);
            row.setAttribute("breakpoint", "true");
        }
    },
});

// ********************************************************************************************* //
// Local Helpers

function getRowName(row)
{
    // XXX This can return not only property names but also just descriptive ones,
    // like "(closure)", and indeed the collapse remembering logic relies on that.
    var labelNode = row.getElementsByClassName("memberLabelCell").item(0);
    return labelNode.textContent;
}

function getRowValue(row)
{
    var valueNode = row.getElementsByClassName("memberValueCell").item(0);
    return valueNode.firstChild.repObject;
}

function getRowOwnerObject(row)
{
    var parentRow = getParentRow(row);
    if (parentRow)
        return getRowValue(parentRow);
}

function getParentRow(row)
{
    var level = "" + (parseInt(row.getAttribute("level"), 10) - 1);
    if (level === "-1")
        return;
    for (row = row.previousSibling; row; row = row.previousSibling)
    {
        if (row.getAttribute("level") === level)
            return row;
    }
}

/**
 * Returns an array of parts that uniquely identifies a row (not always all JavaScript)
 */
function getPath(row)
{
    var name = getRowName(row);
    var path = [name];

    var level = parseInt(row.getAttribute("level"), 10) - 1;
    for (row = row.previousSibling; row && level >= 0; row = row.previousSibling)
    {
        if (parseInt(row.getAttribute("level"), 10) === level)
        {
            name = getRowName(row);
            path.splice(0, 0, name);

            --level;
        }
    }

    return path;
}

// ********************************************************************************************* //
// Registration

// Expose so, it can be used by derived objects.
Firebug.DOMBasePanel.getPath = getPath;

return Firebug.DOMBasePanel;

// ********************************************************************************************* //
});<|MERGE_RESOLUTION|>--- conflicted
+++ resolved
@@ -9,8 +9,8 @@
     "firebug/lib/locale",
     "firebug/lib/events",
     "firebug/lib/wrapper",
-    "firebug/js/sourceLink",
-    "firebug/js/stackFrame",
+    "firebug/debugger/script/sourceLink",
+    "firebug/debugger/stack/stackFrame",
     "firebug/lib/dom",
     "firebug/lib/css",
     "firebug/lib/search",
@@ -43,307 +43,10 @@
 
 // ********************************************************************************************* //
 
-<<<<<<< HEAD
-var WatchRowTag =
-    D.TR({"class": "watchNewRow", level: 0},
-        D.TD({"class": "watchEditCell", colspan: 3},
-            D.DIV({"class": "watchEditBox a11yFocusNoTab", role: "button", tabindex: "0",
-                "aria-label": Locale.$STR("a11y.labels.press enter to add new watch expression")},
-                    Locale.$STR("NewWatch")
-            )
-        )
-    );
-
-var SizerRow =
-    D.TR({role: "presentation"},
-        D.TD(),
-        D.TD({width: "30%"}),
-        D.TD({width: "70%"})
-    );
-
-var DirTablePlate = D.domplate(Firebug.Rep,
-{
-    memberRowTag:
-        D.TR({"class": "memberRow $member.open $member.type\\Row", _domObject: "$member",
-            $hasChildren: "$member.hasChildren",
-            role: "presentation",
-            level: "$member.level",
-            breakable: "$member.breakable",
-            breakpoint: "$member.breakpoint",
-            disabledBreakpoint: "$member.disabledBreakpoint"},
-            D.TD({"class": "memberHeaderCell"},
-                D.DIV({"class": "sourceLine memberRowHeader", onclick: "$onClickRowHeader"},
-                    "&nbsp;"
-               )
-            ),
-            D.TD({"class": "memberLabelCell", style: "padding-left: $member.indent\\px",
-                role: "presentation"},
-                D.DIV({"class": "memberLabel $member.type\\Label", title: "$member.title"},
-                    D.SPAN({"class": "memberLabelPrefix"}, "$member.prefix"),
-                    D.SPAN({title: "$member|getMemberNameTooltip"}, "$member.name")
-                )
-            ),
-            D.TD({"class": "memberValueCell", $readOnly: "$member.readOnly",
-                role: "presentation"},
-                D.TAG("$member.tag", {object: "$member.value"})
-            )
-        ),
-
-    tag:
-        D.TABLE({"class": "domTable", cellpadding: 0, cellspacing: 0, onclick: "$onClick",
-            _repObject: "$object", role: "tree",
-            "aria-label": Locale.$STR("aria.labels.dom properties")},
-            D.TBODY({role: "presentation"},
-                SizerRow,
-                D.FOR("member", "$object|memberIterator",
-                    D.TAG("$memberRowTag", {member: "$member"})
-                )
-            )
-        ),
-
-    watchTag:
-        D.TABLE({"class": "domTable", cellpadding: 0, cellspacing: 0,
-               _toggles: "$toggles", _domPanel: "$domPanel", onclick: "$onClick", role: "tree"},
-            D.TBODY({role: "presentation"},
-                SizerRow,
-                WatchRowTag
-            )
-        ),
-
-    tableTag:
-        D.TABLE({"class": "domTable", cellpadding: 0, cellspacing: 0,
-            _toggles: "$toggles", _domPanel: "$domPanel", onclick: "$onClick",
-            role: "tree", "aria-label": Locale.$STR("a11y.labels.dom_properties")},
-            D.TBODY({role: "presentation"},
-                SizerRow
-            )
-        ),
-
-    rowTag:
-        D.FOR("member", "$members",
-            D.TAG("$memberRowTag", {member: "$member"})
-        ),
-
-    memberIterator: function(object)
-    {
-        var members = Firebug.DOMBasePanel.prototype.getMembers(object, 0, null);
-        if (members.length)
-            return members;
-
-        return [{
-            name: Locale.$STR("firebug.dom.noChildren2"),
-            type: "string",
-            rowClass: "memberRow-string",
-            tag: Firebug.Rep.tag,
-            prefix: ""
-        }];
-    },
-
-    getMemberNameTooltip: function(member)
-    {
-        return member.title || member.scopeNameTooltip;
-    },
-
-    // * * * * * * * * * * * * * * * * * * * * * * * * * * * * * * * * * * * * * * * * * * * * * //
-
-    onClick: function(event)
-    {
-        if (!Events.isLeftClick(event))
-            return;
-
-        var row = Dom.getAncestorByClass(event.target, "memberRow");
-        var label = Dom.getAncestorByClass(event.target, "memberLabel");
-        var valueCell = row.getElementsByClassName("memberValueCell").item(0);
-        var object = Firebug.getRepObject(event.target);
-        var target = row.lastChild.firstChild;
-        var isString = Css.hasClass(target,"objectBox-string");
-        var inValueCell = (event.target === valueCell || event.target === target);
-
-        if (label && Css.hasClass(row, "hasChildren") && !(isString && inValueCell))
-        {
-            row = label.parentNode.parentNode;
-            this.toggleRow(row);
-            Events.cancelEvent(event);
-        }
-        else
-        {
-            if (typeof(object) === "function")
-            {
-                Firebug.chrome.select(object, "script");
-                Events.cancelEvent(event);
-            }
-            else if (Events.isDoubleClick(event) && !object)
-            {
-                var panel = row.parentNode.parentNode.domPanel;
-                if (panel)
-                {
-                    // XXX this should use member.value
-                    var rowValue = panel.getRowPropertyValue(row);
-                    if (typeof rowValue === "boolean")
-                        panel.setPropertyValue(row, ""+!rowValue);
-                    else
-                        panel.editProperty(row);
-                    Events.cancelEvent(event);
-                }
-            }
-        }
-    },
-
-    toggleRow: function(row)
-    {
-        var level = parseInt(row.getAttribute("level"), 10);
-        var table = Dom.getAncestorByClass(row, "domTable");
-        var toggles = table.toggles;
-        if (!toggles)
-            toggles = table.repObject.toggles;
-
-        var domPanel = table.domPanel;
-        if (!domPanel)
-        {
-            var panel = Firebug.getElementPanel(row);
-            domPanel = panel.context.getPanel("dom");
-        }
-
-        if (!domPanel)
-            return;
-
-        var context = domPanel.context;
-        var target = row.lastChild.firstChild;
-        var isString = Css.hasClass(target, "objectBox-string");
-
-        if (Css.hasClass(row, "opened"))
-        {
-            Css.removeClass(row, "opened");
-
-            if (isString)
-            {
-                var rowValue = row.domObject.value;
-                row.lastChild.firstChild.textContent = '"' + Str.cropMultipleLines(rowValue) + '"';
-            }
-            else
-            {
-                if (toggles)
-                {
-                    var path = getPath(row);
-
-                    // Remove the path from the toggle tree
-                    for (var i = 0; i < path.length; ++i)
-                    {
-                        if (i === path.length-1)
-                            toggles.remove(path[i]);
-                        else
-                            toggles = toggles.get(path[i]);
-                    }
-                }
-
-                var rowTag = this.rowTag;
-                var tbody = row.parentNode;
-
-                setTimeout(function()
-                {
-                    for (var firstRow = row.nextSibling; firstRow; firstRow = row.nextSibling)
-                    {
-                        if (parseInt(firstRow.getAttribute("level"), 10) <= level)
-                            break;
-
-                        tbody.removeChild(firstRow);
-                    }
-                }, row.insertTimeout ? row.insertTimeout : 0);
-            }
-        }
-        else
-        {
-            Css.setClass(row, "opened");
-            if (isString)
-            {
-                var rowValue = row.domObject.value;
-                row.lastChild.firstChild.textContent = '"' + rowValue + '"';
-            }
-            else
-            {
-                if (toggles)
-                {
-                    var path = getPath(row);
-
-                    // Mark the path in the toggle tree
-                    for (var i = 0; i < path.length; ++i)
-                    {
-                        var name = path[i];
-                        if (toggles.get(name))
-                            toggles = toggles.get(name);
-                        else
-                            toggles = toggles.set(name, new ToggleBranch.ToggleBranch());
-                    }
-                    if (FBTrace.DBG_DOMPLATE)
-                        FBTrace.sysout("toggleRow mark path "+toggles);
-                }
-
-                var members = domPanel.getMembers(target.repObject, level+1, context);
-
-                var rowTag = this.rowTag;
-                var lastRow = row;
-
-                var delay = 0;
-                var setSize = members.length;
-                var rowCount = 1;
-                while (members.length)
-                {
-                    let slice = members.splice(0, insertSliceSize);
-                    let isLast = !members.length;
-                    setTimeout(function()
-                    {
-                        if (lastRow.parentNode)
-                        {
-                            var result = rowTag.insertRows({members: slice}, lastRow);
-                            lastRow = result[1];
-                            Events.dispatch(Firebug.DOMModule.fbListeners,
-                                "onMemberRowSliceAdded", [null, result, rowCount, setSize]);
-                            rowCount += insertSliceSize;
-                        }
-
-                        if (isLast)
-                            delete row.insertTimeout;
-                    }, delay);
-
-                    delay += insertInterval;
-                }
-
-                row.insertTimeout = delay;
-            }
-        }
-    },
-
-    onClickRowHeader: function(event)
-    {
-        Events.cancelEvent(event);
-
-        var rowHeader = event.target;
-        if (!Css.hasClass(rowHeader, "memberRowHeader"))
-            return;
-
-        var row = Dom.getAncestorByClass(event.target, "memberRow");
-        if (!row)
-            return;
-
-        var panel = row.parentNode.parentNode.domPanel;
-        if (panel)
-        {
-            // xxxHonza: reimplement using JSD2
-            //var scriptPanel = panel.context.getPanel("script", true);
-            //if (!scriptPanel || !scriptPanel.isEnabled())
-            //    return;     // set the breakpoint only if the script panel will respond.
-            //panel.breakOnProperty(row);
-        }
-    }
-});
-
-var ToolboxPlate = D.domplate(
-=======
 /**
  * @panel Base class for panels displaying hierarchy of objects.
  */
 Firebug.DOMBasePanel = function()
->>>>>>> 1b97757d
 {
 }
 
