/* See license.txt for terms of usage */
/*jshint esnext:true, es5:true, curly:false */
/*global FBTrace:true, XPCNativeWrapper:true, Window:true, define:true */

define([
    "firebug/firebug",
    "firebug/lib/trace",
    "firebug/lib/object",
    "firebug/lib/array",
    "firebug/lib/wrapper",
    "firebug/lib/dom",
    "firebug/lib/locale",
    "firebug/console/closureInspector",
    "firebug/chrome/panelActivation",
    "firebug/chrome/reps",
    "firebug/debugger/debuggerLib",
],
<<<<<<< HEAD
function(Firebug, FBTrace, Obj, Arr, Wrapper, Dom, Locale, ClosureInspector, FirebugReps) {
=======
function(Firebug, Obj, Arr, Wrapper, Dom, FBTrace, Locale, ClosureInspector, PanelActivation,
    FirebugReps, DebuggerLib) {
>>>>>>> 41ec329a

// ********************************************************************************************* //
// Constants

var Trace = FBTrace.to("DBG_DOM");
var TraceError = FBTrace.to("DBG_ERRORS");

// ********************************************************************************************* //
// DOM Member Provider

function DOMMemberProvider(context)
{
    this.context = context;
}

DOMMemberProvider.prototype =
{
    /**
     * @param object a user-level object wrapped in security blanket
     * @param level for a.b.c, level is 2
     */
    getMembers: function(object, level)
    {
        if (!level)
            level = 0;

        var ordinals = [];
        var userProps = [];
        var userClasses = [];
        var userFuncs = [];
        var domProps = [];
        var domClasses = [];
        var domFuncs = [];
        var domConstants = [];
        var proto = [];
        var domHandlers = [];

        var isScope = ClosureInspector.isScopeWrapper(object);

        try
        {
            // Special case for "arguments", which is not enumerable by for...in statement.
            if (isArguments(object))
                object = Arr.cloneArray(object);

            var properties;
            try
            {
                // Make sure not to touch the prototype chain of the magic scope objects.
                var ownOnly = Firebug.showOwnProperties || isScope;
                var enumerableOnly = Firebug.showEnumerableProperties;

                properties = this.getObjectProperties(object, enumerableOnly, ownOnly);
                properties = Arr.sortUnique(properties);

                var addOwn = function(prop)
                {
                    // Apparently, Object.prototype.hasOwnProperty.call(object, p) lies
                    // when 'object' is content and 'Object' is chrome... Bug 658909?
                    if (Object.getOwnPropertyDescriptor(object, prop) &&
                        properties.indexOf(prop) === -1)
                    {
                        properties.push(prop);
                    }
                };
                addOwn("constructor");
                addOwn("prototype");
                addOwn("wrappedJSObject");

                // __proto__ never shows in enumerations, so add it here. We currently
                // we don't want it when only showing own properties.
                if (object.__proto__ && Obj.hasProperties(object.__proto__) &&
                    properties.indexOf("__proto__") === -1 && !ownOnly)
                {
                    properties.push("__proto__");
                }
            }
            catch (exc)
            {
                if (FBTrace.DBG_ERRORS || FBTrace.DBG_DOM)
                    FBTrace.sysout("dom.getMembers: property lookups failed", exc);
            }

            var name, val;
            var add = function(type, where)
            {
                this.addMember(object, type, where, name, val, level, isScope);
            }.bind(this);

            for (var i=0; i<properties.length; i++)
            {
                name = properties[i];

                // Ignore only global variables (properties of the |window| object).
                if (Wrapper.shouldIgnore(name) && (object instanceof Window))
                {
                    if (FBTrace.DBG_DOM)
                    {
                        FBTrace.sysout("dom.getMembers: Wrapper.ignoreVars: " + name + ", " +
                            level, object);
                    }
                    continue;
                }

                try
                {
                    val = object[name];
                }
                catch (exc)
                {
                    // Sometimes we get exceptions trying to access certain members
                    if (FBTrace.DBG_ERRORS && FBTrace.DBG_DOM)
                        FBTrace.sysout("dom.getMembers cannot access "+name, exc);

                    val = undefined;
                }

                if (!isNaN(parseInt(name, 10)))
                {
                    add("ordinal", ordinals);
                }
                else if (typeof val === "function")
                {
                    var classFunc = isClassFunction(val);
                    var domMember = Dom.isDOMMember(object, name);
                    if (domMember && classFunc)
                    {
                        add("domClass", domClasses);
                    }
                    else if (domMember)
                    {
                        add("domFunction", domFuncs);
                    }
                    else if (classFunc)
                    {
                        add("userClass", userClasses);
                    }
                    else if (!Firebug.showUserFuncs && Firebug.showInlineEventHandlers &&
                        Dom.isInlineEventHandler(name))
                    {
                        add("userFunction", domHandlers);
                    }
                    else
                    {
                        add("userFunction", userFuncs);
                    }
                }
                else
                {
                    if (isPrototype(name))
                    {
                        add("proto", proto);
                    }
                    else if (Dom.isDOMMember(object, name))
                    {
                        add("dom", domProps);
                    }
                    else if (Dom.isDOMConstant(object, name))
                    {
                        add("dom", domConstants);
                    }
                    else if (val === null && object instanceof EventTarget &&
                        Dom.isInlineEventHandler(name))
                    {
                        add("user", domHandlers);
                    }
                    else
                    {
                        add("user", userProps);
                    }
                }
            }

            if (this.shouldShowClosures() &&
                (isScope || (typeof object === "function" && this.context)))
            {
                this.maybeAddClosureMember(object, "proto", proto, level, isScope);
            }
        }
        catch (exc)
        {
            // Sometimes we get exceptions just from trying to iterate the members
            // of certain objects, like StorageList, but don't let that gum up the works
            if (FBTrace.DBG_DOM)
                FBTrace.sysout("dom.getMembers FAILS: ", exc);
        }

        function sortName(a, b) { return a.name > b.name ? 1 : -1; }
        function sortOrdinal(a, b) { return a.name - b.name; }

        var members = [];

        ordinals.sort(sortOrdinal);
        members.push.apply(members, ordinals);

        if (Firebug.showUserProps)
        {
            userProps.sort(sortName);
            members.push.apply(members, userProps);
        }

        if (Firebug.showUserFuncs)
        {
            userClasses.sort(sortName);
            members.push.apply(members, userClasses);

            userFuncs.sort(sortName);
            members.push.apply(members, userFuncs);
        }

        if (Firebug.showDOMProps)
        {
            domProps.sort(sortName);
            members.push.apply(members, domProps);
        }

        if (Firebug.showDOMFuncs)
        {
            domClasses.sort(sortName);
            members.push.apply(members, domClasses);

            domFuncs.sort(sortName);
            members.push.apply(members, domFuncs);
        }

        if (Firebug.showDOMConstants)
            members.push.apply(members, domConstants);

        members.push.apply(members, proto);

        if (Firebug.showInlineEventHandlers)
        {
            domHandlers.sort(sortName);
            members.push.apply(members, domHandlers);
        }

        if (FBTrace.DBG_DOM)
        {
            var showEnum = Firebug.showEnumerableProperties;
            var showOwn = Firebug.showOwnProperties;
            FBTrace.sysout("dom.getMembers; Report: enum-only: " + showEnum +
                ", own-only: " + showOwn,
            {
                object: object,
                ordinals: ordinals,
                userProps: userProps,
                userFuncs: userFuncs,
                userClasses: userClasses,
                domProps: domProps,
                domFuncs: domFuncs,
                domConstants: domConstants,
                domHandlers: domHandlers,
                proto: proto
            });
        }

        return members;
    },

    addMember: function()
    {
        try
        {
            return this.addMemberInternal.apply(this, arguments);
        }
        catch (err)
        {
            if (FBTrace.DBG_ERRORS)
                FBTrace.sysout("domPanel.addMember; EXCEPTION " + err, err);
        }
    },

<<<<<<< HEAD
    hasChildren: function(value)
=======
    shouldShowClosures: function()
    {
        if (!Firebug.showClosures)
            return false;
        var requireScriptPanel = DebuggerLib._closureInspectionRequiresDebugger();
        if (requireScriptPanel && !PanelActivation.isPanelEnabled(Firebug.getPanelType("script")))
            return false;
        return true;
    },

    addMemberInternal: function(object, type, props, name, value, level, parentIsScope)
>>>>>>> 41ec329a
    {
        if (!value || (typeof value !== "object" && typeof value !== "function"))
            return false;

        if (value instanceof FirebugReps.ErrorCopy)
            return false;

        var enumerableOnly = Firebug.showEnumerableProperties;
        var ownOnly = Firebug.showOwnProperties;
        if (Obj.hasProperties(value, !enumerableOnly, ownOnly))
            return true;

        // Special case for "arguments", which is not enumerable by for...in statement
        // and so, Obj.hasProperties always returns false.
        // XXX(simon): This doesn't seem to be required any more (Fx28).
        if (isArguments(value) && value.length > 0)
            return true;

        if (typeof value === "function")
        {
            // Special case for functions with a prototype that has values.
            try
            {
                var proto = value.prototype;
                if (proto && Obj.hasProperties(proto, !enumerableOnly, ownOnly))
                    return true;
            }
            catch (exc) {}
        }

        // Special case for closure inspection.
<<<<<<< HEAD
        if (typeof value === "function" && Firebug.showClosures && this.context)
=======
        if (!hasChildren && valueType === "function" && this.shouldShowClosures() && this.context)
>>>>>>> 41ec329a
        {
            try
            {
                var ret = false;
                var win = this.context.getCurrentGlobal();
                ClosureInspector.withEnvironmentForObject(win, value, this.context, function(env)
                {
                    ret = true;
                });

                if (ret)
                    return ret;
            }
            catch (e) {}
        }

        return false;
    },

    addMemberInternal: function(object, type, props, name, value, level, parentIsScope)
    {
        // Do this first in case a call to instanceof (= QI, for XPCOM things) reveals contents.
        var rep = Firebug.getRep(value);
        var tag = rep.shortTag ? rep.shortTag : rep.tag;

        var hasChildren = this.hasChildren(value);

        var descriptor = getPropertyDescriptor(object, name);
        if (!descriptor)
        {
            // xxxHonza: temporary tracing.
            TraceError.sysout("domMemberProvider.addMemberInternal; ERROR no descriptor for" +
                name, object);
        }

        var member = {
            object: object,
            name: name,
            value: value,
            type: type,
            rowClass: "memberRow-" + type,
            open: "",
            level: level,
            indent: level * 16,
            hasChildren: hasChildren,
            tag: tag,
            prefix: "",
            descriptor: descriptor,
            readOnly: (descriptor && !descriptor.writable && !descriptor.set),
            // XXX should probably move the tests from getContextMenuItems here
            deletable: (!parentIsScope && !(descriptor && !descriptor.configurable))
        };

        // The context doesn't have to be specified (e.g. in case of Watch panel that is based
        // on the same template as the DOM panel, but doesn't show any breakpoints).
        if (this.context)
        {
            // xxxHonza: Support for object change not implemented yet.
            member.breakable = !hasChildren && !parentIsScope;

            var breakpoints = this.context.dom.breakpoints;
            var bp = breakpoints.findBreakpoint(object, name);

            if (bp)
            {
                member.breakpoint = true;
                member.disabledBreakpoint = !bp.checked;
            }
        }

        if (parentIsScope)
            member.scopeNameTooltip = Locale.$STRF("dom.tip.scopeMemberName", ["%" + name]);

        // Set prefix for user defined properties. This prefix help the user to distinguish
        // among simple properties and those defined using getter and/or (only a) setter.
        // XXX This should be rewritten to use 'descriptor', and the unwrapping test is
        // always false! See issue 5377.
        if (object && !Dom.isDOMMember(object, name) && (XPCNativeWrapper.unwrap(object) !== object))
        {
            var getter = (object.__lookupGetter__) ? object.__lookupGetter__(name) : null;
            var setter = (object.__lookupSetter__) ? object.__lookupSetter__(name) : null;

            // both, getter and setter
            if (getter && setter)
                member.type = "userFunction";

            // only getter
            if (getter && !setter)
            {
                member.readOnly = true;
                member.prefix = "get";
            }

            // only setter
            if (!getter && setter)
            {
                member.prefix = "set";
            }
        }

        props.push(member);
        return member;
    },

    // Add the magic "(closure)" property.
    maybeAddClosureMember: function(object, type, props, level, isScope)
    {
        var win = this.context.getCurrentGlobal();
        var wrapper = ClosureInspector.getScopeWrapper(object, win, this.context, isScope);
        if (!wrapper)
            return;

        var name = (isScope ? Locale.$STR("dom.scopeParentName") : Locale.$STR("dom.scopeName"));
        var title = (isScope ? undefined : Locale.$STR("dom.tip.scopeName"));
        var rep = Firebug.getRep(wrapper);
        var tag = rep.shortTag ? rep.shortTag : rep.tag;

        var member = {
            object: object,
            name: name,
            value: wrapper,
            type: type,
            rowClass: "memberRow-" + type,
            open: "",
            level: level,
            indent: level*16,
            hasChildren: true,
            tag: tag,
            prefix: "",
            title: title,
            readOnly: true,
            deletable: false,
            ignoredPath: true
        };
        props.push(member);
    },

    // * * * * * * * * * * * * * * * * * * * * * * * * * * * * * * * * * * * * * * * * * * * * * //
    // Object properties

    /**
     * Returns a list of properties available on an object, filtered on enumerability and prototype
     * chain position. Due to prototype traversal, some property names may appear several times.
     *
     * @param {Object} object The object we want to get the list of properties for.
     * @param {Boolean} enumerableOnly If set to true, only enumerable properties are returned.
     * @param {Boolean} ownOnly If set to true, only own properties (not those from the
     *      prototype chain) are returned.
     */
    getObjectProperties: function(object, enumerableOnly, ownOnly)
    {
        var props = [];

        // Get all enumerable-only or all-properties of the object (but not inherited).
        if (enumerableOnly)
            props = Object.keys(object);
        else
            props = Object.getOwnPropertyNames(object);

        // Not interested in inherited properties, bail out.
        if (ownOnly)
            return props;

        // Climb the prototype chain.
        var inheritedProps = [];
        var parent = Object.getPrototypeOf(object);
        if (parent)
            inheritedProps = this.getObjectProperties(parent, enumerableOnly, ownOnly);

        // Push everything onto the returned array, to avoid O(nm) runtime behavior.
        inheritedProps.push.apply(inheritedProps, props);
        return inheritedProps;
    },
}

// ********************************************************************************************* //
// Helpers

function isArguments(obj)
{
    return Object.prototype.toString.call(obj) === "[object Arguments]";
}

function isClassFunction(fn)
{
    try
    {
        for (var name in fn.prototype)
            return true;
    }
    catch (exc)
    {
    }

    return false;
}

function isPrototype(name)
{
    return (name === "prototype" || name === "__proto__");
}

function getPropertyDescriptor(object, propName)
{
    try
    {
        var desc;
        while (object)
        {
            desc = Object.getOwnPropertyDescriptor(object, propName);
            if (desc)
                return desc;
            object = Object.getPrototypeOf(object);
        }
    }
    catch (e)
    {
    }
    return undefined;
}

// ********************************************************************************************* //
// Registration

return DOMMemberProvider;

// ********************************************************************************************* //
});<|MERGE_RESOLUTION|>--- conflicted
+++ resolved
@@ -15,12 +15,8 @@
     "firebug/chrome/reps",
     "firebug/debugger/debuggerLib",
 ],
-<<<<<<< HEAD
-function(Firebug, FBTrace, Obj, Arr, Wrapper, Dom, Locale, ClosureInspector, FirebugReps) {
-=======
-function(Firebug, Obj, Arr, Wrapper, Dom, FBTrace, Locale, ClosureInspector, PanelActivation,
+function(Firebug, FBTrace, Obj, Arr, Wrapper, Dom, Locale, ClosureInspector, PanelActivation,
     FirebugReps, DebuggerLib) {
->>>>>>> 41ec329a
 
 // ********************************************************************************************* //
 // Constants
@@ -293,9 +289,6 @@
         }
     },
 
-<<<<<<< HEAD
-    hasChildren: function(value)
-=======
     shouldShowClosures: function()
     {
         if (!Firebug.showClosures)
@@ -306,8 +299,7 @@
         return true;
     },
 
-    addMemberInternal: function(object, type, props, name, value, level, parentIsScope)
->>>>>>> 41ec329a
+    hasChildren: function(value)
     {
         if (!value || (typeof value !== "object" && typeof value !== "function"))
             return false;
@@ -339,11 +331,7 @@
         }
 
         // Special case for closure inspection.
-<<<<<<< HEAD
-        if (typeof value === "function" && Firebug.showClosures && this.context)
-=======
-        if (!hasChildren && valueType === "function" && this.shouldShowClosures() && this.context)
->>>>>>> 41ec329a
+        if (typeof value === "function" && this.shouldShowClosures() && this.context)
         {
             try
             {
