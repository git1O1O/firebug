/* See license.txt for terms of usage */

define([], function() {

// ********************************************************************************************* //
// Constants

const Cu = Components.utils;

var scope = {};
<<<<<<< HEAD

try
{
    Cu["import"]("resource://fbtrace/firebug-trace-service.js", scope);
}
catch (err)
{
    scope.traceConsoleService =
    {
        getTracer: function(prefDomain)
        {
            var TraceObj = {};
            for (var i=0; i<TraceAPI.length; i++)
                TraceObj[TraceAPI[i]] = function() {};

            // If the FBTrace object is requested too soon, when the Tracing Console
            // doesn't yet exist, let's change that default sysout method so, it
            // tries to get the object again.
            TraceObj.sysout = function(msg)
            {
                try
                {
                    Cu.import("resource://fbtrace/firebug-trace-service.js", scope);
                    var FBTrace = scope.traceConsoleService.getTracer("extensions.firebug");
                    FBTrace.sysout.apply(FBTrace, arguments);
                }
                catch (err)
                {
                    //Cu.reportError(getStackDump());
                    Cu.reportError(msg);
                }

            }

            return TraceObj;
        }
    };
}
=======
Cu["import"]("resource://firebug/fbtrace.js", scope);
>>>>>>> a429a187

// ********************************************************************************************* //

function getStackDump()
{
    var lines = [];
    for (var frame = Components.stack; frame; frame = frame.caller)
        lines.push(frame.filename + " (" + frame.lineNumber + ")");

    return lines.join("\n");
};

// ********************************************************************************************* //
// Wrapper

/**
 * Wraps tracer for given option. Logs made through the wrapper will automatically
 * be checked against the option and only displayed if the option is true.
 * If FBTrace console isn't installed all options are false and there is no
 * additional performance penalty.
 */
function TraceWrapper(tracer, option)
{
    function createMethodWrapper(method)
    {
        return function()
        {
            // Check the option before the log is passed to the tracing console.
            if (tracer[option])
                tracer[method].apply(tracer, arguments);
        }
    }

    for (var i=0; i<TraceAPI.length; i++)
    {
        var method = TraceAPI[i];
        this[method] = createMethodWrapper(method);
    }
}

// ********************************************************************************************* //

var tracer = scope.FBTrace;

/**
 * Support for scoped logging.
 * 
 * Example:
 * FBTrace = FBTrace.to("DBG_NET");
 * 
 * // This log will be displayed only if DBG_NET option is on
 * FBTrace.sysout("net.initialiaze");
 */
tracer.to = function(option)
{
    return new TraceWrapper(this, option);
}

// ********************************************************************************************* //

return tracer;

// ********************************************************************************************* //
});<|MERGE_RESOLUTION|>--- conflicted
+++ resolved
@@ -8,59 +8,7 @@
 const Cu = Components.utils;
 
 var scope = {};
-<<<<<<< HEAD
-
-try
-{
-    Cu["import"]("resource://fbtrace/firebug-trace-service.js", scope);
-}
-catch (err)
-{
-    scope.traceConsoleService =
-    {
-        getTracer: function(prefDomain)
-        {
-            var TraceObj = {};
-            for (var i=0; i<TraceAPI.length; i++)
-                TraceObj[TraceAPI[i]] = function() {};
-
-            // If the FBTrace object is requested too soon, when the Tracing Console
-            // doesn't yet exist, let's change that default sysout method so, it
-            // tries to get the object again.
-            TraceObj.sysout = function(msg)
-            {
-                try
-                {
-                    Cu.import("resource://fbtrace/firebug-trace-service.js", scope);
-                    var FBTrace = scope.traceConsoleService.getTracer("extensions.firebug");
-                    FBTrace.sysout.apply(FBTrace, arguments);
-                }
-                catch (err)
-                {
-                    //Cu.reportError(getStackDump());
-                    Cu.reportError(msg);
-                }
-
-            }
-
-            return TraceObj;
-        }
-    };
-}
-=======
 Cu["import"]("resource://firebug/fbtrace.js", scope);
->>>>>>> a429a187
-
-// ********************************************************************************************* //
-
-function getStackDump()
-{
-    var lines = [];
-    for (var frame = Components.stack; frame; frame = frame.caller)
-        lines.push(frame.filename + " (" + frame.lineNumber + ")");
-
-    return lines.join("\n");
-};
 
 // ********************************************************************************************* //
 // Wrapper
@@ -108,8 +56,6 @@
     return new TraceWrapper(this, option);
 }
 
-// ********************************************************************************************* //
-
 return tracer;
 
 // ********************************************************************************************* //
