--- conflicted
+++ resolved
@@ -303,16 +303,11 @@
     if (element.id)
         label += "#" + element.id;
 
-<<<<<<< HEAD
-    if (element.classList && element.classList.length > 0)
-        label += "." + element.classList[0];
-=======
     if (element.classList)
     {
         for (var i=0, len=element.classList.length; i<len; ++i)
             label += "." + element.classList[i];
     }
->>>>>>> a29a84c1
 
     return label;
 };
