/* See license.txt for terms of usage */

define([
    "firebug/lib/domplate",
    "firebug/lib/options",
    "firebug/lib/locale",
    "firebug/chrome/reps",
    "firebug/lib/dom",
    "firebug/lib/css",
    "firebug/lib/object",
    "firebug/lib/array",
],
<<<<<<< HEAD
function(Domplate, Options, Locale, FirebugReps, Dom, Css, Arr) {
=======
function(Domplate, Locale, FirebugReps, Dom, Css, Obj, Arr) {
>>>>>>> 74e98b7a

// ********************************************************************************************* //
// Constants

// ********************************************************************************************* //

with (Domplate) {
FirebugReps.Table = domplate(Firebug.Rep,
{
    className: "table",
    tableClassName: "dataTable",
    tag:
        DIV({"class": "dataTableSizer", "tabindex": "-1" },
            TABLE({"class": "$tableClassName", cellspacing: 0, cellpadding: 0, width: "100%",
                "role": "grid"},
                THEAD({"class": "dataTableThead", "role": "presentation"},
                    TR({"class": "headerRow focusRow dataTableRow subFocusRow", "role": "row",
                        onclick: "$onClickHeader"},
                        FOR("column", "$object.columns",
                            TH({"class": "headerCell a11yFocus", "role": "columnheader",
                                $alphaValue: "$column.alphaValue"},
                                DIV({"class": "headerCellBox"},
                                    "$column.label"
                                )
                            )
                        )
                    )
                ),
                TBODY({"class": "dataTableTbody", "role": "presentation"},
                    FOR("row", "$object.data|getRows",
                        TR({"class": "focusRow dataTableRow subFocusRow", "role": "row"},
                            FOR("column", "$row|getColumns",
                                TD({"class": "a11yFocus dataTableCell", "role": "gridcell"},
                                    TAG("$column|getValueTag", {object: "$column"})
                                )
                            )
                        )
                    )
                )
            )
        ),

    getValueTag: function(object)
    {
        var rep = Firebug.getRep(object);
        return rep.shortTag || rep.tag;
    },

    getRows: function(data)
    {
        var props = this.getProps(data);
        if (!props.length)
            return [];
        return props;
    },

    getColumns: function(row)
    {
        if (typeof(row) != "object")
            return [row];

        var cols = [];
        var value = null;
        for (var i=0; i<this.columns.length; i++)
        {
            var prop = this.columns[i].property;

            // Object property is not set for this column, so display entire
            // row-value in the cell. This can happen in cases where a generic
            // object is logged using table layout. In such case there is one
            // column (no property associated) and each row represents a member
            // of the object.
            if (typeof prop == "undefined")
            {
                value = row;
            }
            else if (typeof row[prop] == "undefined")
            {
                var props = (typeof(prop) == "string") ? prop.split(".") : [prop];

                value = row;
                for (var p in props)
                    value = (value && value[props[p]]) || undefined;
            }
            else
            {
                value = row[prop];
            }

            cols.push(value);
        }
        return cols;
    },

    getProps: function(obj)
    {
        if (typeof(obj) != "object")
            return [obj];

        if (FBTrace.DBG_CONSOLE)
            FBTrace.sysout("FirebugReps.Table.getProps", {obj: obj, arr: Arr.cloneArray(obj)});

        if (obj.length)
            return Arr.cloneArray(obj);

        var arr = [];
        for (var p in obj)
        {
            var value = obj[p];
            if (this.domFilter(value, p))
                arr.push(value);
        }

        return arr;
    },

    // * * * * * * * * * * * * * * * * * * * * * * * * * * * * * * * * * * * * * * * * * * * * * //
    // Sorting

    onClickHeader: function(event)
    {
        var table = Dom.getAncestorByClass(event.target, "dataTable");
        var header = Dom.getAncestorByClass(event.target, "headerCell");
        if (!header)
            return;

        var numerical = !Css.hasClass(header, "alphaValue");

        var colIndex = 0;
        for (header = header.previousSibling; header; header = header.previousSibling)
            ++colIndex;

        this.sort(table, colIndex, numerical);
    },

    sort: function(table, colIndex, numerical)
    {
        var tbody = Dom.getChildByClass(table, "dataTableTbody");
        var thead = Dom.getChildByClass(table, "dataTableThead");

        var values = [];
        for (var row = tbody.childNodes[0]; row; row = row.nextSibling)
        {
            var cell = row.childNodes[colIndex];
            var value = numerical ? parseFloat(cell.textContent) : cell.textContent;
            values.push({row: row, value: value});
        }

        values.sort(function(a, b) { return a.value < b.value ? -1 : 1; });

        var headerRow = thead.firstChild;
        var headerSorted = Dom.getChildByClass(headerRow, "headerSorted");
        Css.removeClass(headerSorted, "headerSorted");
        if (headerSorted)
            headerSorted.removeAttribute('aria-sort');

        var header = headerRow.childNodes[colIndex];
        Css.setClass(header, "headerSorted");

        if (!header.sorted || header.sorted == 1)
        {
            Css.removeClass(header, "sortedDescending");
            Css.setClass(header, "sortedAscending");
            header.setAttribute("aria-sort", "ascending");

            header.sorted = -1;

            for (var i = 0; i < values.length; ++i)
                tbody.appendChild(values[i].row);
        }
        else
        {
            Css.removeClass(header, "sortedAscending");
            Css.setClass(header, "sortedDescending");
            header.setAttribute("aria-sort", "descending");

            header.sorted = 1;

            for (var i = values.length-1; i >= 0; --i)
                tbody.appendChild(values[i].row);
        }
    },

    // * * * * * * * * * * * * * * * * * * * * * * * * * * * * * * * * * * * * * * * * * * * * * //
    // Console logging

    log: function(data, cols, context, object)
    {
        // No arguments passed into console.table method, bail out for now,
        // but some error message could be displayed in the future.
        if (!data)
            return;

        var columns = this.computeColumns(data, cols);

        // Don't limit strings in the table. It should be mostly ok. In case of
        // complaints we need an option.
        var prevValue = Options.get("stringCropLength");
        Options.set("stringCropLength", -1);

        try
        {
            this.columns = columns;

            var obj = object || {};
            obj.data = data;
            obj.columns = columns;

            var row = Firebug.Console.log(obj, context, "table", this, true);

            // Set vertical height for scroll bar.
            var tBody = row.querySelector(".dataTableTbody");
            var maxHeight = Options.get("tabularLogMaxHeight");
            if (maxHeight > 0 && tBody.clientHeight > maxHeight)
                tBody.style.height = maxHeight + "px";
        }
        catch (err)
        {
            if (FBTrace.DBG_CONSOLE)
                FBTrace.sysout("consoleInjector.table; EXCEPTION " + err, err);
        }
        finally
        {
            Options.set("stringCropLength", prevValue);
            delete this.columns;
        }
    },

    computeColumns: function(data, cols)
    {
        // Get header info from passed argument (can be null).
        var columns = [];
        for (var i=0; cols && i<cols.length; i++)
        {
            var col = cols[i];
            var prop = (typeof(col.property) != "undefined") ? col.property : col;
            var label = (typeof(col.label) != "undefined") ? col.label : prop;

            columns.push({
                property: prop,
                label: label,
                alphaValue: true
            });
        }

        if (FBTrace.DBG_CONSOLE)
            FBTrace.sysout("consoleInjector.table; columns", columns);

        // Generate header info from the data dynamically.
        if (!columns.length)
            columns = this.getHeaderColumns(data);

        return columns;
    },

    /**
     * Analyse data and return dynamically created list of columns.
     * @param {Object} data
     */
    getHeaderColumns: function(data)
    {
        // Get the first row in the object.
        var firstRow = null;
        for (var p in data)
        {
            firstRow = data[p];
            break;
        }

        if (typeof(firstRow) != "object")
            return [{label: Locale.$STR("firebug.reps.table.ObjectProperties")}];

        // Put together a column property, label and type (type for default sorting logic).
        var header = [];
        for (var p in firstRow)
        {
            var value = firstRow[p];
            if (!this.domFilter(value, p))
                continue;

            header.push({
                property: p,
                label: p,
                alphaValue: (typeof(value) != "number")
            });
        }

        return header;
    },

    /**
     * Filtering based on options set in the DOM panel.
     * @param {Object} value - a property value under inspection.
     * @param {String} name - name of the property.
     * @returns true if the value should be displayed, otherwise false.
     */
    domFilter: function(object, name)
    {
        if (typeof(object) == "function")
        {
            if (Dom.isDOMMember(object, name) && !Options.get("showDOMFuncs"))
                return false;
            else if (!Options.get("showUserFuncs"))
                return false;
        }
        else
        {
            if (Dom.isDOMMember(object, name) && !Options.get("showDOMProps"))
                return false;
            else if (Dom.isDOMConstant(object, name) && !Options.get("showDOMConstants"))
                return false;
            else if (!Options.get("showUserProps"))
                return false;
        }

        return true;
    },

    // * * * * * * * * * * * * * * * * * * * * * * * * * * * * * * * * * * * * * * * * * * * * * //

    getId: function()
    {
        return Obj.getUniqueId();
    }
});
};

// ********************************************************************************************* //
// Registration

return FirebugReps.Table;

// ********************************************************************************************* //
});<|MERGE_RESOLUTION|>--- conflicted
+++ resolved
@@ -10,11 +10,7 @@
     "firebug/lib/object",
     "firebug/lib/array",
 ],
-<<<<<<< HEAD
-function(Domplate, Options, Locale, FirebugReps, Dom, Css, Arr) {
-=======
-function(Domplate, Locale, FirebugReps, Dom, Css, Obj, Arr) {
->>>>>>> 74e98b7a
+function(Domplate, Options, Locale, FirebugReps, Dom, Css, Obj, Arr) {
 
 // ********************************************************************************************* //
 // Constants
