--- conflicted
+++ resolved
@@ -10,11 +10,7 @@
     "firebug/lib/dom",
     "firebug/lib/trace",
 ],
-<<<<<<< HEAD
-function(Obj, Firebug, Domplate, Locale, Events, Dom, FBTrace) {
-=======
-function(Module, Obj, Firebug, Domplate, Locale, Events, Dom) {
->>>>>>> 21a5ff34
+function(Module, Obj, Firebug, Domplate, Locale, Events, Dom, FBTrace) {
 
 "use strict";
 
@@ -26,12 +22,8 @@
 // ********************************************************************************************* //
 
 var {domplate, DIV} = Domplate;
-<<<<<<< HEAD
 
-Firebug.InfoTip = Obj.extend(Firebug.Module,
-=======
 Firebug.InfoTip = Obj.extend(Module,
->>>>>>> 21a5ff34
 {
     dispatchName: "infoTip",
 
