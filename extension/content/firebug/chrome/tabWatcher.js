--- conflicted
+++ resolved
@@ -936,9 +936,7 @@
                     (requestFromFirebuggedWindow?" from firebugged window":" no firebug"));
             }
 
-<<<<<<< HEAD
             // See issue 4040 xxxHonza: different patch must be used.
-=======
             // 1) We don't want to skip about:blank since Firebug UI is not update when
             // switching to about:blank tab, see issue 4040
             //
@@ -947,7 +945,6 @@
             // is suspended for all contexts, see issue5916
             // There is a workaround for this case in {@TabWatchListener.showContext]
             //
->>>>>>> a29a84c1
             // the onStateChange will deal with this troublesome case
             //if (uri && uri.spec === "about:blank")
             //    return;
