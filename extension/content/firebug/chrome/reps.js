--- conflicted
+++ resolved
@@ -2197,659 +2197,6 @@
 
 // ********************************************************************************************* //
 
-<<<<<<< HEAD
-=======
-// XXXjjb Since the repObject is fn the stack does not have correct line numbers
-FirebugReps.StackFrame = domplate(Firebug.Rep,
-{
-    tag:
-        OBJECTBLOCK({$hasTwisty: "$object|hasArguments", _repObject: "$object",
-            onclick: "$onToggleArguments"},
-            SPAN({"class":"stackFrameMarker"}, ""),
-            A({"class": "objectLink a11yFocus", _repObject: "$object"}, "$object|getCallName"),
-            SPAN("("),
-            SPAN({"class": "arguments"},
-                FOR("arg", "$object|argIterator",
-                    SPAN({"class": "argName"}, "$arg.name"),
-                    SPAN("="),
-                    TAG("$arg.tag", {object: "$arg.value"}),
-                    SPAN({"class": "arrayComma"}, "$arg.delim")
-                )
-            ),
-            SPAN(")"),
-            SPAN({"class": "objectLink-sourceLink objectLink a11yFocus",
-                _repObject: "$object|getSourceLink",
-                role: "link"},
-                "$object|getSourceLinkTitle"),
-            DIV({"class": "argList"})
-        ),
-
-    argList:
-        DIV({"class": "argListBox", onclick: "$onSelectFrame"},
-            FOR("arg", "$object|argIterator",
-                DIV({"class": "argBox"},
-                    SPAN({"class": "argName"}, "$arg.name"),
-                    SPAN("&nbsp;=&nbsp;"),
-                    TAG("$arg.tag", {object: "$arg.value"})
-                )
-            )
-        ),
-
-    // * * * * * * * * * * * * * * * * * * * * * * * * * * * * * * * * * * * * * * * * * * * * * //
-
-    getTitle: function(frame)
-    {
-        return frame.getFunctionName();
-    },
-
-    hasArguments: function(frame)
-    {
-        return frame.args.length;
-    },
-
-    getCallName: function(frame)
-    {
-        return frame.getFunctionName();
-    },
-
-    getSourceLinkTitle: function(frame)
-    {
-        var fileName = Url.getFileName(frame.href);
-
-        var maxWidth = Firebug.sourceLinkLabelWidth;
-        if (maxWidth > 0)
-            var fileName = Str.cropString(fileName, maxWidth);
-
-        return Locale.$STRF("Line", [fileName, frame.line]);
-    },
-
-    argIterator: function(frame)
-    {
-        if (!frame.args)
-            return [];
-
-        var items = [];
-
-        for (var i = 0; i < frame.args.length; ++i)
-        {
-            var arg = frame.args[i];
-
-            if (!arg)
-                break;
-
-            if (arg.hasOwnProperty('value')) // then we got these from jsd
-            {
-                var rep = Firebug.getRep(arg.value);
-                var tag = rep.shortTag ? rep.shortTag : rep.tag;
-
-                var delim = (i == frame.args.length-1 ? "" : ", ");
-
-                items.push({name: arg.name, value: arg.value, tag: tag, delim: delim});
-            }
-            else if (arg.hasOwnProperty('name'))
-            {
-                items.push({name: arg.name, delim: delim});
-            }
-            else  // eg from Error object
-            {
-                var delim = (i == frame.args.length-1 ? "" : ", ");
-                var rep = Firebug.getRep(arg);
-                var tag = rep.shortTag ? rep.shortTag : rep.tag;
-
-                items.push({value: arg, tag: tag, delim: delim});
-            }
-
-            if (FBTrace.DBG_DOMPLATE)
-                FBTrace.sysout("reps.stackframe args[" + i + "]: " + arg.name + " = " +
-                    arg.value, {arg: arg, item: items[items.length - 1]});
-        }
-
-        return items;
-    },
-
-    getSourceLink: function(stackFrame)
-    {
-        var sourceLink = new SourceLink.SourceLink(stackFrame.href, stackFrame.line, "js");
-        return sourceLink;
-    },
-
-    onToggleArguments: function(event)
-    {
-        this.toggleArguments(event.originalTarget);
-    },
-
-    toggleArguments: function(target)
-    {
-        if (Css.hasClass(target, "objectBox-stackFrame"))
-        {
-            if (Css.hasClass(target, "opened"))
-                this.collapseArguments(target);
-            else
-                this.expandArguments(target);
-        }
-    },
-
-    collapseArguments: function(target)
-    {
-        if (!Css.hasClass(target, "opened"))
-            return;
-
-        Css.toggleClass(target, "opened");
-
-        var argList = target.getElementsByClassName("argList").item(0);
-        Dom.clearNode(argList);
-    },
-
-    expandArguments: function(target)
-    {
-        if (Css.hasClass(target, "opened"))
-            return;
-
-        var frame = target.repObject;
-        if (!this.hasArguments(frame))
-            return;
-
-        Css.toggleClass(target, "opened");
-
-        var argList = target.getElementsByClassName("argList").item(0);
-        this.argList.replace({object: frame}, argList);
-    },
-
-    onSelectFrame: function(event)
-    {
-        var target = event.currentTarget;
-        if (Css.hasClass(target, "argListBox"))
-        {
-            var stackFrame = Dom.getAncestorByClass(target, "objectBox-stackFrame");
-            var panel = Firebug.getElementPanel(target);
-            this.inspectObject(stackFrame.repObject, panel.context);
-            Events.cancelEvent(event);
-        }
-    },
-
-    // * * * * * * * * * * * * * * * * * * * * * * * * * * * * * * * * * * * * * * * * * * * * * //
-    // Rep
-
-    className: "stackFrame",
-
-    supportsObject: function(object, type)
-    {
-        return object instanceof StackFrame.StackFrame;
-    },
-
-    inspectObject: function(stackFrame, context)
-    {
-        if (context.stopped)
-            Firebug.chrome.select(stackFrame);
-        else
-            Firebug.chrome.select(this.getSourceLink(stackFrame));
-    },
-
-    getTooltip: function(stackFrame, context)
-    {
-        return Locale.$STRF("Line", [stackFrame.href, stackFrame.line]);
-    }
-});
-
-// ********************************************************************************************* //
-
-FirebugReps.StackTrace = domplate(Firebug.Rep,
-{
-    tag:
-        DIV({role : "group", "aria-label" : Locale.$STR("aria.labels.stack trace")},
-            FOR("frame", "$object.frames|frameIterator",
-                TAG(FirebugReps.StackFrame.tag, {object: "$frame"})
-            )
-        ),
-
-    // * * * * * * * * * * * * * * * * * * * * * * * * * * * * * * * * * * * * * * * * * * * * * //
-
-    className: "stackTrace",
-
-    supportsObject: function(object, type)
-    {
-        return object instanceof StackFrame.StackTrace;
-    },
-
-    frameIterator: function(frames)
-    {
-        // Skip Firebug internal frames.
-        // xxxHonza: this is another place where we peel off stack frames.
-        var result = [];
-        for (var i=0; frames && i<frames.length; i++)
-        {
-            var frame = frames[i];
-            var sf = frame.sourceFile;
-            if ((sf && sf.href && Str.hasPrefix(sf.href, "chrome")) ||
-                (frame.fn === "_firebugRerun") ||
-                (frame.fn === "jsdbug_NoScriptFunctionName") ||
-                (frame.fn === "(debugger)"))
-            {
-                continue;
-            }
-
-            result.push(frames[i]);
-        }
-        return result;
-    }
-});
-
-// ********************************************************************************************* //
-
-FirebugReps.ErrorMessage = domplate(Firebug.Rep,
-{
-    sourceLimit: 80,
-    alterText: "...",
-
-    tag:
-        OBJECTBOX({
-            $hasTwisty: "$object|hasStackTrace",
-            $hasBreakSwitch: "$object|hasBreakSwitch",
-            $breakForError: "$object|hasErrorBreak",
-            _repObject: "$object",
-            _stackTrace: "$object|getLastErrorStackTrace",
-            onclick: "$onToggleError"},
-            DIV({"class": "errorTitle focusRow subLogRow", role: "listitem"},
-                SPAN({"class": "errorMessage"},
-                    "$object.message"
-                )
-            ),
-            DIV({"class": "errorTrace", role: "presentation"}),
-            TAG("$object|getObjectsTag", {object: "$object.objects"}),
-            DIV({"class": "errorSourceBox errorSource-$object|getSourceType focusRow subLogRow",
-                role : "listitem"},
-                TABLE({cellspacing: 0, cellpadding: 0},
-                    TBODY(
-                        TR(
-                            TD(
-                                IMG({"class": "$object|isBreakableError a11yFocus",
-                                    src:"blank.gif", role: "checkbox",
-                                    "aria-checked": "$object|hasErrorBreak",
-                                    title: Locale.$STR("console.Break On This Error")})
-                            ),
-                            TD(
-                                A({"class": "errorSource a11yFocus"},
-                                    PRE({"class": "errorSourceCode",
-                                        title: "$object|getSourceTitle"}, "$object|getSource")
-                                )
-                            )
-                        ),
-                        TR({$collapsed: "$object|hideErrorCaret"},
-                            TD(),
-                            TD(
-                                DIV({"class": "errorColPosition"},
-                                    "$object|getColumnPosition"
-                                ),
-                                DIV({"class": "errorColCaret"})
-                            )
-                        )
-                    )
-                )
-            )
-        ),
-
-    getObjectsTag: function(error)
-    {
-        return error.objects ? FirebugReps.Arr.tag : SPAN();
-    },
-
-    getLastErrorStackTrace: function(error)
-    {
-        return error.trace;
-    },
-
-    hasStackTrace: function(error)
-    {
-        return error && error.trace;
-    },
-
-    hasBreakSwitch: function(error)
-    {
-        return error.href && error.lineNo > 0;
-    },
-
-    isBreakableError: function(error)
-    {
-        return (error.category === "js") ? "errorBreak" : "errorUnbreakable";
-    },
-
-    hasErrorBreak: function(error)
-    {
-        return FBS.fbs.hasErrorBreakpoint(Url.normalizeURL(error.href), error.lineNo);
-    },
-
-    getSource: function(error, noCrop)
-    {
-        if (error.source && noCrop)
-        {
-            return error.source;
-        }
-        else if (error.source)
-        {
-            return Str.cropStringEx(Str.trim(error.source), this.sourceLimit,
-                this.alterText, error.colNumber);
-        }
-
-        if (error.category == "js" && error.href &&
-            error.href.indexOf("XPCSafeJSObjectWrapper") != -1)
-        {
-            return "";
-        }
-
-        var source = error.getSourceLine();
-        if (source && noCrop)
-        {
-            return source;
-        }
-        else if (source)
-        {
-            return Str.cropStringEx(Str.trim(source), this.sourceLimit,
-                this.alterText, error.colNumber);
-        }
-
-        return "";
-    },
-
-    hideErrorCaret: function(error)
-    {
-        var source = this.getSource(error);
-        if (!source)
-            return true;
-
-        if (typeof(error.colNumber) == "undefined")
-            return true;
-
-        return false;
-    },
-
-    getColumnPosition: function(error)
-    {
-        if (this.hideErrorCaret(error))
-            return "";
-
-        var colNumber = error.colNumber;
-        var originalLength = error.source.length;
-        var trimmedLength = Str.trimLeft(error.source).length;
-
-        // The source line is displayed without starting whitespaces.
-        colNumber -= (originalLength - trimmedLength);
-
-        var source = this.getSource(error, true);
-        if (!source)
-            return "";
-
-        source = Str.trim(source);
-
-        // Count how much the pivot needs to be adjusted (based on Str.cropStringEx)
-        var halfLimit = this.sourceLimit/2;
-        var pivot = error.colNumber;
-        if (pivot < halfLimit)
-            pivot = halfLimit;
-
-        if (pivot > source.length - halfLimit)
-            pivot = source.length - halfLimit;
-
-        // Subtract some columns if the text has been cropped at the beginning.
-        var begin = Math.max(0, pivot - halfLimit);
-        colNumber -= begin;
-
-        // Add come cols because there is an alterText at the beginning now.
-        if (begin > 0)
-            colNumber += this.alterText.length;
-
-        var text = "";
-        for (var i=0; i<colNumber; i++)
-            text += "-";
-
-        return text;
-    },
-
-    getSourceTitle: function(error)
-    {
-        var source = this.getSource(error, true);
-        return source ? Str.trim(source) : "";
-    },
-
-    getSourceType: function(error)
-    {
-        // Errors occurring inside of HTML event handlers look like "foo.html (line 1)"
-        // so let's try to skip those
-        if (error.source)
-            return "syntax";
-        else if (error.category == "css")
-            return "show";
-        else if (!error.href || !error.lineNo)
-            return "none";
-        // Why do we have that at all?
-        else if (error.lineNo == 1 && Url.getFileExtension(error.href) != "js")
-            return "none";
-        else
-            return "show";
-    },
-
-    onToggleError: function(event)
-    {
-        var target = event.currentTarget;
-        if (Css.hasClass(event.target, "errorBreak"))
-        {
-            var panel = Firebug.getElementPanel(event.target);
-            this.breakOnThisError(target.repObject, panel.context);
-            return;
-        }
-        else if (Css.hasClass(event.target, "errorSourceCode"))
-        {
-            var panel = Firebug.getElementPanel(event.target);
-            this.inspectObject(target.repObject, panel.context);
-            return;
-        }
-
-        var errorTitle = Dom.getAncestorByClass(event.target, "errorTitle");
-        if (errorTitle)
-        {
-            var traceBox = target.childNodes[1];
-            Css.toggleClass(target, "opened");
-            event.target.setAttribute('aria-expanded', Css.hasClass(target, "opened"));
-
-            if (Css.hasClass(target, "opened"))
-            {
-                if (target.stackTrace)
-                    FirebugReps.StackTrace.tag.append({object: target.stackTrace}, traceBox);
-
-                if (Firebug.A11yModel.enabled)
-                {
-                    var panel = Firebug.getElementPanel(event.target);
-                    Events.dispatch(panel.fbListeners, "modifyLogRow", [panel, traceBox]);
-                }
-            }
-            else
-            {
-                Dom.clearNode(traceBox);
-            }
-        }
-    },
-
-    // * * * * * * * * * * * * * * * * * * * * * * * * * * * * * * * * * * * * * * * * * * * * * //
-
-    copyError: function(error)
-    {
-        var message = [
-            error.message,
-            error.href,
-            "Line " +  error.lineNo
-        ];
-        System.copyToClipboard(message.join(Str.lineBreak()));
-    },
-
-    breakOnThisError: function(error, context)
-    {
-        var compilationUnit = context.getCompilationUnit(Url.normalizeURL(error.href));
-        if (!compilationUnit)
-        {
-            if (FBTrace.DBG_ERRORS)
-                FBTrace.sysout("reps.breakOnThisError has no source file for error.href: " +
-                    error.href + "  error:" + error, context);
-            return;
-        }
-
-        if (this.hasErrorBreak(error))
-            Firebug.Debugger.clearErrorBreakpoint(compilationUnit, error.lineNo);
-        else
-            Firebug.Debugger.setErrorBreakpoint(compilationUnit, error.lineNo);
-    },
-
-    // * * * * * * * * * * * * * * * * * * * * * * * * * * * * * * * * * * * * * * * * * * * * * //
-
-    className: "errorMessage",
-    inspectable: false,
-
-    supportsObject: function(object, type)
-    {
-        return object instanceof FirebugReps.ErrorMessageObj;
-    },
-
-    inspectObject: function(error, context)
-    {
-        var sourceLink = this.getSourceLink(error);
-        FirebugReps.SourceLink.inspectObject(sourceLink, context);
-    },
-
-    getContextMenuItems: function(error, target, context)
-    {
-        var breakOnThisError = this.hasErrorBreak(error);
-
-        var items = [
-            {
-                label: "CopyError",
-                tooltiptext: "console.menu.tip.Copy_Error",
-                command: Obj.bindFixed(this.copyError, this, error)
-            }
-        ];
-
-        if (error.category != "css")
-        {
-            items.push(
-                "-",
-                {
-                    label: "BreakOnThisError",
-                    tooltiptext: "console.menu.tip.Break_On_This_Error",
-                    type: "checkbox",
-                    checked: breakOnThisError,
-                    command: Obj.bindFixed(this.breakOnThisError, this, error, context)
-                },
-                Menu.optionMenu("BreakOnAllErrors", "breakOnErrors",
-                    "console.menu.tip.Break_On_All_Errors")
-            );
-        }
-
-        return items;
-    }
-});
-
-// ********************************************************************************************* //
-
-FirebugReps.Except = domplate(Firebug.Rep,
-{
-    tag:
-        TAG(FirebugReps.ErrorMessage.tag, {object: "$object|getErrorMessage"}),
-
-    // * * * * * * * * * * * * * * * * * * * * * * * * * * * * * * * * * * * * * * * * * * * * * //
-
-    className: "exception",
-
-    getTitle: function(object)
-    {
-        if (object.name)
-            return object.name + (object.message ? ": " + object.message : "");
-
-        if (object.message)
-            return object.message;
-
-        return "Exception";
-    },
-
-    getErrorMessage: function(object)
-    {
-        var context = Firebug.currentContext;
-        var win = context ? context.window : null;
-
-        var url = object.fileName ? object.fileName : (win ? win.location.href : "");
-        var lineNo = object.lineNumber ? object.lineNumber : 0;
-        var message = this.getTitle(object);
-
-        var trace;
-        if (object.stack)
-        {
-            trace = StackFrame.parseToStackTrace(object.stack, context);
-            trace = StackFrame.cleanStackTraceOfFirebug(trace);
-
-            if (!trace)
-                lineNo = 0;
-        }
-
-        var errorObject = new FirebugReps.ErrorMessageObj(message, url, lineNo, "", "js",
-            context, trace);
-
-        if (trace && trace.frames && trace.frames[0])
-            errorObject.correctWithStackTrace(trace);
-
-        errorObject.resetSource();
-        return errorObject;
-    },
-
-    supportsObject: function(object, type)
-    {
-        return (object instanceof FirebugReps.ErrorCopy) || Obj.XW_instanceof(object, Error);
-    }
-});
-
-// ********************************************************************************************* //
-
-// xxxsz: Is this code still in use? 
-FirebugReps.Assert = domplate(Firebug.Rep,
-{
-    tag:
-        DIV(
-            DIV({"class": "errorTitle"}),
-            DIV({"class": "assertDescription"})
-        ),
-
-    // * * * * * * * * * * * * * * * * * * * * * * * * * * * * * * * * * * * * * * * * * * * * * //
-
-    className: "assert",
-
-    inspectObject: function(error, context)
-    {
-        var sourceLink = this.getSourceLink(error);
-        Firebug.chrome.select(sourceLink);
-    },
-
-    getContextMenuItems: function(error, target, context)
-    {
-        var breakOnThisError = this.hasErrorBreak(error);
-
-        return [
-            {
-                label: "CopyError",
-                tooltiptext: "console.tip.Copy_Error",
-                command: Obj.bindFixed(this.copyError, this, error)
-            },
-            "-",
-            {
-                label: "BreakOnThisError",
-                tooltiptext: "console.menu.tip.Break_On_This_Error",
-                type: "checkbox",
-                checked: breakOnThisError,
-                command: Obj.bindFixed(this.breakOnThisError, this, error, context)
-            },
-            Menu.optionMenu("BreakOnAllErrors", "breakOnErrors",
-                "console.menu.tip.Break_On_All_Errors")
-        ];
-    }
-});
-
-// ********************************************************************************************* //
-
->>>>>>> f97d9344
 FirebugReps.SourceText = domplate(Firebug.Rep,
 {
     tag:
@@ -3332,83 +2679,6 @@
 });
 
 // ********************************************************************************************* //
-<<<<<<< HEAD
-=======
-// Error Message
-
-FirebugReps.ErrorMessageObj = function(message, href, lineNo, source, category, context,
-    trace, msgId, colNumber)
-{
-    this.message = message;
-    this.href = href;
-    this.lineNo = lineNo;
-    this.source = source;
-    this.category = category;
-    this.context = context;
-    this.trace = trace;
-    this.msgId = msgId || this.getId();
-    this.colNumber = colNumber;
-};
-
-FirebugReps.ErrorMessageObj.prototype =
-{
-    getSourceLine: function()
-    {
-        if (!this.context.sourceCache)
-        {
-            if (FBTrace.DBG_ERRORS)
-                FBTrace.sysout("reps.ErrorMessageObj.getSourceLine; ERROR no source cache!");
-            return;
-        }
-
-        return this.context.sourceCache.getLine(this.href, this.lineNo);
-    },
-
-    getSourceLink: function()
-    {
-        var ext = this.category == "css" ? "css" : "js";
-        return this.lineNo ? new SourceLink.SourceLink(this.href, this.lineNo, ext,
-            null, null, this.colNumber) : null;
-    },
-
-    resetSource: function()
-    {
-        if (this.href && this.lineNo)
-            this.source = this.getSourceLine();
-    },
-
-    correctWithStackTrace: function(trace)
-    {
-        var frame = trace.frames[0];
-        if (frame)
-        {
-            this.href = frame.href;
-            this.lineNo = frame.line;
-            this.trace = trace;
-        }
-    },
-
-    correctSourcePoint: function(sourceName, lineNumber)
-    {
-        this.href = sourceName;
-        this.lineNo = lineNumber;
-    },
-
-    getId: function()
-    {
-        return this.href + ":" + this.message + ":" + this.lineNo;
-    }
-};
-
-// ********************************************************************************************* //
-
-FirebugReps.ErrorCopy = function(message)
-{
-    this.message = message;
-};
-
-//********************************************************************************************** //
->>>>>>> f97d9344
 
 FirebugReps.ClosureScope = domplate(Firebug.Rep,
 {
