--- conflicted
+++ resolved
@@ -813,39 +813,6 @@
         return Arr.isArrayLike(obj);
     }
 });
-
-// ********************************************************************************************* //
-
-FirebugReps.Property = domplate(Rep,
-{
-    supportsObject: function(object, type)
-    {
-        return object instanceof FirebugReps.PropertyObj;
-    },
-
-    getRealObject: function(prop, context)
-    {
-        return prop.object[prop.name];
-    },
-
-    getTitle: function(prop, context)
-    {
-        return prop.name;
-    }
-});
-
-// ********************************************************************************************* //
-
-FirebugReps.PropertyObj = function(object, name)
-{
-    this.object = object;
-    this.name = name;
-
-    this.getObject = function()
-    {
-        return object[name];
-    };
-};
 
 // ********************************************************************************************* //
 
@@ -2650,11 +2617,7 @@
     FirebugReps.SourceLink,
     FirebugReps.CompilationUnit,
     FirebugReps.NetFile,
-<<<<<<< HEAD
     FirebugReps.XML,
-=======
-    FirebugReps.Property,
->>>>>>> 3a08561f
     FirebugReps.Arr,
     FirebugReps.ArrayLikeObject,
     FirebugReps.XPathResult,
