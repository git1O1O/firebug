--- conflicted
+++ resolved
@@ -2638,66 +2638,9 @@
 
     propIterator: function(storage, max)
     {
-<<<<<<< HEAD
-        var object = this.objectView(storage);
-        return FirebugReps.Obj.propIterator(object, max);
-    },
-
-    objectView: function(storage)
-    {
-        var object = this.makeObject(storage);
-        for (var any in object)
-            return object;
-
-        // We might have hit upon an https site (bug 709238).
-        // As a hack, we'll check if the current context's window
-        // contains the object as localStorage or sessionStorage.
-        try {
-            var context = Firebug.currentContext;
-            var win = context && context.window;
-            if (win && win.location.protocol === "https:")
-            {
-                var names = ["localStorage", "sessionStorage"], done = false;
-                for (var i = 0; i < 2; ++i)
-                {
-                    if (win[names[i]] !== storage)
-                        continue;
-                    Firebug.CommandLine.evaluate(
-                        "((" + this.makeObject + ")(" + names[i] + "))",
-                        context,
-                        null, null,
-                        function(result) {
-                            object = result;
-                            done = true;
-                        },
-                        function() {},
-                        {noStateChange: true}
-                    );
-                    if (done)
-                        break;
-                }
-            }
-        }
-        catch(e)
-        {
-            if (FBTrace.DBG_ERRORS)
-                FBTrace.sysout("reps.Storage.objectView; EXCEPTION " + e, e);
-        }
-
-        return object;
-    },
-
-    makeObject: function(storage)
-    {
-        // Create a raw object, free from getItem etc., from a storage.
-        // May be serialized and run in page scope.
-        var object = {};
-        try
-=======
         // Extract names/values and pass them through to the standard propIterator.
         var obj = Object.create(null);
         for (var i = 0, len = storage.length; i < len; i++)
->>>>>>> 0ea43d5b
         {
             var name = storage.key(i);
             obj[name] = storage.getItem(name);
