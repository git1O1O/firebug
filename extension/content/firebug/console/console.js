--- conflicted
+++ resolved
@@ -28,130 +28,8 @@
 // Note: createDefaultReturnValueInstance() is a local helper (see below).
 var defaultReturnValue = createDefaultReturnValueInstance();
 
-<<<<<<< HEAD
-// ********************************************************************************************* //
-
-Firebug.ConsoleBase =
-{
-    log: function(object, context, className, rep, noThrottle, sourceLink)
-    {
-        Events.dispatch(this.fbListeners,"log",[context, object, className, sourceLink]);
-        return this.logRow(appendObject, object, context, className, rep, sourceLink, noThrottle);
-    },
-
-    logFormatted: function(objects, context, className, noThrottle, sourceLink)
-    {
-        Events.dispatch(this.fbListeners,"logFormatted",[context, objects, className, sourceLink]);
-        return this.logRow(appendFormatted, objects, context, className, null, sourceLink,
-            noThrottle);
-    },
-
-    openGroup: function(objects, context, className, rep, noThrottle, sourceLink, noPush)
-    {
-        return this.logRow(appendOpenGroup, objects, context, className, rep, sourceLink,
-            noThrottle);
-    },
-
-    openCollapsedGroup: function(objects, context, className, rep, noThrottle, sourceLink, noPush)
-    {
-        return this.logRow(appendCollapsedGroup, objects, context, className, rep, sourceLink,
-            noThrottle);
-    },
-
-    closeGroup: function(context, noThrottle)
-    {
-        return this.logRow(appendCloseGroup, null, context, null, null, null, noThrottle, true);
-    },
-
-    logRow: function(appender, objects, context, className, rep, sourceLink, noThrottle, noRow)
-    {
-        if (!context)
-            context = Firebug.currentContext;
-
-        if (FBTrace.DBG_ERRORS && FBTrace.DBG_CONSOLE && !context)
-            FBTrace.sysout("Console.logRow has no context, skipping objects", objects);
-
-        if (!context)
-            return;
-
-        if (noThrottle || !context)
-        {
-            var panel = this.getPanel(context);
-            if (panel)
-            {
-                var row = panel.append(appender, objects, className, rep, sourceLink, noRow);
-                var container = panel.panelNode;
-
-                while (container.childNodes.length > maxQueueRequests + 1)
-                {
-                    container.removeChild(container.firstChild.nextSibling);
-                    panel.limit.config.totalCount++;
-                    PanelNotification.updateCounter(panel.limit);
-                }
-                Events.dispatch(this.fbListeners, "onLogRowCreated", [panel, row]);
-                return row;
-            }
-        }
-        else
-        {
-            if (!context.throttle)
-            {
-                FBTrace.sysout("console.logRow has not context.throttle! ");
-                return;
-            }
-            var args = [appender, objects, context, className, rep, sourceLink, true, noRow];
-            context.throttle(this.logRow, this, args);
-        }
-    },
-
-    appendFormatted: function(args, row, context)
-    {
-        if (!context)
-            context = Firebug.currentContext;
-
-        var panel = this.getPanel(context);
-        panel.appendFormatted(args, row);
-    },
-
-    clear: function(context)
-    {
-        if (!context)
-            context = Firebug.currentContext;
-
-        if (context)
-        {
-            // There could be some logs waiting in the throttle queue, so
-            // clear asynchronously after the queue is flushed.
-            context.throttle(this.clearPanel, this, [context]);
-
-            // Also clear now
-            this.clearPanel(context);
-
-            // Let listeners react to console clearing
-            Events.dispatch(this.fbListeners, "onConsoleCleared", [context]);
-        }
-    },
-
-    clearPanel: function(context)
-    {
-        Firebug.Errors.clear(context);
-
-        var panel = this.getPanel(context, true);
-        if (panel)
-            panel.clear();
-    },
-
-    // Override to direct output to your panel
-    getPanel: function(context, noCreate)
-    {
-        if (context)
-            return context.getPanel("console", noCreate);
-    },
-};
-=======
 var Trace = FBTrace.to("DBG_CONSOLE");
 var TraceError = FBTrace.to("DBG_ERRORS");
->>>>>>> 85e070fa
 
 // ********************************************************************************************* //
 // Console Implementation
