/* See license.txt for terms of usage */

define([
    "firebug/lib/object",
    "firebug/firebug",
    "firebug/chrome/firefox",
    "firebug/lib/events",
    "firebug/chrome/window",
    "firebug/lib/search",
    "firebug/lib/xml",
    "firebug/lib/options",
    "firebug/console/commands/profiler",
    "firebug/chrome/searchBox",
    "firebug/console/consolePanel",
    "firebug/console/commandEditor",
    "firebug/console/functionMonitor",
    "firebug/console/commands/eventMonitor",
    "firebug/console/performanceTiming",
],
function(Obj, Firebug, Firefox, Events, Win, Search, Xml, Options) {

// ********************************************************************************************* //
// Constants

const Cc = Components.classes;
const Ci = Components.interfaces;

// * * * * * * * * * * * * * * * * * * * * * * * * * * * * * * * * * * * * * * * * * * * * * * * //

var maxQueueRequests = 500;

// Note: createDefaultReturnValueInstance() is a local helper (see below).
var defaultReturnValue = createDefaultReturnValueInstance();

// ********************************************************************************************* //

Firebug.ConsoleBase =
{
    log: function(object, context, className, rep, noThrottle, sourceLink)
    {
        Events.dispatch(this.fbListeners,"log",[context, object, className, sourceLink]);
        return this.logRow(appendObject, object, context, className, rep, sourceLink, noThrottle);
    },

    logFormatted: function(objects, context, className, noThrottle, sourceLink)
    {
        Events.dispatch(this.fbListeners,"logFormatted",[context, objects, className, sourceLink]);
        return this.logRow(appendFormatted, objects, context, className, null, sourceLink,
            noThrottle);
    },

    openGroup: function(objects, context, className, rep, noThrottle, sourceLink, noPush)
    {
        return this.logRow(appendOpenGroup, objects, context, className, rep, sourceLink,
            noThrottle);
    },

    openCollapsedGroup: function(objects, context, className, rep, noThrottle, sourceLink, noPush)
    {
        return this.logRow(appendCollapsedGroup, objects, context, className, rep, sourceLink,
            noThrottle);
    },

    closeGroup: function(context, noThrottle)
    {
        return this.logRow(appendCloseGroup, null, context, null, null, null, noThrottle, true);
    },

    logRow: function(appender, objects, context, className, rep, sourceLink, noThrottle, noRow)
    {
        if (!context)
            context = Firebug.currentContext;

        if (FBTrace.DBG_ERRORS && FBTrace.DBG_CONSOLE && !context)
            FBTrace.sysout("Console.logRow has no context, skipping objects", objects);

        if (!context)
            return;

        if (noThrottle || !context)
        {
            var panel = this.getPanel(context);
            if (panel)
            {
                var row = panel.append(appender, objects, className, rep, sourceLink, noRow);
                var container = panel.panelNode;
                var template = Firebug.NetMonitor.NetLimit;

                while (container.childNodes.length > maxQueueRequests + 1)
                {
                    container.removeChild(container.firstChild.nextSibling);
                    panel.limit.limitInfo.totalCount++;
                    template.updateCounter(panel.limit);
                }
                Events.dispatch(this.fbListeners, "onLogRowCreated", [panel, row]);
                return row;
            }
        }
        else
        {
            if (!context.throttle)
            {
                FBTrace.sysout("console.logRow has not context.throttle! ");
                return;
            }
            var args = [appender, objects, context, className, rep, sourceLink, true, noRow];
            context.throttle(this.logRow, this, args);
        }
    },

    appendFormatted: function(args, row, context)
    {
        if (!context)
            context = Firebug.currentContext;

        var panel = this.getPanel(context);
        panel.appendFormatted(args, row);
    },

    clear: function(context)
    {
        if (!context)
            context = Firebug.currentContext;

        if (context)
        {
            // There could be some logs waiting in the throttle queue, so
            // clear asynchronously after the queue is flushed.
            context.throttle(this.clearPanel, this, [context]);

            // Also clear now
            this.clearPanel(context);

            // Let listeners react to console clearing
            Events.dispatch(this.fbListeners, "onConsoleCleared", [context]);
        }
    },

    clearPanel: function(context)
    {
        Firebug.Errors.clear(context);

        var panel = this.getPanel(context, true);
        if (panel)
            panel.clear();
    },

    // Override to direct output to your panel
    getPanel: function(context, noCreate)
    {
        if (context)
            return context.getPanel("console", noCreate);
    },
};

// ********************************************************************************************* //

var ActivableConsole = Obj.extend(Firebug.ActivableModule, Firebug.ConsoleBase);

Firebug.Console = Obj.extend(ActivableConsole,
{
    dispatchName: "console",
    toolName: "console",

    // * * * * * * * * * * * * * * * * * * * * * * * * * * * * * * * * * * * * * * * * * * * * * //
    // extends Module

    showPanel: function(browser, panel)
    {
    },

    getExposedConsole: function(win)
    {
        return this.injector.getExposedConsole(win);
    },

    // * * * * * * * * * * * * * * * * * * * * * * * * * * * * * * * * * * * * * * * * * * * * * //
    // extends Module

    initialize: function()
    {
        // Initialize log limit.
        this.updateMaxLimit();

        Firebug.ActivableModule.initialize.apply(this, arguments);

        Firebug.connection.addListener(this);

        this.syncFilterButtons(Firebug.chrome);
    },

    shutdown: function()
    {
        Firebug.connection.removeListener(this);
        Firebug.ActivableModule.shutdown.apply(this, arguments);
    },

    initContext: function(context, persistedState)
    {
        Firebug.ActivableModule.initContext.apply(this, arguments);
    },

    togglePersist: function(context)
    {
        var panel = context.getPanel("console");
        panel.persistContent = panel.persistContent ? false : true;

        Firebug.chrome.setGlobalAttribute("cmd_firebug_togglePersistConsole", "checked",
            panel.persistContent);
    },

    showContext: function(browser, context)
    {
        Firebug.chrome.setGlobalAttribute("cmd_firebug_clearConsole", "disabled", !context);

        Firebug.ActivableModule.showContext.apply(this, arguments);
    },

    watchWindow: function(context, win)
    {
        if (FBTrace.DBG_CONSOLE)
            FBTrace.sysout("console.watchWindow; " + Win.safeGetWindowLocation(win));

        Firebug.Console.injector.attachConsoleInjector(context, win);
    },

    updateOption: function(name, value)
    {
        if (name == "console.logLimit")
            this.updateMaxLimit();
    },

    updateMaxLimit: function()
    {
        var value = Options.get("console.logLimit");
        maxQueueRequests =  value ? value : maxQueueRequests;
    },

    // * * * * * * * * * * * * * * * * * * * * * * * * * * * * * * * * * * * * * * * * * * * * * //
    // extend ActivableModule

    onObserverChange: function(observer)
    {
        if (this.isAlwaysEnabled())
        {
            // we inject the console during JS compiles so we need jsd
            Firebug.Debugger.addObserver(this);
        }
        else
        {
            Firebug.Debugger.removeObserver(this);
        }

        if (!Firebug.getSuspended())  // then Firebug is in action
            this.onResumeFirebug();   // and we need to test to see if we need to addObserver
        else
            this.onSuspendFirebug();
    },

    onSuspendFirebug: function()
    {
        if (FBTrace.DBG_CONSOLE)
            FBTrace.sysout("console.onSuspendFirebug isAlwaysEnabled:" +
                Firebug.Console.isAlwaysEnabled());

        if (Firebug.Errors.toggleWatchForErrors(false))
        {
            this.setStatus();
            // Make sure possible errors coming from the page and displayed in the Firefox
            // status bar are removed.
            this.clear();
        }
    },

    onResumeFirebug: function()
    {
        if (FBTrace.DBG_CONSOLE)
            FBTrace.sysout("console.onResumeFirebug\n");

        var watchForErrors = Firebug.Console.isAlwaysEnabled() || Firebug.Console.hasObservers();
        if (Firebug.Errors.toggleWatchForErrors(watchForErrors))
            this.setStatus();
    },

    onToggleFilter: function(event, context, filterType)
    {
        if (!context)
            context = Firebug.currentContext;

<<<<<<< HEAD
        Options.set("consoleFilterTypes", filterType);
=======
        var filterTypes = [];
        if (Events.isControl(event) && filterType != "all")
        {
            filterTypes = Options.get("consoleFilterTypes").split(" ");
            var filterTypeIndex = filterTypes.indexOf(filterType);
            if (filterTypeIndex == -1)
                filterTypes.push(filterType);
            else
                filterTypes.splice(filterTypeIndex, 1);
        }
        else
        {
            filterTypes.push(filterType);
        }
>>>>>>> c49a3f12

        // Remove "all" filter in case several filters are selected
        if (filterTypes.length > 1)
        {
<<<<<<< HEAD
            panel.setFilter(Options.get("consoleFilterTypes"));
            Firebug.Search.update(context);
=======
            var allIndex = filterTypes.indexOf("all");
            if (allIndex != -1)
                filterTypes.splice(allIndex, 1);
>>>>>>> c49a3f12
        }

        // If no filter categories are selected, use the default
        if (filterTypes.length == 0)
            filterTypes = Options.getDefault("consoleFilterTypes").split(" ");

        Options.set("consoleFilterTypes", filterTypes.join(" "));

        this.syncFilterButtons(Firebug.chrome);

        Events.dispatch(Firebug.Console.fbListeners, "onFiltersSet", [filterTypes]);
    },

    syncFilterButtons: function(chrome)
    {
<<<<<<< HEAD
        if (Options.get("consoleFilterTypes") == "")
=======
        var filterTypes = new Set();
        Options.get("consoleFilterTypes").split(" ").forEach(function(element)
>>>>>>> c49a3f12
        {
            filterTypes.add(element);
        });
        var doc = chrome.window.document;
        var buttons = doc.getElementsByClassName("fbConsoleFilter");

        for (var i=0, len=buttons.length; i<len; ++i)
        {
<<<<<<< HEAD
            var filterTypes = Options.get("consoleFilterTypes").split(" ");
            for (var type = 0; type < filterTypes.length; type++)
            {
                var button = chrome.$("fbConsoleFilter-" + filterTypes[type]);
                button.checked = true;
            }
=======
            var filterType = buttons[i].id.substr(buttons[i].id.search("-") + 1);
            buttons[i].checked = filterTypes.has(filterType);
>>>>>>> c49a3f12
        }
    },

    setStatus: function()
    {
        var fbStatus = Firefox.getElementById("firebugStatus");
        if (fbStatus)
        {
            if (Firebug.Errors.watchForErrors)
                fbStatus.setAttribute("console", "on");
            else
                fbStatus.removeAttribute("console");
        }
        else
        {
            if (FBTrace.DBG_ERRORS)
                FBTrace.sysout("console.setStatus ERROR no firebugStatus element");
        }
    },

    // * * * * * * * * * * * * * * * * * * * * * * * * * * * * * * * * * * * * * * * * * * * * * //
    // BTI

    /**
     * A previously enabled tool becomes active and sends us an event.
     */
    onActivateTool: function(toolname, active)
    {
        if (FBTrace.DBG_ACTIVATION)
            FBTrace.sysout("Console.onActivateTool "+toolname+" = "+active);

        // Console depends on script to get injected (for now)
        if (toolname === "script")
        {
            if (this.isAlwaysEnabled())
            {
                //this.asTool.setActive(active);  // then track the activation of the debugger;
            }
        }
    },

    // * * * * * * * * * * * * * * * * * * * * * * * * * * * * * * * * * * * * * * * * * * * * * //

    logRow: function(appender, objects, context, className, rep, sourceLink, noThrottle, noRow)
    {
        if (!context)
            context = Firebug.currentContext;

        if (FBTrace.DBG_WINDOWS && !context)
            FBTrace.sysout("Console.logRow: no context \n");

        if (this.isAlwaysEnabled())
            return Firebug.ConsoleBase.logRow.apply(this, arguments);
    },

    // * * * * * * * * * * * * * * * * * * * * * * * * * * * * * * * * * * * * * * * * * * * * * //
    /**
     * Returns the value that the console must ignore.
     *
     * @return {*} The default value
     */
    getDefaultReturnValue: function()
    {
        return defaultReturnValue;
    },

    /**
     * Returns true if the passed object has to be ignored by the console.
     *
     * @param {*} o The object to test
     *
     * @return {boolean} The result of the test
     */
    isDefaultReturnValue: function(obj)
    {
        return obj === defaultReturnValue;
    }
});

// ********************************************************************************************* //

Firebug.ConsoleListener =
{
    log: function(context, object, className, sourceLink)
    {
    },

    logFormatted: function(context, objects, className, sourceLink)
    {
    }
};

// ********************************************************************************************* //

var appendObject = Firebug.ConsolePanel.prototype.appendObject;
var appendFormatted = Firebug.ConsolePanel.prototype.appendFormatted;
var appendOpenGroup = Firebug.ConsolePanel.prototype.appendOpenGroup;
var appendCollapsedGroup = Firebug.ConsolePanel.prototype.appendCollapsedGroup;
var appendCloseGroup = Firebug.ConsolePanel.prototype.appendCloseGroup;

// ********************************************************************************************* //
// Local Helpers

function createDefaultReturnValueInstance()
{
    var proto = {
        __exposedProps__: {
            "toString": "rw"
        },
        toString: function()
        {
            return undefined;
        }
    };

    return Object.preventExtensions(Object.create(proto));
}

// ********************************************************************************************* //
// Registration

Firebug.registerActivableModule(Firebug.Console);

return Firebug.Console;

// ********************************************************************************************* //
});<|MERGE_RESOLUTION|>--- conflicted
+++ resolved
@@ -287,9 +287,6 @@
         if (!context)
             context = Firebug.currentContext;
 
-<<<<<<< HEAD
-        Options.set("consoleFilterTypes", filterType);
-=======
         var filterTypes = [];
         if (Events.isControl(event) && filterType != "all")
         {
@@ -304,19 +301,13 @@
         {
             filterTypes.push(filterType);
         }
->>>>>>> c49a3f12
 
         // Remove "all" filter in case several filters are selected
         if (filterTypes.length > 1)
         {
-<<<<<<< HEAD
-            panel.setFilter(Options.get("consoleFilterTypes"));
-            Firebug.Search.update(context);
-=======
             var allIndex = filterTypes.indexOf("all");
             if (allIndex != -1)
                 filterTypes.splice(allIndex, 1);
->>>>>>> c49a3f12
         }
 
         // If no filter categories are selected, use the default
@@ -332,12 +323,8 @@
 
     syncFilterButtons: function(chrome)
     {
-<<<<<<< HEAD
-        if (Options.get("consoleFilterTypes") == "")
-=======
         var filterTypes = new Set();
         Options.get("consoleFilterTypes").split(" ").forEach(function(element)
->>>>>>> c49a3f12
         {
             filterTypes.add(element);
         });
@@ -346,17 +333,8 @@
 
         for (var i=0, len=buttons.length; i<len; ++i)
         {
-<<<<<<< HEAD
-            var filterTypes = Options.get("consoleFilterTypes").split(" ");
-            for (var type = 0; type < filterTypes.length; type++)
-            {
-                var button = chrome.$("fbConsoleFilter-" + filterTypes[type]);
-                button.checked = true;
-            }
-=======
             var filterType = buttons[i].id.substr(buttons[i].id.search("-") + 1);
             buttons[i].checked = filterTypes.has(filterType);
->>>>>>> c49a3f12
         }
     },
 
