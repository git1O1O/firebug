/* See license.txt for terms of usage */
/*jshint esnext:true, curly:false, evil:true, forin: false*/
/*global Firebug:true, FBTrace:true, Components:true, define:true */

define([
    "firebug/lib/object",
    "firebug/lib/wrapper",
    "firebug/lib/locale",
    "firebug/debugger/debuggerLib",
    "firebug/console/commandLineAPI",
],
<<<<<<< HEAD
function(Obj, Wrapper, Locale, DebuggerLib, CommandLineAPI) {
=======
function(Wrapper, DebuggerLib, Obj, CommandLineAPI, Locale) {
>>>>>>> 21a5ff34

"use strict";

// ********************************************************************************************* //
// Constants

var Trace = FBTrace.to("DBG_COMMANDLINE");
var TraceError = FBTrace.to("DBG_ERRORS");

// ********************************************************************************************* //
// Command Line APIs

// List of command line APIs
var commandNames = ["$", "$$", "$n", "$x", "cd", "clear", "inspect", "keys",
    "values", "traceCalls", "untraceCalls", "traceAll", "untraceAll", "copy"];

// List of shortcuts for some console methods
var consoleShortcuts = ["dir", "dirxml", "table"];

// List of console variables.
var props = ["$0", "$1", "$2", "$3", "$4"];

// Registered commands, name -> config object.
var userCommands = Object.create(null);

// List of command line APIs to auto-complete, kept equal to the concatenation
// of the above minus trace*.
var completionList = [
    "$", "$$", "$n", "$x", "cd", "clear", "inspect", "keys", "values", "copy"
].concat(consoleShortcuts, props);
var unsortedCompletionList = true;

// ********************************************************************************************* //
// Command Line Implementation

/**
 * Returns a command line object (bundled with passed window through closure). The object
 * provides all necessary APIs as described here:
 * http://getfirebug.com/wiki/index.php/Command_Line_API
 *
 * @param {Object} context
 * @param {Object} win
 */
function createFirebugCommandLine(context, win, dbgGlobal)
{
    var contentView = Wrapper.getContentView(win);
    if (!contentView)
    {
        if (FBTrace.DBG_COMMANDLINE || FBTrace.DBG_ERRORS)
            FBTrace.sysout("createFirebugCommandLine ERROR no contentView " + context.getName());

        return null;
    }

    // The debuggee global.
    dbgGlobal = dbgGlobal || DebuggerLib.getDebuggeeGlobal(context, win);

    var commandLine = dbgGlobal.cachedCommandLine;
    if (commandLine)
        return copyCommandLine(commandLine);

    // The commandLine object.
    commandLine = Object.create(null);

    var console = Firebug.ConsoleExposed.createFirebugConsole(context, win);
    // The command line API instance.
    var commands = CommandLineAPI.getCommandLineAPI(context);

    // Helpers for command creation.
    function createCommandHandler(command)
    {
        var wrappedCommand = function()
        {
            try
            {
                return command.apply(null, arguments);
            }
            catch(ex)
            {
                throw new Error(ex.message, ex.fileName, ex.lineNumber);
            }
        };
        return dbgGlobal.makeDebuggeeValue(wrappedCommand);
    }

    function createVariableHandler(handler, config)
    {
        var debuggeeObj = {}, dbgObject;

        // Callable getters are commands whose syntax are both `command` and `command()`.
        // The help command has this syntax for example.
        if (config.isCallableGetter === true)
            debuggeeObj = function(){ return dbgObject.handle(); };

        dbgObject = dbgGlobal.makeDebuggeeValue(debuggeeObj);
        dbgObject.handle = function()
        {
            try
            {
                return handler(context);
            }
            catch(ex)
            {
                throw new Error(ex.message, ex.fileName, ex.lineNumber);
            }
        };
        return dbgObject;
    }

    function createUserCommandHandler(config)
    {
        return function()
        {
            try
            {
                return config.handler.call(null, context, arguments);
            }
            catch(ex)
            {
                throw new Error(ex.message, ex.fileName, ex.lineNumber);
            }
        };
    }

    // Define command line methods.
    for (var commandName in commands)
    {
        var command = commands[commandName];
        commandLine[commandName] = createCommandHandler(command);
    }

    // Register shortcut.
    consoleShortcuts.forEach(function(name)
    {
        var command = console[name].bind(console);
        commandLine[name] = createCommandHandler(command);
    });

    // Register user commands.
    for (var name in userCommands)
    {
        var config = userCommands[name];
        var command = createUserCommandHandler(config, name);
        if (userCommands[name].getter)
            commandLine[name] = createVariableHandler(command, config);
        else
            commandLine[name] = createCommandHandler(command);
    }

    dbgGlobal.cachedCommandLine = commandLine;

    // Return a copy so the original one is preserved from changes.
    return copyCommandLine(commandLine);
}

// ********************************************************************************************* //
// User Commands

/**
 * Registers a command.
 *
 * @param {string} name The name of the command
 * @param {object} config The configuration. See some examples in commandLineHelp.js
 *      and commandLineInclude.js
 */
function registerCommand(name, config)
{
    if (commandNames[name] || consoleShortcuts[name] || props[name] || userCommands[name])
    {
        TraceError.sysout("firebug.registerCommand; ERROR This command is already " +
            "registered: " + name);

        return false;
    }

    userCommands[name] = config;
    if (!config.hidden)
    {
        completionList.push(name);
        unsortedCompletionList = true;
    }
    return true;
}

/**
 * Unregisters a command.
 *
 * @param {string} name The name of the command to unregister
 */
function unregisterCommand(name)
{
    if (!userCommands[name])
    {
        TraceError.sysout("firebug.unregisterCommand; ERROR This command is not " +
            "registered: " + name);

        return false;
    }

    delete userCommands[name];
    var ind = completionList.indexOf(name);
    if (ind !== -1)
        completionList.splice(ind, 1);
    return true;
}

/**
 * Evaluates an expression in the global scope, and in the thread of the webpage,
 * so the Firebug UI is not frozen when the expression calls a function which will be paused.
 *
 *
 * @param {object} context
 * @param {Window} win
 * @param {string} expr The expression (transformed if needed)
 * @param {string} origExpr The expression as typed by the user
 * @param {function} onSuccess The function to trigger in case of success
 * @param {function} onError The function to trigger in case of exception
 * @param {object} [options] The options (see CommandLine.evaluateInGlobal for the details)
 *
 * @see CommandLine.evaluate
 */
function evaluateInGlobal(context, win, expr, origExpr, onSuccess, onError, options)
{
    var dbgGlobal = DebuggerLib.getDebuggeeGlobal(context, win);
    var evalMethod = options.noCmdLineAPI ?
                     dbgGlobal.evalInGlobal :
                     dbgGlobal.evalInGlobalWithBindings;

    var args = [dbgGlobal, evalMethod, dbgGlobal];
    args.push.apply(args, arguments);

    executeInWindowContext(win, evaluate, args);
}

/**
 * Evaluates an expression in the scope of a frame, and in the thread of the webpage,
 * so the Firebug UI is not frozen when the expression calls a function which will be paused.
 *
 *
 * @param {Debugger.Frame} frame The frame in which the expression is evaluated
 * @param {object} context
 * @param {Window} win
 * @param {string} expr The expression (transformed if needed)
 * @param {string} origExpr The expression as typed by the user
 * @param {function} onSuccess The function to trigger in case of success
 * @param {function} onError The function to trigger in case of exception
 * @param {object} [options] The options (see CommandLine.evaluateInGlobal for the details)
 *
 * @see CommandLine.evaluate
 */
function evaluateInFrame(frame, context, win, expr, origExpr, onSuccess, onError, options)
{
    var evalMethod = options.noCmdLineAPI ?
                     frame.eval :
                     frame.evalWithBindings;

    var dbgGlobal = DebuggerLib.getDebuggeeGlobalForFrame(frame);
    var args = [frame, evalMethod, dbgGlobal];
    args = args.concat([].slice.call(arguments, 1));
    executeInWindowContext(win, evaluate, args);
}


/**
 * Evaluates an expression.
 *
 * @param {Debugger.Object or Debugger.Frame} subject The object used to evaluate the expression
 *                                                    (can be dbgGlobal)
 * @param {Function} evalMethod The method used to evaluate the expression
 * @param {Debugger.Object} dbgGlobal The Debuggee Global related to subject
 * @param {object} context
 * @param {Window} win
 * @param {string} expr The expression (transformed if needed)
 * @param {string} origExpr The expression as typed by the user
 * @param {function} onSuccess The function to trigger in case of success
 * @param {function} onError The function to trigger in case of exception
 * @param {object} [options] The options (see CommandLine.evaluateInGlobal for the details)
 */
function evaluate(subject, evalMethod, dbgGlobal, context, win, expr, origExpr, onSuccess, onError,
    options)
{
    if (!options)
        options = {};

    var result;
    var contentView = Wrapper.getContentView(win);
    var resObj;
    var bindings = undefined;

    if (!options.noCmdLineAPI)
    {
        bindings = getCommandLineBindings(context, win, dbgGlobal, contentView);
        Trace.sysout("CommandLineExposed.evaluate; evaluate with bindings", bindings);
    }

    resObj = evalMethod.call(subject, expr, bindings);

    // In case of abnormal termination, as if by the "slow script" dialog box,
    // do not print anything in the console.
    if (!resObj)
    {
        TraceError.sysout("CommandLineExposed.evaluate; something went wrong when " +
            "evaluating this expression: " + expr);
        return;
    }

    if (resObj.hasOwnProperty("return"))
    {
        result = DebuggerLib.unwrapDebuggeeValue(resObj.return);
        if (resObj.return && resObj.return.handle)
        {
            resObj.return.handle();
            // Do not print anything in the console in case of getter commands.
            return;
        }
    }
    else if (resObj.hasOwnProperty("yield"))
    {
        result = DebuggerLib.unwrapDebuggeeValue(resObj.yield);
    }
    else if (resObj.hasOwnProperty("throw"))
    {
        var exc = DebuggerLib.unwrapDebuggeeValue(resObj.throw);
        handleException(exc, origExpr, context, onError);
        return;
    }

    executeInWindowContext(window, onSuccess, [result, context]);
}

// ********************************************************************************************* //
// Helpers (not accessible from web content)

function copyCommandLine(commandLine)
{
    var copy = Object.create(null);
    for (var name in commandLine)
        copy[name] = commandLine[name];
    return copy;
}

function findLineNumberInExceptionStack(splitStack)
{
    var m = splitStack[0].match(/:(\d+)$/);
    return m !== null ? +m[1] : null;
}

function correctStackTrace(splitStack)
{
    var filename = Components.stack.filename;
    // remove the frames over the evaluated expression
    for (var i = 0; i < splitStack.length-1 &&
        splitStack[i+1].indexOf(evaluate.name + "@" + filename, 0) === -1 ; i++);

    if (i >= splitStack.length)
        return false;
    splitStack.splice(0, i);
    return true;
}

function updateVars(commandLine, dbgGlobal, context)
{
    var htmlPanel = context.getPanel("html", true);
    var vars = htmlPanel ? htmlPanel.getInspectorVars() : null;

    for (var prop in vars)
        commandLine[prop] = dbgGlobal.makeDebuggeeValue(vars[prop]);

    // Iterate all registered commands and pick those which represents a 'variable'.
    // These needs to be available as variables within the Command Line namespace.
    for (var prop in userCommands)
    {
        var cmd = userCommands[prop];
        if (cmd.variable)
        {
            var value = cmd.handler.call(null, context);
            commandLine[prop] = dbgGlobal.makeDebuggeeValue(value);
        }
    }
}

function removeConflictingNames(commandLine, context, contentView)
{
    for (var name in commandLine)
    {
        // Note: we cannot trust contentView.hasOwnProperty, so we use the "in" operator.
        if (name in contentView)
            delete commandLine[name];
    }
}

function handleException(exc, origExpr, context, onError)
{
    // Change source and line number of exceptions from commandline code
    // create new error since properties of nsIXPCException are not modifiable.
    // Example of code raising nsIXPCException: `alert({toString: function(){ throw "blah"; }})`

    // xxxFlorent: FIXME: we can't get the right stack trace with this example:
    //     function a(){
    //          throw new Error("error");
    //     }
    //     <ENTER>
    //     a();
    //     <ENTER>

    if (exc === null || exc === undefined)
        return;

    if (typeof exc !== "object")
    {
        exc = new Error(exc, null, null);
        exc.fileName = exc.lineNumber = exc.stack = null;
    }

    var shouldModify = false, isXPCException = false;
    var fileName = exc.filename || exc.fileName || "";
    var isInternalError = fileName.lastIndexOf("chrome://", 0) === 0;
    var lineNumber = null;
    var stack = null;
    var splitStack;
    var isFileNameMasked = DebuggerLib.isFrameLocationEval(fileName);
    if (isInternalError || isFileNameMasked)
    {
        shouldModify = true;
        isXPCException = (exc.filename !== undefined);

        // Lie and show the pre-transformed expression instead.
        fileName = "data:,/* " + Locale.$STR("commandline.errorSourceHeader") + " */"+
            encodeURIComponent("\n"+origExpr);

        if (isInternalError && typeof exc.stack === "string")
        {
            splitStack = exc.stack.split("\n");
            var correctionSucceeded = correctStackTrace(splitStack);
            if (correctionSucceeded)
            {
                // correct the line number so we take into account the comment prepended above
                lineNumber = findLineNumberInExceptionStack(splitStack) + 1;

                // correct the first trace
                splitStack.splice(0, 1, "@" + fileName + ":" + lineNumber);
                stack = splitStack.join("\n");
            }
            else
                shouldModify = false;
        }
        else
        {
            // correct the line number so we take into account the comment prepended above
            lineNumber = exc.lineNumber + 1;
        }
    }

    var result = new Error();

    if (shouldModify)
    {
        result.stack = stack;
        result.source = origExpr;
        result.message = exc.message;
        result.lineNumber = lineNumber;
        result.fileName = fileName;

        // The error message can also contain post-transform details about the
        // source, but it's harder to lie about. Make it prettier, at least.
        if (typeof result.message === "string")
            result.message = result.message.replace(/__fb_scopedVars\(/g, "<get closure>(");

        if (!isXPCException)
            result.name = exc.name;
    }
    else
    {
        Obj.getPropertyNames(exc).forEach(function(prop)
        {
            result[prop] = exc[prop];
        });
        result.stack = exc.stack;
        result.source = exc.source;
    }

    executeInWindowContext(window, onError, [result, context]);
}

/**
 * Executes a function in another window execution context.
 *
 * Useful when we have to pause some debuggee functions without freezing
 * the Firebug UI.
 *
 * @param {Window} win The window having the thread in which we want to execute the function
 * @param {function} func The function to execute
 * @param {Array or Array-Like object} args The arguments to pass to the function
 */
function executeInWindowContext(win, func, args)
{
    var listener = function()
    {
        win.document.removeEventListener("firebugCommandLine", listener);
        func.apply(null, args);
    };
    win.document.addEventListener("firebugCommandLine", listener);
    var event = document.createEvent("Events");
    event.initEvent("firebugCommandLine", true, false);
    win.document.dispatchEvent(event);
}

function getAutoCompletionList()
{
    if (unsortedCompletionList)
    {
        unsortedCompletionList = false;
        completionList.sort();
    }
    return completionList;
}

function getCommandLineBindings(context, win, dbgGlobal, contentView)
{
    var commandLine = createFirebugCommandLine(context, win, dbgGlobal);

    updateVars(commandLine, dbgGlobal, context);
    removeConflictingNames(commandLine, context, contentView);

    return commandLine;
}

// ********************************************************************************************* //
// Registration

Firebug.CommandLineExposed =
{
    createFirebugCommandLine: createFirebugCommandLine,
    commands: commandNames,
    consoleShortcuts: consoleShortcuts,
    properties: props,
    userCommands: userCommands,
    registerCommand: registerCommand,
    unregisterCommand: unregisterCommand,
    evaluate: evaluateInGlobal,
    evaluateInFrame: evaluateInFrame,
    getAutoCompletionList: getAutoCompletionList,
};

return Firebug.CommandLineExposed;

// ********************************************************************************************* //
});<|MERGE_RESOLUTION|>--- conflicted
+++ resolved
@@ -9,11 +9,8 @@
     "firebug/debugger/debuggerLib",
     "firebug/console/commandLineAPI",
 ],
-<<<<<<< HEAD
 function(Obj, Wrapper, Locale, DebuggerLib, CommandLineAPI) {
-=======
-function(Wrapper, DebuggerLib, Obj, CommandLineAPI, Locale) {
->>>>>>> 21a5ff34
+
 
 "use strict";
 
