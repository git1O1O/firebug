/* See license.txt for terms of usage */
/*jshint esnext:true, curly:false, evil:true, forin:false*/
/*global Firebug:true, FBTrace:true, Components:true, define:true */

define([
    "firebug/lib/object",
    "firebug/lib/wrapper",
    "firebug/lib/locale",
    "firebug/debugger/debuggerLib",
    "firebug/console/commandLineAPI",
],
function(Obj, Wrapper, Locale, DebuggerLib, CommandLineAPI) {

"use strict";

// ********************************************************************************************* //
// Constants

var Trace = FBTrace.to("DBG_COMMANDLINE");
var TraceError = FBTrace.toError();

// ********************************************************************************************* //
// Command Line APIs

// List of command line APIs
var commandNames = ["$", "$$", "$n", "$x", "cd", "clear", "inspect", "keys",
    "values", "traceCalls", "untraceCalls", "traceAll", "untraceAll", "copy"];

// List of shortcuts for some console methods
var consoleShortcuts = ["dir", "dirxml", "table"];

// List of console variables.
var props = ["$0", "$1", "$2", "$3", "$4"];

// Registered commands, name -> config object.
var userCommands = Object.create(null);

// List of command line APIs to auto-complete, kept equal to the concatenation
// of the above minus trace*.
var completionList = [
    "$", "$$", "$n", "$x", "cd", "clear", "inspect", "keys", "values", "copy"
].concat(consoleShortcuts, props);
var unsortedCompletionList = true;

// ********************************************************************************************* //
// Command Line Implementation

/**
 * Returns a command line object (bundled with passed window through closure). The object
 * provides all necessary APIs as described here:
 * http://getfirebug.com/wiki/index.php/Command_Line_API
 *
 * @param {Object} context
 * @param {Object} win
 */
function createFirebugCommandLine(context, win, dbgGlobal)
{
    var contentView = Wrapper.getContentView(win);
    if (!contentView)
    {
        if (FBTrace.DBG_COMMANDLINE || FBTrace.DBG_ERRORS)
            FBTrace.sysout("createFirebugCommandLine ERROR no contentView " + context.getName());

        return null;
    }

    // The debuggee global.
    dbgGlobal = dbgGlobal || DebuggerLib.getInactiveDebuggeeGlobal(context, win);

    var commandLine = dbgGlobal.cachedCommandLine;
    if (commandLine)
        return copyCommandLine(commandLine);

    // The commandLine object.
    commandLine = Object.create(null);

    var console = Firebug.ConsoleExposed.createFirebugConsole(context, win);
    // The command line API instance.
    var commands = CommandLineAPI.getCommandLineAPI(context);

    // Helpers for command creation.
    function createCommandHandler(command)
    {
        var wrappedCommand = function()
        {
            try
            {
                return command.apply(null, arguments);
            }
            catch(ex)
            {
                throw new Error(ex.message, ex.fileName, ex.lineNumber);
            }
        };
        return dbgGlobal.makeDebuggeeValue(wrappedCommand);
    }

    function createVariableHandler(handler, config)
    {
        var debuggeeObj = {}, dbgObject;

        // Callable getters are commands whose syntax are both `command` and `command()`.
        // The help command has this syntax for example.
        if (config.isCallableGetter === true)
            debuggeeObj = function(){ return dbgObject.handle(); };

        dbgObject = dbgGlobal.makeDebuggeeValue(debuggeeObj);
        dbgObject.handle = function()
        {
            try
            {
                return handler(context);
            }
            catch(ex)
            {
                throw new Error(ex.message, ex.fileName, ex.lineNumber);
            }
        };
        return dbgObject;
    }

    function createUserCommandHandler(config)
    {
        return function()
        {
            try
            {
                return config.handler.call(null, context, arguments);
            }
            catch(ex)
            {
                throw new Error(ex.message, ex.fileName, ex.lineNumber);
            }
        };
    }

    // Define command line methods.
    for (var commandName in commands)
    {
        var command = commands[commandName];
        commandLine[commandName] = createCommandHandler(command);
    }

    // Register shortcut.
    consoleShortcuts.forEach(function(name)
    {
        var command = console[name].bind(console);
        commandLine[name] = createCommandHandler(command);
    });

    // Register user commands.
    for (var name in userCommands)
    {
        var config = userCommands[name];
        var command = createUserCommandHandler(config, name);
        if (userCommands[name].getter)
            commandLine[name] = createVariableHandler(command, config);
        else
            commandLine[name] = createCommandHandler(command);
    }

    dbgGlobal.cachedCommandLine = commandLine;

    // Return a copy so the original one is preserved from changes.
    return copyCommandLine(commandLine);
}

// ********************************************************************************************* //
// User Commands

/**
 * Registers a command.
 *
 * @param {string} name The name of the command
 * @param {object} config The configuration. See some examples in commandLineHelp.js
 *      and commandLineInclude.js
 */
function registerCommand(name, config)
{
    if (commandNames[name] || consoleShortcuts[name] || props[name] || userCommands[name])
    {
        TraceError.sysout("firebug.registerCommand; ERROR This command is already " +
            "registered: " + name);

        return false;
    }

    userCommands[name] = config;
    if (!config.hidden)
    {
        completionList.push(name);
        unsortedCompletionList = true;
    }
    return true;
}

/**
 * Unregisters a command.
 *
 * @param {string} name The name of the command to unregister
 */
function unregisterCommand(name)
{
    if (!userCommands[name])
    {
        TraceError.sysout("firebug.unregisterCommand; ERROR This command is not " +
            "registered: " + name);

        return false;
    }

    delete userCommands[name];
    var ind = completionList.indexOf(name);
    if (ind !== -1)
        completionList.splice(ind, 1);
    return true;
}

/**
 * Evaluates an expression in the global scope, and in the thread of the webpage,
 * so the Firebug UI is not frozen when the expression calls a function which will be paused.
 *
 *
 * @param {object} context
 * @param {Window} win
 * @param {string} expr The expression (transformed if needed)
 * @param {string} origExpr The expression as typed by the user
 * @param {function} onSuccess The function to trigger in case of success
 * @param {function} onError The function to trigger in case of exception
 * @param {object} [options] The options (see CommandLine.evaluateInGlobal for the details)
 *
 * @see CommandLine.evaluate
 */
function evaluateInGlobal(context, win, expr, origExpr, onSuccess, onError, options)
{
<<<<<<< HEAD
    var dbgGlobal = DebuggerLib.getInactiveDebuggeeGlobal(context, win);
    var evalMethod = options.noCmdLineAPI ?
                     dbgGlobal.evalInGlobal :
                     dbgGlobal.evalInGlobalWithBindings;

    var args = [dbgGlobal, evalMethod, dbgGlobal];
    args.push.apply(args, arguments);

    executeInWindowContext(win, evaluate, args);
=======
    var dbgGlobal = DebuggerLib.getDebuggeeGlobal(context, win);
    executeInWindowContext(win, evaluate, arguments, dbgGlobal);
>>>>>>> 72c25f87
}

/**
 * Evaluates an expression in the scope of a frame, and in the thread of the webpage,
 * so the Firebug UI is not frozen when the expression calls a function which will be paused.
 *
 *
 * @param {Debugger.Frame} frame The frame in which the expression is evaluated
 * @param {object} context
 * @param {Window} win
 * @param {string} expr The expression (transformed if needed)
 * @param {string} origExpr The expression as typed by the user
 * @param {function} onSuccess The function to trigger in case of success
 * @param {function} onError The function to trigger in case of exception
 * @param {object} [options] The options (see CommandLine.evaluateInGlobal for the details)
 *
 * @see CommandLine.evaluate
 */
function evaluateInFrame(frame, context, win, expr, origExpr, onSuccess, onError, options)
{
    var evalMethod = options.noCmdLineAPI ?
                     frame.eval :
                     frame.evalWithBindings;

    var dbgGlobal = DebuggerLib.getThreadDebuggeeGlobalForFrame(frame);
    var args = [frame, evalMethod, dbgGlobal];
    args = args.concat([].slice.call(arguments, 1));
    executeInWindowContext(win, evaluate, args);
}


/**
 * Evaluates an expression.
 *
 * @param {Debugger.Object or Debugger.Frame} subject The object used to evaluate the expression
 *                                                    (can be dbgGlobal)
 * @param {Function} evalMethod The method used to evaluate the expression
 * @param {Debugger.Object} dbgGlobal The Debuggee Global related to subject
 * @param {object} context
 * @param {Window} win
 * @param {string} expr The expression (transformed if needed)
 * @param {string} origExpr The expression as typed by the user
 * @param {function} onSuccess The function to trigger in case of success
 * @param {function} onError The function to trigger in case of exception
 * @param {object} [options] The options (see CommandLine.evaluateInGlobal for the details)
 */
function evaluate(subject, evalMethod, dbgGlobal, context, win, expr, origExpr, onSuccess, onError,
    options)
{
    if (!options)
        options = {};

    var result;
    var contentView = Wrapper.getContentView(win);
    var resObj;
    var bindings = undefined;

    if (!options.noCmdLineAPI)
    {
        bindings = getCommandLineBindings(context, win, dbgGlobal, contentView);
        Trace.sysout("CommandLineExposed.evaluate; evaluate with bindings", bindings);
    }

    resObj = evalMethod.call(subject, expr, bindings);

    // In case of abnormal termination, as if by the "slow script" dialog box,
    // do not print anything in the console.
    if (!resObj)
    {
        TraceError.sysout("CommandLineExposed.evaluate; something went wrong when " +
            "evaluating this expression: " + expr);
        return;
    }

    if (resObj.hasOwnProperty("return"))
    {
        result = DebuggerLib.unwrapDebuggeeValue(resObj.return);
        if (resObj.return && resObj.return.handle)
        {
            resObj.return.handle();
            // Do not print anything in the console in case of getter commands.
            return;
        }
    }
    else if (resObj.hasOwnProperty("yield"))
    {
        result = DebuggerLib.unwrapDebuggeeValue(resObj.yield);
    }
    else if (resObj.hasOwnProperty("throw"))
    {
        var exc = DebuggerLib.unwrapDebuggeeValue(resObj.throw);
        handleException(exc, origExpr, context, onError, dglobal);
        return;
    }

    executeInWindowContext(window, onSuccess, [result, context], dglobal);
}

// ********************************************************************************************* //
// Helpers (not accessible from web content)

function copyCommandLine(commandLine)
{
    var copy = Object.create(null);
    for (var name in commandLine)
        copy[name] = commandLine[name];
    return copy;
}

function findLineNumberInExceptionStack(splitStack)
{
    var m = splitStack[0].match(/:(\d+)$/);
    return m !== null ? +m[1] : null;
}

function correctStackTrace(splitStack)
{
    var filename = Components.stack.filename;
    // remove the frames over the evaluated expression
    for (var i = 0; i < splitStack.length-1 &&
        splitStack[i+1].indexOf(evaluate.name + "@" + filename, 0) === -1; i++);

    if (i >= splitStack.length)
        return false;
    splitStack.splice(0, i);
    return true;
}

function updateVars(commandLine, dbgGlobal, context)
{
    var htmlPanel = context.getPanel("html", true);
    var vars = htmlPanel ? htmlPanel.getInspectorVars() : null;

    for (var prop in vars)
        commandLine[prop] = dbgGlobal.makeDebuggeeValue(vars[prop]);

    // Iterate all registered commands and pick those which represents a 'variable'.
    // These needs to be available as variables within the Command Line namespace.
    for (var prop in userCommands)
    {
        var cmd = userCommands[prop];
        if (cmd.variable)
        {
            var value = cmd.handler.call(null, context);
            commandLine[prop] = dbgGlobal.makeDebuggeeValue(value);
        }
    }
}

function removeConflictingNames(commandLine, context, contentView)
{
    var avoidSet = null;
    if (context.stopped)
        avoidSet = new Set(Firebug.Debugger.getCurrentFrameKeys(context));

    for (var name in commandLine)
    {
        if (name in contentView || (avoidSet && avoidSet.has(name)))
            delete commandLine[name];
    }
}

function handleException(exc, origExpr, context, onError, dbgGlobal)
{
    // Change source and line number of exceptions from commandline code
    // create new error since properties of nsIXPCException are not modifiable.
    // Example of code raising nsIXPCException: `alert({toString: function(){ throw "blah"; }})`

    // xxxFlorent: FIXME: we can't get the right stack trace with this example:
    //     function a(){
    //          throw new Error("error");
    //     }
    //     <ENTER>
    //     a();
    //     <ENTER>

    if (exc === null || exc === undefined)
        return;

    if (typeof exc !== "object")
    {
        exc = new Error(exc, null, null);
        exc.fileName = exc.lineNumber = exc.stack = null;
    }

    var shouldModify = false, isXPCException = false;
    var fileName = exc.filename || exc.fileName || "";
    var isInternalError = fileName.lastIndexOf("chrome://", 0) === 0;
    var lineNumber = null;
    var stack = null;
    var splitStack;
    var isFileNameMasked = DebuggerLib.isFrameLocationEval(fileName);
    if (isInternalError || isFileNameMasked)
    {
        shouldModify = true;
        isXPCException = (exc.filename !== undefined);

        // Lie and show the pre-transformed expression instead.
        fileName = "data:,/* " + Locale.$STR("commandline.errorSourceHeader") + " */"+
            encodeURIComponent("\n"+origExpr);

        if (isInternalError && typeof exc.stack === "string")
        {
            splitStack = exc.stack.split("\n");
            var correctionSucceeded = correctStackTrace(splitStack);
            if (correctionSucceeded)
            {
                // correct the line number so we take into account the comment prepended above
                lineNumber = findLineNumberInExceptionStack(splitStack) + 1;

                // correct the first trace
                splitStack.splice(0, 1, "@" + fileName + ":" + lineNumber);
                stack = splitStack.join("\n");
            }
            else
                shouldModify = false;
        }
        else
        {
            // correct the line number so we take into account the comment prepended above
            lineNumber = exc.lineNumber + 1;
        }
    }

    var result = new Error();

    if (shouldModify)
    {
        result.stack = stack;
        result.source = origExpr;
        result.message = exc.message;
        result.lineNumber = lineNumber;
        result.fileName = fileName;

        // The error message can also contain post-transform details about the
        // source, but it's harder to lie about. Make it prettier, at least.
        if (typeof result.message === "string")
            result.message = result.message.replace(/__fb_scopedVars\(/g, "<get closure>(");

        if (!isXPCException)
            result.name = exc.name;
    }
    else
    {
        Obj.getPropertyNames(exc).forEach(function(prop)
        {
            result[prop] = exc[prop];
        });
        result.stack = exc.stack;
        result.source = exc.source;
    }

    executeInWindowContext(window, onError, [result, context], dbgGlobal);
}

/**
 * Executes a function in another window execution context.
 *
 * Useful when we have to pause some debuggee functions without freezing
 * the Firebug UI.
 *
 * @param {Window} win The window having the thread in which we want to execute the function
 * @param {function} func The function to execute
 * @param {Array or Array-Like object} args The arguments to pass to the function
 */
function executeInWindowContext(win, func, args, dbgGlobal)
{
    Trace.sysout("commandLineExposed.executeInWindowContext; " + func, args);

    var listener = function()
    {
<<<<<<< HEAD
        win.document.removeEventListener("firebugCommandLine", listener);
=======
        win.document.removeEventListener("firebugCommandLine", listenerInWindow);
>>>>>>> 72c25f87
        if (func)
            func.apply(null, args);
    };

<<<<<<< HEAD
    win.document.addEventListener("firebugCommandLine", listener);

    var event = document.createEvent("Events");
=======
    // Workaround for https://bugzilla.mozilla.org/show_bug.cgi?id=971673, see issue 7177.
    // The listener has to come from the content window's compartment, otherwise the entry
    // global is incorrect and code like `location = "x.html"` will end up trying to set
    // location to chrome://firebug/content/firefox/x.html.
    var code = "(function() { callback(); })";
    var bindings = Object.create(null);
    bindings.callback = dbgGlobal.makeDebuggeeValue(listener);
    var listenerInWindow = dbgGlobal.evalInGlobalWithBindings(code, bindings)
        .return.unsafeDereference();

    win.document.addEventListener("firebugCommandLine", listenerInWindow);

    var event = win.document.createEvent("Events");
>>>>>>> 72c25f87
    event.initEvent("firebugCommandLine", true, false);
    win.document.dispatchEvent(event);
}

function getAutoCompletionList()
{
    if (unsortedCompletionList)
    {
        unsortedCompletionList = false;
        completionList.sort();
    }
    return completionList;
}

function getCommandLineBindings(context, win, dbgGlobal, contentView)
{
    var commandLine = createFirebugCommandLine(context, win, dbgGlobal);

    updateVars(commandLine, dbgGlobal, context);
    removeConflictingNames(commandLine, context, contentView);

    return commandLine;
}

// ********************************************************************************************* //
// Registration

Firebug.CommandLineExposed =
{
    createFirebugCommandLine: createFirebugCommandLine,
    commands: commandNames,
    consoleShortcuts: consoleShortcuts,
    properties: props,
    userCommands: userCommands,
    registerCommand: registerCommand,
    unregisterCommand: unregisterCommand,
    evaluate: evaluateInGlobal,
    evaluateInFrame: evaluateInFrame,
    getAutoCompletionList: getAutoCompletionList,
};

return Firebug.CommandLineExposed;

// ********************************************************************************************* //
});<|MERGE_RESOLUTION|>--- conflicted
+++ resolved
@@ -233,7 +233,6 @@
  */
 function evaluateInGlobal(context, win, expr, origExpr, onSuccess, onError, options)
 {
-<<<<<<< HEAD
     var dbgGlobal = DebuggerLib.getInactiveDebuggeeGlobal(context, win);
     var evalMethod = options.noCmdLineAPI ?
                      dbgGlobal.evalInGlobal :
@@ -242,11 +241,7 @@
     var args = [dbgGlobal, evalMethod, dbgGlobal];
     args.push.apply(args, arguments);
 
-    executeInWindowContext(win, evaluate, args);
-=======
-    var dbgGlobal = DebuggerLib.getDebuggeeGlobal(context, win);
-    executeInWindowContext(win, evaluate, arguments, dbgGlobal);
->>>>>>> 72c25f87
+    executeInWindowContext(win, evaluate, args, dbgGlobal);
 }
 
 /**
@@ -274,7 +269,7 @@
     var dbgGlobal = DebuggerLib.getThreadDebuggeeGlobalForFrame(frame);
     var args = [frame, evalMethod, dbgGlobal];
     args = args.concat([].slice.call(arguments, 1));
-    executeInWindowContext(win, evaluate, args);
+    executeInWindowContext(win, evaluate, args, dbgGlobal);
 }
 
 
@@ -338,11 +333,11 @@
     else if (resObj.hasOwnProperty("throw"))
     {
         var exc = DebuggerLib.unwrapDebuggeeValue(resObj.throw);
-        handleException(exc, origExpr, context, onError, dglobal);
+        handleException(exc, origExpr, context, onError, dbgGlobal);
         return;
     }
 
-    executeInWindowContext(window, onSuccess, [result, context], dglobal);
+    executeInWindowContext(window, onSuccess, [result, context], dbgGlobal);
 }
 
 // ********************************************************************************************* //
@@ -518,20 +513,11 @@
 
     var listener = function()
     {
-<<<<<<< HEAD
-        win.document.removeEventListener("firebugCommandLine", listener);
-=======
         win.document.removeEventListener("firebugCommandLine", listenerInWindow);
->>>>>>> 72c25f87
         if (func)
             func.apply(null, args);
     };
 
-<<<<<<< HEAD
-    win.document.addEventListener("firebugCommandLine", listener);
-
-    var event = document.createEvent("Events");
-=======
     // Workaround for https://bugzilla.mozilla.org/show_bug.cgi?id=971673, see issue 7177.
     // The listener has to come from the content window's compartment, otherwise the entry
     // global is incorrect and code like `location = "x.html"` will end up trying to set
@@ -545,7 +531,6 @@
     win.document.addEventListener("firebugCommandLine", listenerInWindow);
 
     var event = win.document.createEvent("Events");
->>>>>>> 72c25f87
     event.initEvent("firebugCommandLine", true, false);
     win.document.dispatchEvent(event);
 }
