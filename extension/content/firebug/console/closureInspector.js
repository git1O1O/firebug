--- conflicted
+++ resolved
@@ -1,28 +1,17 @@
 /* See license.txt for terms of usage */
-<<<<<<< HEAD
-/*jshint esnext:true, curly:false */
-/*global FBTrace:1, Components:1, Proxy:1, define:1 */
-=======
 /*global define:1, Components:1, Proxy:1 */
->>>>>>> 89d14aa3
 
 // A note on terminology: here a "closure"/"environment" is generally thought
 // of as a container of "scopes".
 
 define([
     "firebug/firebug",
-<<<<<<< HEAD
-    "firebug/debugger/debuggerLib",
-],
-function(Firebug, DebuggerLib) {
-
-=======
     "firebug/lib/trace",
     "firebug/lib/wrapper",
     "firebug/debugger/debuggerLib",
 ],
 function(Firebug, FBTrace, Wrapper, DebuggerLib) {
->>>>>>> 89d14aa3
+
 "use strict";
 
 // ********************************************************************************************* //
@@ -165,21 +154,6 @@
             throw new Error("permission denied to access cross origin scope");
         }
 
-<<<<<<< HEAD
-        // Create a view of the object as seen from its own global - 'environment'
-        // will not be accessible otherwise.
-        var dbgGlobal = DebuggerLib.getDebuggeeGlobal(context, objGlobal);
-
-        var dbgObj = dbgGlobal.makeDebuggeeValue(obj);
-
-        if (typeof obj === "object")
-            dbgObj = this.getFunctionFromObject(dbgObj);
-
-        if (!dbgObj || !dbgObj.environment || !this.isScopeInteresting(dbgObj.environment))
-            throw new Error("missing closure");
-
-        return dbgObj.environment;
-=======
         return DebuggerLib.withTemporaryDebugger(context, objGlobal, function(dbgGlobal)
         {
             // Create a view of the object as seen from its own global - 'environment'
@@ -195,7 +169,6 @@
 
             return callback(dbgObj.environment, dbgGlobal);
         }.bind(this));
->>>>>>> 89d14aa3
     },
 
     getClosureVariablesList: function(obj, context)
@@ -238,14 +211,6 @@
 
     getClosureWrapper: function(obj, win, context)
     {
-<<<<<<< HEAD
-        var env, dbgGlobal;
-        env = this.getEnvironmentForObject(win, obj, context);
-
-        dbgGlobal = DebuggerLib.getDebuggeeGlobal(context, win);
-
-=======
->>>>>>> 89d14aa3
         // Return a wrapper for its scoped variables.
         var self = this;
         var handler = {};
@@ -276,44 +241,21 @@
                             var scope = env.find(name);
                             if (!scope)
                                 return undefined;
-                            var dbgVal = self.getVariableOrOptimizedAway(scope, name);
-                            if (self.isSimple(dbgVal))
-                                return dbgVal;
-                            return DebuggerLib.unwrapDebuggeeValue(dbgVal);
+                            var dbgValue = self.getVariableOrOptimizedAway(scope, name);
+                            if (self.isSimple(dbgValue))
+                                return dbgValue;
+                            return DebuggerLib.unwrapDebuggeeValue(dbgValue);
                         }
                         catch (exc)
                         {
                             Trace.sysout("ClosureInspector; failed to return value from getter", exc);
                             return undefined;
-<<<<<<< HEAD
-                        var dbgValue = self.getVariableOrOptimizedAway(scope, name);
-                        if (self.isSimple(dbgValue))
-                            return dbgValue;
-                        return DebuggerLib.unwrapDebuggeeValue(dbgValue);
-                    }
-                    catch (exc)
-                    {
-                        if (FBTrace.DBG_COMMANDLINE)
-                            FBTrace.sysout("ClosureInspector; failed to return value from getter", exc);
-                        return undefined;
-                    }
-=======
                         }
                     });
->>>>>>> 89d14aa3
                 },
 
                 set: function(value)
                 {
-<<<<<<< HEAD
-                    var dbgValue = dbgGlobal.makeDebuggeeValue(value);
-                    var scope = env.find(name);
-                    if (!scope)
-                        throw new Error("can't create new closure variable");
-                    if (self.getVariableOrOptimizedAway(scope, name) === OptimizedAway)
-                        throw new Error("can't set optimized-away closure variable");
-                    scope.setVariable(name, dbgValue);
-=======
                     self.withEnvironmentForObject(win, obj, context, function(env, dbgGlobal)
                     {
                         var dbgValue = dbgGlobal.makeDebuggeeValue(value);
@@ -324,7 +266,6 @@
                             throw new Error("can't set optimized-away closure variable");
                         scope.setVariable(name, dbgValue);
                     });
->>>>>>> 89d14aa3
                 }
             };
         };
@@ -343,21 +284,6 @@
         {
             if (!scope || !this.isScopeInteresting(scope))
                 return;
-<<<<<<< HEAD
-        }
-        catch (exc)
-        {
-            if (FBTrace.DBG_COMMANDLINE)
-                FBTrace.sysout("ClosureInspector; getScopeWrapper failed", exc);
-            return;
-        }
-
-        var dbgGlobal = DebuggerLib.getDebuggeeGlobal(context, win);
-
-        var scopeDataHolder = Object.create(ScopeProxy.prototype);
-        scopeDataHolder.scope = scope;
-=======
->>>>>>> 89d14aa3
 
             var names = scope.names();
 
@@ -387,34 +313,19 @@
             var clone = Object.create(scopeDataHolder);
             names.forEach(function(name)
             {
-<<<<<<< HEAD
-                if (!this.has(name))
-                    return;
                 var dbgValue = self.getVariableOrOptimizedAway(scope, name);
-                return {
+                Object.defineProperty(clone, name, {
                     get: function() {
                         if (self.isSimple(dbgValue))
                             return dbgValue;
                         return DebuggerLib.unwrapDebuggeeValue(dbgValue);
                     },
                     set: (dbgValue === OptimizedAway ? undefined : function(value) {
-                        dbgValue = dbgGlobal.makeDebuggeeValue(value);
-                        scope.setVariable(name, dbgValue);
-=======
-                var dbgVal = self.getVariableOrOptimizedAway(scope, name);
-                Object.defineProperty(clone, name, {
-                    get: function() {
-                        if (self.isSimple(dbgVal))
-                            return dbgVal;
-                        return DebuggerLib.unwrapDebuggeeValue(dbgVal);
-                    },
-                    set: (dbgVal === OptimizedAway ? undefined : function(value) {
                         DebuggerLib.withTemporaryDebugger(context, global, function()
                         {
-                            dbgVal = dbgGlobal.makeDebuggeeValue(value);
-                            scope.setVariable(name, dbgVal);
+                            dbgValue = dbgGlobal.makeDebuggeeValue(value);
+                            scope.setVariable(name, dbgValue);
                         });
->>>>>>> 89d14aa3
                     }),
                     enumerable: true,
                     configurable: false
@@ -457,37 +368,40 @@
         return Object.getPrototypeOf(obj).scopeType;
     },
 
-<<<<<<< HEAD
-    extendLanguageSyntax: function(expr)
-=======
     withExtendedLanguageSyntax: function(expr, win, context, callback)
->>>>>>> 89d14aa3
     {
         // Temporary FireClosure compatibility.
         if (Firebug.JSAutoCompleter.transformScopeExpr)
             return callback(expr);
 
-<<<<<<< HEAD
         var newExpr = Firebug.JSAutoCompleter.transformScopeOperator(expr, closureHelperName);
-
-        if (expr !== newExpr && FBTrace.DBG_COMMANDLINE)
-=======
-        // Note: this is also hard-coded elsewhere.
-        var fname = "__fb_scopedVars";
-
-        var newExpr = Firebug.JSAutoCompleter.transformScopeOperator(expr, fname);
         if (expr === newExpr)
             return callback(expr);
 
         if (Trace.active)
->>>>>>> 89d14aa3
         {
             Trace.sysout("ClosureInspector; transforming expression: `" +
                     expr + "` -> `" + newExpr + "`");
         }
 
-<<<<<<< HEAD
-        return newExpr;
+        var gotDebugger = false;
+        try
+        {
+            return DebuggerLib.withTemporaryDebugger(context, win, function()
+            {
+                gotDebugger = true;
+                return callback(newExpr);
+            });
+        }
+        catch (exc)
+        {
+            if (gotDebugger)
+                throw exc;
+
+            // Wasn't able to activate debugger. :(
+            // Rerun the command without debugger, and let it fail in a friendlier way.
+            return callback(newExpr);
+        }
     },
 
     onExecuteClosureHelperCommand: function(context, args)
@@ -495,49 +409,6 @@
         var obj = args[0];
         var win = context.getCurrentGlobal();
         return this.getClosureWrapper(obj, win, context);
-=======
-        // Stick the helper function for .%-expressions on the window object.
-        // This really belongs on the command line object, but that doesn't
-        // work when stopped in the debugger (issue 5321, which depends on
-        // integrating JSD2) and we really need this to work there.
-        // To avoid leaking capabilities into arbitrary web pages, this is
-        // only injected when needed.
-        try
-        {
-            var self = this;
-            Object.defineProperty(Wrapper.getContentView(win), fname, {
-                value: function(obj)
-                {
-                    return self.getClosureWrapper(obj, win, context);
-                },
-                writable: true,
-                configurable: true
-            });
-        }
-        catch (exc)
-        {
-            Trace.sysout("ClosureInspector; failed to inject " + fname, exc);
-        }
-
-        var gotDebugger = false;
-        try
-        {
-            return DebuggerLib.withTemporaryDebugger(context, win, function()
-            {
-                gotDebugger = true;
-                return callback(newExpr);
-            });
-        }
-        catch (exc)
-        {
-            if (gotDebugger)
-                throw exc;
-
-            // Wasn't able to activate debugger. :(
-            // Rerun the command without debugger, and let it fail in a friendlier way.
-            return callback(newExpr);
-        }
->>>>>>> 89d14aa3
     }
 };
 
