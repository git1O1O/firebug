--- conflicted
+++ resolved
@@ -2,15 +2,6 @@
 
 define([
     "firebug/firebug",
-<<<<<<< HEAD
-    "firebug/chrome/reps",
-    "firebug/lib/locale",
-    "firebug/lib/events",
-    "firebug/lib/url",
-    "firebug/debugger/stack/stackFrame",
-    "firebug/chrome/window",
-=======
->>>>>>> 1b602315
     "firebug/console/console",
     "firebug/console/consoleExposed",
     "firebug/console/errors",
