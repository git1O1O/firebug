--- conflicted
+++ resolved
@@ -18,13 +18,8 @@
     "firebug/lib/string",
     "firebug/console/profilerEngine",
 ],
-<<<<<<< HEAD
-function(Obj, FBTrace, Firebug, Domplate, FirebugReps, Locale, Wrapper, Url, StackFrame, Events,
-    Css, Dom, Str, ProfilerEngine) {
-=======
-function(Module, Rep, Obj, Firebug, Domplate, FirebugReps, Locale, Wrapper, Url, StackFrame,
-    Events, Css, Dom, Str, FBS) {
->>>>>>> 21a5ff34
+function(Module, Rep, Obj, FBTrace, Firebug, Domplate, FirebugReps, Locale, Wrapper, Url,
+    StackFrame, Events, Css, Dom, Str, ProfilerEngine) {
 
 // ********************************************************************************************* //
 // Constants
@@ -41,11 +36,7 @@
 // ********************************************************************************************* //
 // Profiler
 
-<<<<<<< HEAD
-var Profiler = Obj.extend(Firebug.Module,
-=======
-Firebug.Profiler = Obj.extend(Module,
->>>>>>> 21a5ff34
+var Profiler = Obj.extend(Module,
 {
     dispatchName: "profiler",
 
@@ -471,11 +462,7 @@
 
 // ********************************************************************************************* //
 
-<<<<<<< HEAD
-Profiler.ProfileCaption = domplate(Firebug.Rep,
-=======
-Firebug.Profiler.ProfileCaption = domplate(Rep,
->>>>>>> 21a5ff34
+Profiler.ProfileCaption = domplate(Rep,
 {
     tag:
         SPAN({"class": "profileTitle", "role": "status"},
@@ -491,11 +478,7 @@
 
 // ********************************************************************************************* //
 
-<<<<<<< HEAD
-Profiler.ProfileCall = domplate(Firebug.Rep,
-=======
-Firebug.Profiler.ProfileCall = domplate(Rep,
->>>>>>> 21a5ff34
+Profiler.ProfileCall = domplate(Rep,
 {
     tag:
         TR({"class": "focusRow profileRow subFocusRow", "role": "row"},
