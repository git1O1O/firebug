/* See license.txt for terms of usage */
/*jshint forin:false, noempty:false, esnext:true, curly:false */
/*global FBTrace:true, Components:true, define:true, KeyEvent:true */

define([
    "firebug/chrome/module",
    "firebug/lib/object",
    "firebug/firebug",
    "firebug/chrome/reps",
    "firebug/lib/locale",
    "firebug/lib/events",
    "firebug/lib/url",
    "firebug/lib/dom",
    "firebug/chrome/firefox",
    "firebug/chrome/window",
    "firebug/lib/system",
    "firebug/lib/string",
    "firebug/lib/persist",
    "firebug/debugger/script/sourceLink",
    "firebug/console/console",
    "firebug/console/commandLineExposed",
    "firebug/console/closureInspector",
    "firebug/console/commandLineAPI",
    "firebug/debugger/debuggerLib",
    "firebug/console/autoCompleter",
    "firebug/console/commandHistory",
    "firebug/console/commands/commandLineHelp",
    "firebug/console/commands/commandLineInclude",
],
<<<<<<< HEAD
function(Obj, Firebug, FirebugReps, Locale, Events, Url, Dom, Firefox, Win, System, Str,
    Persist, SourceLink, Console, CommandLineExposed, ClosureInspector, CommandLineAPI,
    DebuggerLib) {
=======
function(Module, Obj, Firebug, FirebugReps, Locale, Events, Url, Dom, Firefox, Win, System, Str,
    Persist, Console, CommandLineExposed, ClosureInspector, CommandLineAPI) {
>>>>>>> 21a5ff34

"use strict";

// ********************************************************************************************* //
// Constants

const Cc = Components.classes;

const commandPrefix = ">>> ";

// ********************************************************************************************* //
// Command Line

<<<<<<< HEAD
/**
 * @module
 */
Firebug.CommandLine = Obj.extend(Firebug.Module,
/** @lends Firebug.CommandLine */
=======
Firebug.CommandLine = Obj.extend(Module,
>>>>>>> 21a5ff34
{
    dispatchName: "commandLine",

    // * * * * * * * * * * * * * * * * * * * * * * * * * * * * * * * * * * * * * * * * * * * * * //

    /**
     * Evaluates an expression either in the global scope or in the current scope
     * of the JS debugger, depending on the state of Firebug (i.e. if the debugger is currently
     * active, etc.).
     *
     * @param {string} expr The expression.
     * @param {Context} context The Firebug context.
     * @param {*} [thisValue] Deprecated. Set it to null or undefined.
     * @param {Window} [targetWindow] The window in which the expression is evaluated.
     * @param {function} [successConsoleFunction] The callback function in case of
     *      evaluation without errors.
     * @param {function} [exceptionFunction] The callback function in case of
     *      evaluation with errors.
     * @param {object} [options] The options with the following properties:
     *      - noStateChange: if set to true, do not update the DOM and HTML panels. (default=false)
     *      - noCmdLineAPI: if set to true, do not evaluate with the Firebug commands. (default=false)
     */
    evaluate: function(expr, context, thisValue, targetWindow, successConsoleFunction,
        exceptionFunction, options)
    {
        if (!context)
            return;

        // Previously there was `noStateChange` in place of `options`. For backward compatibility,
        // if `options` is a boolean, its value is meant to be `noStateChange`.
        if (typeof options === "boolean")
            options = {noStateChange: options};
        else if (options == null)
            options = {};

        targetWindow = targetWindow || context.getCurrentGlobal();

        var debuggerState, result = null;
        try
        {
            debuggerState = Firebug.Debugger.beginInternalOperation();

            var newExpr = expr;
            if (!options.noCmdLineAPI)
                newExpr = ClosureInspector.extendLanguageSyntax(expr);

            if (this.isSandbox(context))
            {
                this.evaluateInSandbox(newExpr, context, thisValue, targetWindow,
                    successConsoleFunction, exceptionFunction, expr);
            }
            else if (Firebug.Debugger.hasValidStack(context))
            {
                this.evaluateInDebugFrame(newExpr, context, thisValue, targetWindow,
                    successConsoleFunction, exceptionFunction, expr, options);
            }
            else
            {
                this.evaluateInGlobal(newExpr, context, thisValue, targetWindow,
                    successConsoleFunction, exceptionFunction, expr, options);
            }

            if (!options.noStateChange)
                context.invalidatePanels("dom", "html");
        }
        catch (exc)
        {
            // XXX jjb, I don't expect this to be taken, the try here is for the finally
            if (FBTrace.DBG_ERRORS && FBTrace.DBG_COMMANDLINE)
            {
                FBTrace.sysout("commandLine.evaluate with context.stopped:" + context.stopped +
                    " EXCEPTION " + exc, exc);
            }
        }
        finally
        {
            Firebug.Debugger.endInternalOperation(debuggerState);
        }
    },

    /**
     * Evaluates an expression in the global scope.
     *
     * @param {string} expr The expression.
     * @param {Context} context The Firebug context.
     * @param {*} [thisValue] Deprecated. Set it to null or undefined.
     * @param {Window} [targetWindow] The window in which the expression is evaluated.
     * @param {function} [successConsoleFunction] The callback function in case of
     *      evaluation without errors.
     * @param {function} [exceptionFunction] The callback function in case of
     *      evaluation with errors.
     * @param {string} [origExpr] The original expression before it has been transformed
     *          (mainly used by ClosureInspector). If not set, origExpr=expr.
     * @param {object} [options] The options with the following properties:
     *      - noCmdLineAPI: if set to true, do not evaluate with the Firebug commands. (default=false)
     */
    evaluateInGlobal: function(expr, context, thisValue, targetWindow,
        successConsoleFunction, exceptionFunction, origExpr, options)
    {
        // Setting the execution context type.
        var args = ["global"];
        // Append arguments of this function.
        args.push.apply(args, arguments);

        return evaluateExpression.apply(null, args);
    },

    /**
     * Evaluates an expression in the current frame.
     *
     * @param {string} expr The expression.
     * @param {Context} context The Firebug context.
     * @param {*} [thisValue] Deprecated. Set it to null or undefined.
     * @param {Window} [targetWindow] The window in which the expression is evaluated.
     * @param {function} [successConsoleFunction] The callback function in case of
     *      evaluation without errors.
     * @param {function} [exceptionFunction] The callback function in case of
     *      evaluation with errors.
     * @param {string} [origExpr] The original expression before it has been transformed
     *          (mainly used by ClosureInspector). If not set, origExpr=expr.
     * @param {object} [options] The options with the following properties:
     *      - noCmdLineAPI: if set to true, do not evaluate with the Firebug commands. (default=false)
     */
    evaluateInDebugFrame: function(expr, context, thisValue, targetWindow,
        successConsoleFunction, exceptionFunction, origExpr, options)
    {
        // Setting the execution context type.
        var args = ["frame"];
        // Append arguments of this function.
        args.push.apply(args, arguments);

        return evaluateExpression.apply(null, args);
    },

    evaluateInWebPage: function(expr, context, targetWindow)
    {
        var win = targetWindow || context.getCurrentGlobal();

        var element = Dom.addScript(win.document, "_firebugInWebPage", expr);
        if (!element)
            return;

        setTimeout(function delayRemoveScriptTag()
        {
            // we don't need the script element, result is in DOM object
            if (element.parentNode)
                element.parentNode.removeChild(element);
        });

        return "true";
    },

    // isSandbox(context) true, => context.global is a Sandbox
    evaluateInSandbox: function(expr, context, thisValue, targetWindow, successConsoleFunction,
        exceptionFunction)
    {
        var result,
            scriptToEval = expr;

        try
        {
            result = Components.utils.evalInSandbox(scriptToEval, context.global);

            if (FBTrace.DBG_COMMANDLINE)
                FBTrace.sysout("commandLine.evaluateInSandbox success for sandbox ", scriptToEval);

            successConsoleFunction(result, context);
        }
        catch (e)
        {
            if (FBTrace.DBG_ERRORS && FBTrace.DBG_COMMANDLINE)
                FBTrace.sysout("commandLine.evaluateInSandbox FAILED in "+context.getName()+
                    " because "+e, e);

            exceptionFunction(e, context);

            result = new FirebugReps.ErrorMessageObj("commandLine.evaluateInSandbox FAILED: " + e,
                Url.getDataURLForContent(scriptToEval, "FirebugCommandLineEvaluate"),
                e.lineNumber, 0, "js", context, null);
        }

        return result;
    },

    isSandbox: function (context)
    {
        return (context.global && context.global+"" === "[object Sandbox]");
    },

    // * * * * * * * * * * * * * * * * * * * * * * * * * * * * * * * * * * * * * * * * * * * * * //

    enter: function(context, command)
    {
        var expr = command ? command : this.getExpression(context);
        if (expr === "")
            return;

        if (!Firebug.commandEditor || context.panelName !== "console")
        {
            this.clear(context);
            Firebug.Console.log(commandPrefix + expr, context, "command", FirebugReps.Text);
        }
        else
        {
            var shortExpr = Str.cropString(Str.stripNewLines(expr), 100);
            Firebug.Console.log(commandPrefix + shortExpr, context, "command",
                FirebugReps.Text);
        }

        this.commandHistory.appendToHistory(expr);

        var noscript = getNoScript(), noScriptURI;
        if (noscript)
        {
            var currentURI = Firefox.getCurrentURI();
            noScriptURI = currentURI ? noscript.getSite(currentURI.spec) : null;
            if (noScriptURI)
                noScriptURI = (noscript.jsEnabled || noscript.isJSEnabled(noScriptURI)) ?
                    null : noScriptURI;
        }

        if (noscript && noScriptURI)
            noscript.setJSEnabled(noScriptURI, true);

        var self = this;
        var logResult = Firebug.Console.log.bind(Firebug.Console);

        function successHandler(result, context)
        {
            self.dispatch("expressionEvaluated", [context, expr, result, true]);
            logResult.apply(this, arguments);
        }

        function exceptionHandler(err, context)
        {
            self.dispatch("expressionEvaluated", [context, expr, err, false]);
            logResult.apply(this, arguments);
        }

        // Finally, let's evaluate the use expression!
        this.evaluate(expr, context, null, null, successHandler, exceptionHandler);

        if (noscript && noScriptURI)
            noscript.setJSEnabled(noScriptURI, false);

        var consolePanel = context.getPanel("console");
        if (consolePanel)
            Dom.scrollToBottom(consolePanel.panelNode);
    },

    enterInspect: function(context)
    {
        var expr = this.getCommandLine(context).value;
        if (expr === "")
            return;

        this.clear(context);
        this.commandHistory.appendToHistory(expr);

        this.evaluate(expr, context, null, null, function(result)
        {
            if (typeof result !== "undefined")
                Firebug.chrome.select(result);
        });
    },

    reenter: function(context)
    {
        var command = this.commandHistory.getLastCommand();
        this.enter(context, command);
    },

    copyBookmarklet: function(context)
    {
        // XXXsilin: This needs escaping, and stripNewLines is exactly the
        // wrong thing to do when it comes to JavaScript.
        var commandLine = this.getCommandLine(context);
        var expr = "javascript: " + Str.stripNewLines(commandLine.value);
        System.copyToClipboard(expr);
    },

    focus: function(context)
    {
        if (Firebug.isDetached())
            Firebug.chrome.focus();
        else
            Firebug.toggleBar(true);

        var commandLine = this.getCommandLine(context);

        if (!context.panelName)
        {
            Firebug.chrome.selectPanel("console");
        }
        else if (context.panelName !== "console")
        {
            this.Popup.toggle(Firebug.currentContext);
            setTimeout(function() { commandLine.select(); });
        }
        else
        {
            // We are already on the console, if the command line has also
            // the focus, toggle back. But only if the UI has been already
            // opened.
            if (Firebug.commandEditor)
                commandLine.focus();
            else if (commandLine.getAttribute("focused") !== "true")
                setTimeout(function() { commandLine.select(); });
        }
    },

    clear: function(context)
    {
        var commandLine = this.getCommandLine(context);

        if (commandLine.value)
        {
            commandLine.value = "";
            this.autoCompleter.hide();
            this.update(context);
            return true;
        }

        return false;
    },

    cancel: function(context)
    {
        return this.clear(context);
    },

    update: function(context)
    {
        var commandLine = this.getCommandLine(context);
        context.commandLineText = commandLine.value;
    },

    // xxxsz: setMultiLine should just be called when switching between Command Line
    // and Command Editor
    // xxxHonza: it is called for me when switching between the Command Line and
    // Command Editor
    setMultiLine: function(multiLine, chrome, saveMultiLine)
    {
        var context = Firebug.currentContext;

        if (FBTrace.DBG_COMMANDLINE)
        {
            FBTrace.sysout("commandLine.setMultiline; multiLine: " + multiLine + " for: " +
                (context ? context.getName() : "no contet"));
        }

        if (context && context.panelName !== "console")
            return;

        var commandLine = this.getSingleRowCommandLine();
        var commandEditor = this.getCommandEditor();

        // we are just closing the view
        if (saveMultiLine)
        {
            commandLine.value = commandEditor.value;
            return;
        }

        Dom.collapse(chrome.$("fbCommandBox"), multiLine);
        Dom.collapse(chrome.$("fbPanelSplitter"), !multiLine);
        Dom.collapse(chrome.$("fbSidePanelDeck"), !multiLine);

        if (multiLine)
            chrome.$("fbSidePanelDeck").selectedPanel = chrome.$("fbCommandEditorBox");

        if (context)
        {
            var text = context.commandLineText || "";
            context.commandLineText = text;

            if (multiLine)
                commandEditor.value = Str.cleanIndentation(text);
            else
                commandLine.value = Str.stripNewLines(text);
        }

        // else we may be hiding a panel while turning Firebug off
    },

    toggleMultiLine: function(forceCommandEditor)
    {
        var showCommandEditor = !!forceCommandEditor || !Firebug.commandEditor;
        if (showCommandEditor != Firebug.commandEditor)
            Firebug.Options.set("commandEditor", showCommandEditor);
    },

    checkOverflow: function(context)
    {
        if (!context)
            return;

        var commandLine = this.getCommandLine(context);
        if (commandLine.value.indexOf("\n") >= 0)
        {
            setTimeout(Obj.bindFixed(function()
            {
                Firebug.Options.set("commandEditor", true);

                // Switch to the Console panel, where the multiline command line
                // is actually displayed. This should be improved see issue 5146
                Firebug.chrome.selectPanel("console");
            }, this));
        }
    },

    onCommandLineOverflow: function(event)
    {
        this.checkOverflow(Firebug.currentContext);
    },

    // * * * * * * * * * * * * * * * * * * * * * * * * * * * * * * * * * * * * * * * * * * * * * //
    // extends Module

    initialize: function()
    {
        Module.initialize.apply(this, arguments);

        this.setAutoCompleter();
        this.commandHistory = new Firebug.CommandHistory();

        if (Firebug.commandEditor)
            this.setMultiLine(true, Firebug.chrome);
    },

    // (Re)create the auto-completer for the small command line.
    setAutoCompleter: function()
    {
        if (this.autoCompleter)
            this.autoCompleter.shutdown();

        var commandLine = this.getSingleRowCommandLine();
        var completionBox = this.getCompletionBox();

        var options = {
            showCompletionPopup: Firebug.Options.get("commandLineShowCompleterPopup"),
            completionPopup: Firebug.chrome.$("fbCommandLineCompletionList"),
            popupMeasurer: Firebug.chrome.$("fbCommandLineMeasurer"),
            tabWarnings: true,
            includeCurrentScope: true,
            includeCommandLineAPI: true
        };

        this.autoCompleter = new Firebug.JSAutoCompleter(commandLine, completionBox, options);
    },

    initializeUI: function()
    {
        this.onCommandLineInput = Obj.bind(this.onCommandLineInput, this);
        this.onCommandLineOverflow = Obj.bind(this.onCommandLineOverflow, this);
        this.onCommandLineKeyUp = Obj.bind(this.onCommandLineKeyUp, this);
        this.onCommandLineKeyDown = Obj.bind(this.onCommandLineKeyDown, this);
        this.onCommandLineKeyPress = Obj.bind(this.onCommandLineKeyPress, this);
        this.attachListeners();
    },

    attachListeners: function()
    {
        var commandLine = this.getSingleRowCommandLine();

        Events.addEventListener(commandLine, "input", this.onCommandLineInput, true);
        Events.addEventListener(commandLine, "overflow", this.onCommandLineOverflow, true);
        Events.addEventListener(commandLine, "keyup", this.onCommandLineKeyUp, true);
        Events.addEventListener(commandLine, "keydown", this.onCommandLineKeyDown, true);
        Events.addEventListener(commandLine, "keypress", this.onCommandLineKeyPress, true);
    },

    shutdown: function()
    {
        var commandLine = this.getSingleRowCommandLine();

        if (this.autoCompleter)
            this.autoCompleter.shutdown();

        if (this.commandHistory)
            this.commandHistory.detachListeners();

        Events.removeEventListener(commandLine, "input", this.onCommandLineInput, true);
        Events.removeEventListener(commandLine, "overflow", this.onCommandLineOverflow, true);
        Events.removeEventListener(commandLine, "keyup", this.onCommandLineKeyUp, true);
        Events.removeEventListener(commandLine, "keydown", this.onCommandLineKeyDown, true);
        Events.removeEventListener(commandLine, "keypress", this.onCommandLineKeyPress, true);
    },

    destroyContext: function(context, persistedState)
    {
        var panelState = Persist.getPersistedState(this, "console");
        panelState.commandLineText = context.commandLineText;

        var commandLine = this.getCommandLine(context);
        commandLine.value = "";

        this.autoCompleter.hide();
        Persist.persistObjects(this, panelState);
        // more of our work is done in the Console

        // All command line handlers should be removed at this moment.
        for (var handler in context.activeCommandLineHandlers)
        {
            FBTrace.sysout("commandLine.destroyContext; ERROR active commandlinehandler for: " +
                context.getName());
        }
    },

    showPanel: function(browser, panel)
    {
        var context = Firebug.currentContext;
        if (!context)
            return;

        // Warn that FireClosure is integrated and will conflict.
        if (Firebug.JSAutoCompleter && Firebug.JSAutoCompleter.transformScopeExpr &&
            !this.hasWarnedAboutFireClosure)
        {
            this.hasWarnedAboutFireClosure = true;
            // Use English because this only reaches ~200 users anyway.
            var msg = "FireClosure has been integrated into Firebug. To avoid conflicts, please" +
                " uninstall it and restart your browser.";
            Firebug.Console.logFormatted([msg], context, "warn");
        }

        var panelState = Persist.getPersistedState(this, "console");
        if (panelState.commandLineText)
        {
            var value = panelState.commandLineText;
            var commandLine = this.getCommandLine(browser);
            context.commandLineText = value;

            commandLine.value = value;

            // We don't need the persistent value in this session/context any more. The showPanel
            // method is called every time the panel is selected and the text could have been
            // changed in this session/context already.
            delete panelState.commandLineText;
        }

        this.autoCompleter.hide();
    },

    updateOption: function(name, value)
    {
        if (name === "commandEditor")
            this.setMultiLine(value, Firebug.chrome);
        else if (name === "commandLineShowCompleterPopup")
            this.setAutoCompleter();
    },

    onCommandLineKeyUp: function(event)
    {
    },

    onCommandLineKeyDown: function(event)
    {
        var context = Firebug.currentContext;

        this.autoCompleter.handleKeyDown(event, context);

        if (event.keyCode === KeyEvent.DOM_VK_H && Events.isControl(event))
        {
            event.preventDefault();
            this.autoCompleter.hide();
            this.commandHistory.show(Firebug.chrome.$("fbCommandLineHistoryButton"));
            return true;
        }

        // Parts of the code moved into key-press handler due to bug 613752
    },

    onCommandLineKeyPress: function(event)
    {
        var context = Firebug.currentContext;

        if (!this.autoCompleter.handleKeyPress(event, context))
        {
            this.handleKeyPress(event);
        }
    },

    handleKeyPress: function(event)
    {
        switch (event.keyCode)
        {
            case KeyEvent.DOM_VK_RETURN:
            case KeyEvent.DOM_VK_ENTER:
                event.preventDefault();

                if (!event.metaKey && !event.shiftKey)
                {
                    Firebug.CommandLine.enter(Firebug.currentContext);
                    this.commandHistory.hide();
                    return true;
                }
                else if(!event.metaKey && event.shiftKey)
                {
                    Firebug.CommandLine.enterInspect(Firebug.currentContext);
                    this.commandHistory.hide();
                    return true;
                }
                break;

            case KeyEvent.DOM_VK_UP:
                event.preventDefault();
                this.commandHistory.cycleCommands(Firebug.currentContext, -1);
                return true;

            case KeyEvent.DOM_VK_DOWN:
                event.preventDefault();
                this.commandHistory.cycleCommands(Firebug.currentContext, 1);
                return true;

            case KeyEvent.DOM_VK_ESCAPE:
                event.preventDefault();
                if (Firebug.CommandLine.cancel(Firebug.currentContext))
                    Events.cancelEvent(event);
                this.commandHistory.hide();
                return true;
        }

        if (this.commandHistory.isOpen && !event.metaKey && !event.ctrlKey && !event.altKey)
            this.commandHistory.hide();

        return false;
    },

    onCommandLineInput: function(event)
    {
        var context = Firebug.currentContext;

        this.autoCompleter.complete(context);
        this.update(context);
    },

    getCommandLine: function(context)
    {
        return (!this.isInOtherPanel(context) && Firebug.commandEditor) ?
            this.getCommandEditor():
            this.getSingleRowCommandLine();
    },

    isInOtherPanel: function(context)
    {
        // Command line on other panels is never multiline.
        var visible = Firebug.CommandLine.Popup.isVisible();
        return visible && context.panelName !== "console";
    },

    getExpression: function(context)
    {
        return (!this.isInOtherPanel(context) && Firebug.commandEditor) ?
            this.getCommandEditor().getExpression() :
            this.getSingleRowCommandLine().value;
    },

    getCompletionBox: function()
    {
        return Firebug.chrome.$("fbCommandLineCompletion");
    },

    getSingleRowCommandLine: function()
    {
        return Firebug.chrome.$("fbCommandLine");
    },

    getCommandEditor: function()
    {
        return Firebug.CommandEditor;
    }
});

// ********************************************************************************************* //
// Helpers

var getNoScript = function()
{
    // The wrappedJSObject here is not a security wrapper, it is a property set by the service.
    var noscript = Cc["@maone.net/noscript-service;1"] &&
        Cc["@maone.net/noscript-service;1"].getService().wrappedJSObject;
    getNoScript = function()
    {
        return noscript;
    };
    return noscript;
};

function evaluateExpression(execContextType, expr, context, thisValue, targetWindow,
        successConsoleFunction, exceptionFunction, origExpr, options)
{
    var win = targetWindow || context.getCurrentGlobal();
    options = options || {};

    if (!win)
    {
        if (FBTrace.DBG_ERRORS && FBTrace.DBG_COMMANDLINE)
            FBTrace.sysout("commandLine.evaluateExpression: no targetWindow!");
        return;
    }

    var onSuccess, onError;

    if (successConsoleFunction)
    {
        onSuccess = function(result)
        {
            if (FBTrace.DBG_COMMANDLINE)
            {
                FBTrace.sysout("commandLine.evaluateExpression; the evaluation succeeded "+
                    "and returned: "+ result, result);
            }

            if (Console.isDefaultReturnValue(result))
                return;

            successConsoleFunction(result, context);
        };
    }

    if (!exceptionFunction)
    {
        exceptionFunction = function(result, context)
        {
            Firebug.Console.logFormatted([result], context, "error", true);
        };
    }

    onError = function(result)
    {
        if (FBTrace.DBG_COMMANDLINE)
        {
            FBTrace.sysout("commandLine.evaluateExpression; the evaluation threw "+
                "an exception:" + result, result);
        }

        exceptionFunction(result, context, "errorMessage");
    };

    origExpr = origExpr || expr;

    if (execContextType === "frame")
    {
        // xxxFlorent: TODO factorize this code with Firebug.Debugger.evaluate
        var currentFrame = context.currentFrame;
        if (!currentFrame)
            return;

        var threadActor = DebuggerLib.getThreadActor(context.browser);
        var frameActor = currentFrame.getActor();
        var frame = threadActor._requestFrame(frameActor);

        CommandLineExposed.evaluateInFrame(frame, context, win, expr, origExpr,
            onSuccess, onError, options);
    }
    else if (execContextType === "global")
    {
        CommandLineExposed.evaluate(context, win, expr, origExpr, onSuccess, onError, options);
    }
    else
    {
        throw "CommandLineExposed.evaluateExpression; Invalid value for execContextType";
    }
}

// ********************************************************************************************* //
// Registration

Firebug.registerModule(Firebug.CommandLine);

return Firebug.CommandLine;

// ********************************************************************************************* //
});<|MERGE_RESOLUTION|>--- conflicted
+++ resolved
@@ -27,14 +27,9 @@
     "firebug/console/commands/commandLineHelp",
     "firebug/console/commands/commandLineInclude",
 ],
-<<<<<<< HEAD
-function(Obj, Firebug, FirebugReps, Locale, Events, Url, Dom, Firefox, Win, System, Str,
+function(Module, Obj, Firebug, FirebugReps, Locale, Events, Url, Dom, Firefox, Win, System, Str,
     Persist, SourceLink, Console, CommandLineExposed, ClosureInspector, CommandLineAPI,
     DebuggerLib) {
-=======
-function(Module, Obj, Firebug, FirebugReps, Locale, Events, Url, Dom, Firefox, Win, System, Str,
-    Persist, Console, CommandLineExposed, ClosureInspector, CommandLineAPI) {
->>>>>>> 21a5ff34
 
 "use strict";
 
@@ -48,15 +43,11 @@
 // ********************************************************************************************* //
 // Command Line
 
-<<<<<<< HEAD
 /**
  * @module
  */
-Firebug.CommandLine = Obj.extend(Firebug.Module,
+Firebug.CommandLine = Obj.extend(Module,
 /** @lends Firebug.CommandLine */
-=======
-Firebug.CommandLine = Obj.extend(Module,
->>>>>>> 21a5ff34
 {
     dispatchName: "commandLine",
 
