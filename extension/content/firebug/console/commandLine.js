--- conflicted
+++ resolved
@@ -92,23 +92,6 @@
         {
             debuggerState = Firebug.Debugger.beginInternalOperation();
 
-<<<<<<< HEAD
-            var newExpr = expr;
-            if (!options.noCmdLineAPI)
-                newExpr = ClosureInspector.extendLanguageSyntax(expr);
-
-            if (this.isSandbox(context))
-            {
-                this.evaluateInSandbox(newExpr, context, thisValue, targetWindow,
-                    successConsoleFunction, exceptionFunction, expr);
-            }
-            else if (Firebug.Debugger.hasValidStack(context))
-            {
-                this.evaluateInDebugFrame(newExpr, context, thisValue, targetWindow,
-                    successConsoleFunction, exceptionFunction, expr, options);
-            }
-=======
-            var self = this;
             var evaluate = function(newExpr)
             {
                 if (this.isSandbox(context))
@@ -119,7 +102,7 @@
                 else if (Firebug.Debugger.hasValidStack(context))
                 {
                     this.evaluateInDebugFrame(newExpr, context, thisValue, targetWindow,
-                        successConsoleFunction, exceptionFunction, expr);
+                        successConsoleFunction, exceptionFunction, expr, options);
                 }
                 else
                 {
@@ -130,12 +113,11 @@
 
             if (options.noCmdLineAPI)
                 evaluate(expr);
->>>>>>> 89d14aa3
             else
                 ClosureInspector.withExtendedLanguageSyntax(expr, targetWindow, context, evaluate);
 
             if (!options.noStateChange)
-                context.invalidatePanels("dom", "html", "watches");
+                context.invalidatePanels("dom", "html");
         }
         catch (exc)
         {
@@ -171,61 +153,10 @@
     evaluateInGlobal: function(expr, context, thisValue, targetWindow,
         successConsoleFunction, exceptionFunction, origExpr, options)
     {
-<<<<<<< HEAD
         // Setting the execution context type.
         var args = ["global"];
         // Append arguments of this function.
         args.push.apply(args, arguments);
-=======
-        var win = targetWindow || context.getCurrentGlobal();
-        options = options || {};
-
-        if (!win)
-        {
-            if (FBTrace.DBG_ERRORS && FBTrace.DBG_COMMANDLINE)
-                FBTrace.sysout("commandLine.evaluateInGlobal: no targetWindow!");
-            return;
-        }
-
-        context.baseWindow = context.baseWindow || context.window;
-        var onSuccess, onError;
-
-        if (successConsoleFunction)
-        {
-            onSuccess = function(result)
-            {
-                if (FBTrace.DBG_COMMANDLINE)
-                {
-                    FBTrace.sysout("commandLine.evaluateInGlobal; the evaluation succeeded "+
-                        "and returned: ", result);
-                }
-
-                if (Console.isDefaultReturnValue(result))
-                    return;
-
-                successConsoleFunction(result, context);
-            }
-        }
-
-        if (!exceptionFunction)
-        {
-            exceptionFunction = function(result, context)
-            {
-                Firebug.Console.logFormatted([result], context, "error", true);
-            }
-        }
-
-        onError = function(result)
-        {
-            if (FBTrace.DBG_COMMANDLINE)
-            {
-                FBTrace.sysout("commandLine.evaluateInGlobal; the evaluation threw "+
-                    "an exception:" + result, result);
-            }
-
-            exceptionFunction(result, context, "errorMessage");
-        };
->>>>>>> 89d14aa3
 
         return evaluateExpression.apply(null, args);
     },
@@ -834,7 +765,7 @@
             if (FBTrace.DBG_COMMANDLINE)
             {
                 FBTrace.sysout("commandLine.evaluateExpression; the evaluation succeeded "+
-                    "and returned: "+ result, result);
+                    "and returned: ", result);
             }
 
             if (Console.isDefaultReturnValue(result))
