--- conflicted
+++ resolved
@@ -25,13 +25,8 @@
     "firebug/console/commands/commandLineHelp",
     "firebug/console/commands/commandLineInclude",
 ],
-<<<<<<< HEAD
-function(Obj, Firebug, FirebugReps, Options, Locale, Events, Url, Dom, Firefox, Win, Menu, System,
-    Str, Persist, SourceLink, Console, CommandLineExposed, ClosureInspector, CommandLineAPI) {
-=======
-function(Obj, Firebug, FirebugReps, Locale, Events, Url, Dom, Firefox, Win, System, Str,
+function(Obj, Firebug, FirebugReps, Options, Locale, Events, Url, Dom, Firefox, Win, System, Str,
     Persist, Console, CommandLineExposed, ClosureInspector, CommandLineAPI) {
->>>>>>> c49a3f12
 
 "use strict";
 
@@ -366,7 +361,7 @@
             // We are already on the console, if the command line has also
             // the focus, toggle back. But only if the UI has been already
             // opened.
-            if (Firebug.commandEditor)
+            if (Options.get("commandEditor"))
                 commandLine.focus();
             else if (commandLine.getAttribute("focused") !== "true")
                 setTimeout(function() { commandLine.select(); });
