--- conflicted
+++ resolved
@@ -19,12 +19,8 @@
     "firebug/debugger/breakpoints/breakpointStore",
     "firebug/debugger/stack/stackTrace",
 ],
-<<<<<<< HEAD
-function(FBTrace, Obj, Domplate, Reps, StackFrame, StackFrameRep, SourceFile, Events, Css, Dom,
-    Url, Locale, DebuggerLib, BreakpointStore, StackTrace) {
-=======
-function(Module, Rep, FBTrace, Obj, Domplate, Reps, StackFrame, Events, Css, Dom, Url) {
->>>>>>> 21a5ff34
+function(Module, Rep, FBTrace, Obj, Domplate, Reps, StackFrame, StackFrameRep, SourceFile, Events,
+    Css, Dom, Url, Locale, DebuggerLib, BreakpointStore, StackTrace) {
 
 "use strict";
 
@@ -39,15 +35,11 @@
 // ********************************************************************************************* //
 // Function Monitor
 
-<<<<<<< HEAD
 /**
  * @module The modules implements 'debug', 'undebug', 'monitor' and 'unmonitor' commands.
  */
-var FunctionMonitor = Obj.extend(Firebug.Module,
+var FunctionMonitor = Obj.extend(Module,
 /** @lends FunctionMonitor */
-=======
-var FunctionMonitor = Obj.extend(Module,
->>>>>>> 21a5ff34
 {
     dispatchName: "functionMonitor",
 
@@ -56,24 +48,14 @@
 
     initContext: function(context)
     {
-<<<<<<< HEAD
         var tool = context.getTool("debugger");
         tool.addListener(this);
-=======
-        Module.initialize.apply(this, arguments);
-        Firebug.connection.addListener(this);
->>>>>>> 21a5ff34
     },
 
     destroyContext: function(context)
     {
-<<<<<<< HEAD
         var tool = context.getTool("debugger");
         tool.removeListener(this);
-=======
-        Firebug.connection.removeListener(this);
-        Module.shutdown.apply(this, arguments);
->>>>>>> 21a5ff34
     },
 
     // * * * * * * * * * * * * * * * * * * * * * * * * * * * * * * * * * * * * * * * * * * * * * //
