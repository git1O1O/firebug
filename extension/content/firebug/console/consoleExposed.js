--- conflicted
+++ resolved
@@ -98,18 +98,12 @@
 
     console.trace = function firebugDebuggerTracer()
     {
-<<<<<<< HEAD
-        var trace = getJSDUserStack(context);
-=======
         var trace = getJSDUserStack();
-        if (!trace)
-            trace = getComponentsUserStack();
 
         // This should never happen, but inform the user if it does.
         if (!trace)
             trace = "(No stack trace available)";
 
->>>>>>> a29a84c1
         Firebug.Console.log(trace, context, "stackTrace");
         return Console.getDefaultReturnValue();
     };
@@ -142,21 +136,13 @@
 
     console.profile = function(title)
     {
-<<<<<<< HEAD
-        Profiler.startProfiling(context, title);
-=======
-        Firebug.Profiler.commandLineProfileStart(context, title);
->>>>>>> a29a84c1
+        Profiler.commandLineProfileStart(context, title);
         return Console.getDefaultReturnValue();
     };
 
     console.profileEnd = function()
     {
-<<<<<<< HEAD
-        Profiler.stopProfiling(context);
-=======
-        Firebug.Profiler.commandLineProfileEnd(context);
->>>>>>> a29a84c1
+        Profiler.commandLineProfileEnd(context);
         return Console.getDefaultReturnValue();
     };
 
@@ -335,15 +321,6 @@
         var trace;
         if (msg && msg.stack)
         {
-<<<<<<< HEAD
-            if (msg.stack)
-            {
-                trace = StackTrace.parseToStackTrace(msg.stack, context);
-                if (FBTrace.DBG_CONSOLE)
-                    FBTrace.sysout("logAssert trace from msg.stack", trace);
-            }
-            else
-=======
             trace = StackFrame.parseToStackTrace(msg.stack, context);
             if (FBTrace.DBG_CONSOLE)
                 FBTrace.sysout("logAssert trace from msg.stack", trace);
@@ -353,14 +330,6 @@
             trace = getJSDUserStack();
             if (FBTrace.DBG_CONSOLE)
                 FBTrace.sysout("logAssert trace from getJSDUserStack", trace);
-
-            if (!trace)
->>>>>>> a29a84c1
-            {
-                trace = getComponentsUserStack();
-                if (FBTrace.DBG_CONSOLE)
-                    FBTrace.sysout("logAssert trace from getComponentsUserStack", trace);
-            }
         }
 
         trace = StackFrame.cleanStackTraceOfFirebug(trace);
@@ -446,12 +415,6 @@
             if (frames[i].href.indexOf("modules/firebug-service.js") != -1)
                 continue;
 
-<<<<<<< HEAD
-                // xxxFlorent: should be reverted if we integrate
-                // https://github.com/fflorent/firebug/commit/d5c65e8 (related to issue6268)
-                if (DebuggerLib.isFrameLocationEval(frames[i].href))
-                    continue;
-=======
             // xxxFlorent: should be reverted if we integrate
             // https://github.com/fflorent/firebug/commit/d5c65e8 (related to issue6268)
             if (DebuggerLib.isFrameLocationEval(frames[i].href))
@@ -461,7 +424,6 @@
             var fn = frames[i].getFunctionName() + "";
             if (fn && (fn.indexOf("_firebugEvalEvent") != -1))
                 continue;
->>>>>>> a29a84c1
 
             filteredFrames.push(frames[i]);
         }
@@ -476,77 +438,6 @@
         if (!Firebug.Debugger.isAlwaysEnabled())
             return null;
         var trace = Firebug.Debugger.getCurrentStackTrace(context);
-        return removeChromeFrames(trace);
-    }
-
-    function getComponentsUserStack()
-    {
-        // Walk Components.stack and function.caller/arguments simultaneously.
-        var func = arguments.callee;
-        var seenFunctions = new Set();
-        seenFunctions.add(func);
-
-        var trace = new StackFrame.StackTrace();
-        var frame = Components.stack;
-        while (frame)
-        {
-            var fileName = frame.filename;
-            if (fileName)
-            {
-                var frameName = frame.name;
-                var args = [];
-                if (func)
-                {
-                    try
-                    {
-                        if (func.name && func.name !== frameName)
-                        {
-                            // Something is off, abort!
-                            func = null;
-                        }
-                        else
-                        {
-                            var argValues = Array.prototype.slice.call(func.arguments);
-                            var argNames = StackFrame.guessFunctionArgNamesFromSource(func + "");
-                            if (argNames && argNames.length === func.length)
-                            {
-                                for (var i = 0; i < func.length; i++)
-                                    args.push({name: argNames[i], value: argValues[i]});
-                            }
-                        }
-                    }
-                    catch (exc) {} // strict mode etc.
-                }
-
-                var sframe = new StackFrame.StackFrame({href: fileName},
-                    frame.lineNumber, frameName, args, null, null, context);
-                trace.frames.push(sframe);
-            }
-
-            frame = frame.caller;
-            if (func)
-            {
-                try
-                {
-                    func = func.caller;
-                    if (seenFunctions.has(func))
-                    {
-                        // Recursion; we cannot go on unfortunately.
-                        func = null;
-                    }
-                    else
-                    {
-                        seenFunctions.add(func);
-                    }
-                }
-                catch (exc)
-                {
-                    // Strict mode functions etc.
-                    func = null;
-                }
-            }
-        }
-
         return removeChromeFrames(trace);
     }
 
