/* See license.txt for terms of usage */

define([
    "firebug/chrome/reps",
    "firebug/lib/locale",
    "firebug/lib/wrapper",
    "firebug/lib/url",
    "firebug/lib/string",
    "firebug/debugger/stack/stackFrame",
    "firebug/debugger/stack/stackTrace",
    "firebug/console/errors",
    "firebug/trace/debug",
    "firebug/console/console",
    "firebug/lib/options",
    "firebug/debugger/debuggerLib",
],
<<<<<<< HEAD
function(FirebugReps, Locale, Wrapper, Url, Str, StackFrame, StackTrace,
    Errors, Debug, Console, Options, DebuggerLib) {
=======
function(FirebugReps, Locale, Wrapper, Url, Str, StackFrame, Errors, Debug, Console, Options,
    DebuggerLib) {
>>>>>>> 99071983

// ********************************************************************************************* //

/**
 * Returns a console object (bundled with passed window through closure). The object
 * provides all necessary APIs as described here: http://getfirebug.com/wiki/index.php/Console_API
 *
 * @param {Object} context
 * @param {Object} win
 */
function createFirebugConsole(context, win)
{
    // Defined as a chrome object, but exposed into the web content scope.
    var console = {
        __exposedProps__: {}
    };

    // * * * * * * * * * * * * * * * * * * * * * * * * * * * * * * * * * * * * * * * * * * * * * //
    // Exposed Properties

    console.log = function log()
    {
        return logFormatted(arguments, "log", true);
    };

    console.debug = function debug()
    {
        return logFormatted(arguments, "debug", true);
    };

    console.info = function info()
    {
        return logFormatted(arguments, "info", true);
    };

    console.warn = function warn()
    {
        return logFormatted(arguments, "warn", true);
    };

    console.exception = function exception()
    {
        return logAssert("error", arguments);
    };

    console.assert = function assert(x)
    {
        if (!x)
        {
            var rest = [];
            for (var i = 1; i < arguments.length; i++)
                rest.push(arguments[i]);
            return logAssert("assert", rest);
        }

        return Console.getDefaultReturnValue(win);
    };

    console.dir = function dir(o)
    {
        Firebug.Console.log(o, context, "dir", Firebug.DOMPanel.DirTable);
        return Console.getDefaultReturnValue(win);
    };

    console.dirxml = function dirxml(o)
    {
        if (o instanceof Wrapper.getContentView(win).Window)
            o = o.document.documentElement;
        else if (o instanceof Wrapper.getContentView(win).Document)
            o = o.documentElement;

        Firebug.Console.log(o, context, "dirxml", Firebug.HTMLPanel.SoloElement);
        return Console.getDefaultReturnValue(win);
    };

    console.trace = function firebugDebuggerTracer()
    {
        var unwrapped = Wrapper.unwrapObject(win);
        unwrapped.top._firebugStackTrace = "console-tracer";
        debugger;
        delete unwrapped.top._firebugStackTrace;

        return Console.getDefaultReturnValue(win);
    };

    console.group = function group()
    {
        var sourceLink = getStackLink();
        Firebug.Console.openGroup(arguments, null, "group", null, false, sourceLink);
        return Console.getDefaultReturnValue(win);
    };

    console.groupEnd = function()
    {
        Firebug.Console.closeGroup(context);
        return Console.getDefaultReturnValue(win);
    };

    console.groupCollapsed = function()
    {
        var sourceLink = getStackLink();

        // noThrottle true can't be used here (in order to get the result row now)
        // because there can be some logs delayed in the queue and they would end up
        // in a different grup.
        // Use rather a different method that causes auto collapsing of the group
        // when it's created.
        Firebug.Console.openCollapsedGroup(arguments, null, "group", null, false, sourceLink);
        return Console.getDefaultReturnValue(win);
    };

    console.profile = function(title)
    {
        Firebug.Profiler.startProfiling(context, title);
        return Console.getDefaultReturnValue(win);
    };

    console.profileEnd = function()
    {
        Firebug.Profiler.stopProfiling(context);
        return Console.getDefaultReturnValue(win);
    };

    console.count = function(key)
    {
        var frameId = getStackFrameId();
        if (frameId)
        {
            if (!context.frameCounters)
                context.frameCounters = {};

            if (key != undefined)
                frameId += key;

            var frameCounter = context.frameCounters[frameId];
            if (!frameCounter)
            {
                var logRow = logFormatted(["0"], null, true, true);

                frameCounter = {logRow: logRow, count: 1};
                context.frameCounters[frameId] = frameCounter;
            }
            else
                ++frameCounter.count;

            var label = key == undefined
                ? frameCounter.count
                : key + " " + frameCounter.count;

            frameCounter.logRow.firstChild.firstChild.nodeValue = label;
        }
        return Console.getDefaultReturnValue(win);
    };

    console.clear = function()
    {
        Firebug.Console.clear(context);
        return Console.getDefaultReturnValue(win);
    };

    console.time = function(name, reset)
    {
        if (!name)
            return Console.getDefaultReturnValue(win);

        var time = new Date().getTime();

        if (!this.timeCounters)
            this.timeCounters = {};

        var key = "KEY"+name.toString();

        if (!reset && this.timeCounters[key])
            return Console.getDefaultReturnValue(win);

        this.timeCounters[key] = time;
        return Console.getDefaultReturnValue(win);
    };

    console.timeEnd = function(name)
    {
        var time = new Date().getTime();
        var diff = undefined;

        if (!this.timeCounters)
            return Console.getDefaultReturnValue(win);

        var key = "KEY"+name.toString();

        var timeCounter = this.timeCounters[key];
        if (timeCounter)
        {
            diff = time - timeCounter;
            var label = name + ": " + diff + "ms";

            this.info(label);

            delete this.timeCounters[key];
        }
        return diff;
    };

    console.timeStamp = function(label)
    {
        label = label || "";

        if (FBTrace.DBG_CONSOLE)
            FBTrace.sysout("consoleExposed.timeStamp; " + label);

        var now = new Date();
        Firebug.NetMonitor.addTimeStamp(context, now.getTime(), label);

        var formattedTime = now.getHours() + ":" + now.getMinutes() + ":" +
            now.getSeconds() + "." + now.getMilliseconds();
        return logFormatted([formattedTime, label], "timeStamp");
    };

    console.table = function(data, columns)
    {
        FirebugReps.Table.log(data, columns, context);
        return Console.getDefaultReturnValue(win);
    };

    console.error = function error()
    {
        // TODO stack trace
        if (arguments.length == 1)
        {
            return logAssert("error", arguments);  // add more info based on stack trace
        }
        else
        {
            Errors.increaseCount(context);
            return logFormatted(arguments, "error", true);  // user already added info
        }
    };

    // xxxHonza: removed from 1.10 (issue 5599)
    /*console.memoryProfile = function(title)
    {
        Firebug.MemoryProfiler.start(context, title);
        return Console.getDefaultReturnValue(win);
    };

    console.memoryProfileEnd = function()
    {
        Firebug.MemoryProfiler.stop(context);
        return Console.getDefaultReturnValue(win);
    };*/

    // Expose only these properties to the content scope (read only).
    console.__exposedProps__.log = "r";
    console.__exposedProps__.debug = "r";
    console.__exposedProps__.info = "r";
    console.__exposedProps__.warn = "r";
    console.__exposedProps__.exception = "r";
    console.__exposedProps__.assert = "r";
    console.__exposedProps__.dir = "r";
    console.__exposedProps__.dirxml = "r";
    console.__exposedProps__.trace = "r";
    console.__exposedProps__.group = "r";
    console.__exposedProps__.groupEnd = "r";
    console.__exposedProps__.groupCollapsed = "r";
    console.__exposedProps__.time = "r";
    console.__exposedProps__.timeEnd = "r";
    console.__exposedProps__.timeStamp = "r";
    console.__exposedProps__.profile = "r";
    console.__exposedProps__.profileEnd = "r";
    console.__exposedProps__.count = "r";
    console.__exposedProps__.clear = "r";
    console.__exposedProps__.table = "r";
    console.__exposedProps__.error = "r";
    //console.__exposedProps__.memoryProfile = "r";
    //console.__exposedProps__.memoryProfileEnd = "r";

    // DBG console.uid = Math.random();

    // * * * * * * * * * * * * * * * * * * * * * * * * * * * * * * * * * * * * * * * * * * * * * //
    // Helpers (not accessible from web content)

    function logFormatted(args, className, linkToSource, noThrottle)
    {
        var sourceLink = null;

        // Using JSD to get user stack is time consuming.
        if (Options.get("preferJSDSourceLinks"))
        {
            var stack = getJSDUserStack();
            if (stack && stack.toSourceLink)
                sourceLink = stack.toSourceLink();
        }

        if (!sourceLink)
            sourceLink = linkToSource ? getStackLink() : null;

        var ignoreReturnValue = Firebug.Console.getDefaultReturnValue(win);
        var rc = Firebug.Console.logFormatted(args, context, className, noThrottle, sourceLink);
        return rc ? rc : ignoreReturnValue;
    };

    function logAssert(category, args)
    {
        Errors.increaseCount(context);

        var msg = (!args || !args.length || args.length == 0) ?
            [Locale.$STR("Assertion")] : args[0];

        // If there's no error message, there's also no stack trace. See Issue 4700.
        var trace = null;
        if (msg)
        {
            if (msg.stack)
            {
                trace = StackTrace.parseToStackTrace(msg.stack, context);
                if (FBTrace.DBG_CONSOLE)
                    FBTrace.sysout("logAssert trace from msg.stack", trace);
            }
            else if (context.stackTrace)
            {
                trace = context.stackTrace;
                if (FBTrace.DBG_CONSOLE)
                    FBTrace.sysout("logAssert trace from context.window.stackTrace", trace);
            }
            else
            {
                trace = getJSDUserStack();
                if (FBTrace.DBG_CONSOLE)
                    FBTrace.sysout("logAssert trace from getJSDUserStack", trace);
            }
        }

        trace = StackFrame.cleanStackTraceOfFirebug(trace);

        var url = msg && msg.fileName ? msg.fileName : win.location.href;

        // we may have only the line popped above
        var lineNo = (trace && msg && msg.lineNumber) ? msg.lineNumber : 0;
        var errorObject = new FirebugReps.ErrorMessageObj(msg, url, lineNo, "",
            category, context, trace);

        if (trace && trace.frames && trace.frames[0])
            errorObject.correctWithStackTrace(trace);

        errorObject.resetSource();

        if (args.length > 1)
        {
            errorObject.objects = [];
            for (var i = 1; i < args.length; i++)
                errorObject.objects.push(args[i]);
        }

        var row = Firebug.Console.log(errorObject, context, "errorMessage");
        if (row)
            row.scrollIntoView();

        return Console.getDefaultReturnValue(win);
    };

    function getComponentsStackDump()
    {
        // Starting with our stack, walk back to the user-level code
        var frame = Components.stack;
        var userURL = win.location.href.toString();

        if (FBTrace.DBG_CONSOLE)
            FBTrace.sysout("consoleInjector.getComponentsStackDump initial stack for userURL " +
                userURL, frame);

        // Drop frames until we get into user code.
        while (frame && Url.isSystemURL(frame.filename) )
            frame = frame.caller;

        // Drop two more frames, the injected console function and firebugAppendConsole()
        //if (frame)
        //    frame = frame.caller;
        //if (frame)
        //    frame = frame.caller;

        if (FBTrace.DBG_CONSOLE)
            FBTrace.sysout("consoleInjector.getComponentsStackDump final stack for userURL " +
                userURL, frame);

        return frame;
    };

    function getStackLink()
    {
        var sourceLink = StackFrame.getFrameSourceLink(getComponentsStackDump());
        // xxxFlorent: should be reverted if we integrate 
        // https://github.com/fflorent/firebug/commit/d5c65e8 (related to issue6268)
        if (DebuggerLib.isFrameLocationEval(sourceLink.href))
            return null;
        return sourceLink;
    };

    function getJSDUserStack()
    {
        var trace = Firebug.Debugger.getCurrentStackTrace(context);

        var frames = trace ? trace.frames : null;
        if (frames && (frames.length > 0) )
        {
            var filteredFrames = [];

            for (var i = 0; i < frames.length; i++)
            {
                if (Str.hasPrefix(frames[i].href, "chrome:"))
                    continue;

                if (Str.hasPrefix(frames[i].href, "resource:"))
                    continue;

                // xxxFlorent: should be reverted if we integrate
                // https://github.com/fflorent/firebug/commit/d5c65e8 (related to issue6268)
                if (DebuggerLib.isFrameLocationEval(frames[i].href))
                    continue;

                // xxxFlorent: should be reverted if we integrate
                // https://github.com/fflorent/firebug/commit/d5c65e8 (related to issue6268)
                if (DebuggerLib.isFrameLocationEval(frames[i].href))
                    continue;

                // command line
                var fn = frames[i].getFunctionName() + "";
                if (fn && (fn.indexOf("_firebugEvalEvent") != -1))
                    continue;

                filteredFrames.push(frames[i]);
            }

            // take the oldest frames, leave 2 behind they are injection code
            trace.frames = filteredFrames; //trace.frames.slice(2 - i);

            return trace;
        }
        else
        {
            return "Firebug failed to get stack trace with any frames";
        }
    };

    function getStackFrameId(inputFrame)
    {
        for (var frame = Components.stack; frame; frame = frame.caller)
        {
            if (frame.languageName == "JavaScript"
                && !(frame.filename && frame.filename.indexOf("://firebug/") > 0))
            {
                return frame.filename + "/" + frame.lineNumber;
            }
        }
        return null;
    };

    return console;
}

// ********************************************************************************************* //
// Registration

Firebug.ConsoleExposed =
{
    createFirebugConsole: createFirebugConsole
};

return Firebug.ConsoleExposed;

// ********************************************************************************************* //
});<|MERGE_RESOLUTION|>--- conflicted
+++ resolved
@@ -14,13 +14,8 @@
     "firebug/lib/options",
     "firebug/debugger/debuggerLib",
 ],
-<<<<<<< HEAD
 function(FirebugReps, Locale, Wrapper, Url, Str, StackFrame, StackTrace,
     Errors, Debug, Console, Options, DebuggerLib) {
-=======
-function(FirebugReps, Locale, Wrapper, Url, Str, StackFrame, Errors, Debug, Console, Options,
-    DebuggerLib) {
->>>>>>> 99071983
 
 // ********************************************************************************************* //
 
