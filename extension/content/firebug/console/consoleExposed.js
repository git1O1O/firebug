--- conflicted
+++ resolved
@@ -94,18 +94,9 @@
 
     console.trace = function firebugDebuggerTracer()
     {
-<<<<<<< HEAD
         var trace = getJSDUserStack(context);
         Firebug.Console.log(trace, context, "stackTrace");
-        return Console.getDefaultReturnValue(win);
-=======
-        var unwrapped = Wrapper.unwrapObject(win);
-        unwrapped.top._firebugStackTrace = "console-tracer";
-        debugger;
-        delete unwrapped.top._firebugStackTrace;
-
-        return Console.getDefaultReturnValue();
->>>>>>> 1a776bad
+        return Console.getDefaultReturnValue();
     };
 
     console.group = function group()
