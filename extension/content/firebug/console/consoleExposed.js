--- conflicted
+++ resolved
@@ -13,18 +13,12 @@
     "firebug/console/console",
     "firebug/lib/options",
     "firebug/debugger/debuggerLib",
-<<<<<<< HEAD
     "firebug/console/errorMessageObj",
     "firebug/console/commands/profiler",
+    "firebug/chrome/tableRep",
 ],
 function(FirebugReps, Locale, Wrapper, Url, Str, StackFrame, StackTrace,
-    Errors, Debug, Console, Options, DebuggerLib, ErrorMessageObj, Profiler) {
-=======
-    "firebug/chrome/tableRep",
-],
-function(FirebugReps, Locale, Wrapper, Url, Str, StackFrame, Errors, Debug, Console, Options,
-    DebuggerLib, TableRep) {
->>>>>>> c1b76040
+    Errors, Debug, Console, Options, DebuggerLib, ErrorMessageObj, Profiler, TableRep) {
 
 // Note: since we are using .caller and .arguments for stack walking, we can not use strict mode.
 //"use strict";
