--- conflicted
+++ resolved
@@ -103,7 +103,6 @@
         {
             this.insertLogLimit(this.context);
 
-<<<<<<< HEAD
             if (this.context.consoleReloadWarning)  // we have not yet injected the console
                 this.insertReloadWarning();
         }
@@ -116,7 +115,7 @@
         // when a new error-breakpoint is created or removed. It also listens to
         // debugger tool to update BON error UI.
         this.context.getTool("debugger").addListener(this);
-=======
+
         // Initialize filter button tooltips
         var doc = this.context.chrome.window.document;
         var filterButtons = doc.getElementsByClassName("fbConsoleFilter");
@@ -131,7 +130,6 @@
 
         // Listen for set filters, so the panel is properly updated when needed
         Firebug.Console.addListener(this);
->>>>>>> 53729f13
     },
 
     destroy: function(state)
@@ -155,12 +153,10 @@
             FBTrace.sysout("console.destroy; wasScrolledToBottom: " +
                 this.wasScrolledToBottom + ", " + this.context.getName());
 
-<<<<<<< HEAD
         this.context.getTool("debugger").removeListener(this);
 
-=======
         Firebug.Console.removeListener(this);
->>>>>>> 53729f13
+
         Firebug.ActivablePanel.destroy.apply(this, arguments);  // must be called last
     },
 
@@ -261,7 +257,6 @@
                 this.wasScrolledToBottom + ", " + this.context.getName());
     },
 
-<<<<<<< HEAD
     updateOption: function(name, value)
     {
         if (name == "consoleFilterTypes")
@@ -279,14 +274,14 @@
             else
                 Css.setClass(this.panelNode, "hideArguments");
         }
-=======
+    },
+
     shouldBreakOnNext: function()
     {
         // xxxHonza: shouldn't the breakOnErrors be context related?
         // xxxJJB, yes, but we can't support it because we can't yet tell
         // which window the error is on.
         return Options.get("breakOnErrors");
->>>>>>> 53729f13
     },
 
     getBreakOnNextTooltip: function(enabled)
