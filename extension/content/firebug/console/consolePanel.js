/* See license.txt for terms of usage */

define([
    "firebug/lib/object",
    "firebug/firebug",
    "firebug/lib/domplate",
    "firebug/chrome/reps",
    "firebug/lib/locale",
    "firebug/lib/events",
    "firebug/lib/css",
    "firebug/lib/dom",
    "firebug/lib/search",
    "firebug/chrome/menu",
    "firebug/lib/options",
    "firebug/console/commands/profiler",
    "firebug/chrome/searchBox"
],
function(Obj, Firebug, Domplate, FirebugReps, Locale, Events, Css, Dom, Search, Menu, Options) {

with (Domplate) {

// ********************************************************************************************* //
// Constants

var reAllowedCss = /^(-moz-)?(background|border|color|font|line|margin|padding|text)/;

const Cc = Components.classes;
const Ci = Components.interfaces;

// * * * * * * * * * * * * * * * * * * * * * * * * * * * * * * * * * * * * * * * * * * * * * * * //

const logTypes =
{
    "error": 1,
    "warning": 1,
    "info": 1,
    "debug": 1,
    "profile": 1,
    "table": 1,
    "group": 1,
    "command": 1,
    "stackTrace": 1,
    "log": 1,
    "dir": 1,
    "assert": 1,
    "spy": 1
};

// ********************************************************************************************* //

Firebug.ConsolePanel = function () {};

Firebug.ConsolePanel.prototype = Obj.extend(Firebug.ActivablePanel,
{
    template: domplate(
    {
        logRowTag:
            DIV({"class": "$className", role: "listitem"},
                DIV(
                    DIV({"class": "logContent"}),
                    DIV({"class": "logCounter"},
                        SPAN({"class": "logCounterValue"})
                    )
                )
            )
    }),

    // * * * * * * * * * * * * * * * * * * * * * * * * * * * * * * * * * * * * * * * * * * * * * //
    // Members

    wasScrolledToBottom: false,
    messageCount: 0,
    lastLogTime: 0,
    groups: null,
    limit: null,
    order: 10,

    // * * * * * * * * * * * * * * * * * * * * * * * * * * * * * * * * * * * * * * * * * * * * * //
    // extends Panel

    name: "console",
    searchable: true,
    breakable: true,
    editable: false,
    enableA11y: true,

    initialize: function()
    {
        Firebug.ActivablePanel.initialize.apply(this, arguments);  // loads persisted content

        if (!this.persistedContent && Firebug.Console.isAlwaysEnabled())
            this.insertLogLimit(this.context);

        // Initialize filter button tooltips
        var doc = this.context.chrome.window.document;
        var filterButtons = doc.getElementsByClassName("fbConsoleFilter");
        for (var i=0, len=filterButtons.length; i<len; ++i)
        {
            if (filterButtons[i].id != "fbConsoleFilter-all")
            {
                filterButtons[i].tooltipText = Locale.$STRF("firebug.labelWithShortcut",
                    [filterButtons[i].tooltipText, Locale.$STR("tooltip.multipleFiltersHint")]);
            }
        }

        // Listen for set filters, so the panel is properly updated when needed
        Firebug.Console.addListener(this);
    },

    destroy: function(state)
    {
        if (FBTrace.DBG_CONSOLE)
            FBTrace.sysout("console.destroy; wasScrolledToBottom: " +
                this.wasScrolledToBottom + " " + this.context.getName());

        if (state)
            state.wasScrolledToBottom = this.wasScrolledToBottom;

        // If we are profiling and reloading, save the profileRow for the new context
        if (this.context.profileRow && this.context.profileRow.ownerDocument)
        {
            this.context.profileRow.parentNode.removeChild(this.context.profileRow);
            state.profileRow = this.context.profileRow;
        }

        if (FBTrace.DBG_CONSOLE)
            FBTrace.sysout("console.destroy; wasScrolledToBottom: " +
                this.wasScrolledToBottom + ", " + this.context.getName());

        Firebug.Console.removeListener(this);
        Firebug.ActivablePanel.destroy.apply(this, arguments);  // must be called last
    },

    initializeNode: function()
    {
        Firebug.ActivablePanel.initializeNode.apply(this, arguments);

        this.onScroller = Obj.bind(this.onScroll, this);
        Events.addEventListener(this.panelNode, "scroll", this.onScroller, true);

        this.onResizer = Obj.bind(this.onResize, this);
        this.resizeEventTarget = Firebug.chrome.$('fbContentBox');
        Events.addEventListener(this.resizeEventTarget, "resize", this.onResizer, true);
    },

    destroyNode: function()
    {
        Firebug.ActivablePanel.destroyNode.apply(this, arguments);

        if (this.onScroller)
            Events.removeEventListener(this.panelNode, "scroll", this.onScroller, true);

        Events.removeEventListener(this.resizeEventTarget, "resize", this.onResizer, true);
    },

    show: function(state)
    {
        if (FBTrace.DBG_CONSOLE)
            FBTrace.sysout("Console.panel show; wasScrolledToBottom: " +
                (state ? state.wasScrolledToBottom : "no prev state") +
                " " + this.context.getName(), state);

        this.showCommandLine(true);
        Firebug.CommandLine.focus(this.context);

        this.showToolbarButtons("fbConsoleButtons", true);

<<<<<<< HEAD
        this.setFilter(Options.get("consoleFilterTypes"));
=======
        if (!this.filterTypes)
            this.setFilter(Options.get("consoleFilterTypes").split(" "));
>>>>>>> c49a3f12

        Firebug.chrome.setGlobalAttribute("cmd_firebug_togglePersistConsole", "checked",
            this.persistContent);

        this.showPanel(state);
    },

    showPanel: function(state)
    {
        var wasScrolledToBottom;
        if (state)
            wasScrolledToBottom = state.wasScrolledToBottom;

        if (typeof wasScrolledToBottom == "boolean")
        {
            this.wasScrolledToBottom = wasScrolledToBottom;
            delete state.wasScrolledToBottom;
        }
        else if (typeof this.wasScrolledToBottom != "boolean")
        {
            // If the previous state doesn't says where to scroll,
            // scroll to the bottom by default.
            this.wasScrolledToBottom = true;
        }

        if (this.wasScrolledToBottom)
            Dom.scrollToBottom(this.panelNode);

        if (FBTrace.DBG_CONSOLE)
            FBTrace.sysout("console.show; wasScrolledToBottom: " +
                this.wasScrolledToBottom + ", " + this.context.getName());

        if (state && state.profileRow) // then we reloaded while profiling
        {
            if (FBTrace.DBG_CONSOLE)
                FBTrace.sysout("console.show; state.profileRow:", state.profileRow);

            this.context.profileRow = state.profileRow;
            this.panelNode.appendChild(state.profileRow);
            delete state.profileRow;
        }
    },

    hide: function(state)
    {
        if (FBTrace.DBG_CONSOLE)
            FBTrace.sysout("console.hide; wasScrolledToBottom: " +
                this.wasScrolledToBottom + " " + this.context.getName());

        if (state)
            state.wasScrolledToBottom = this.wasScrolledToBottom;

        this.showCommandLine(false);

        if (FBTrace.DBG_CONSOLE)
            FBTrace.sysout("console.hide; wasScrolledToBottom: " +
                this.wasScrolledToBottom + ", " + this.context.getName());
    },

    shouldBreakOnNext: function()
    {
        // xxxHonza: shouldn't the breakOnErrors be context related?
        // xxxJJB, yes, but we can't support it because we can't yet tell
        // which window the error is on.
        return Options.get("breakOnErrors");
    },

    getBreakOnNextTooltip: function(enabled)
    {
        return (enabled ? Locale.$STR("console.Disable Break On All Errors") :
            Locale.$STR("console.Break On All Errors"));
    },

    /**
     * Support for panel activation.
     */
    onActivationChanged: function(enable)
    {
        if (FBTrace.DBG_CONSOLE || FBTrace.DBG_ACTIVATION)
            FBTrace.sysout("console.ConsolePanel.onActivationChanged; " + enable);

        if (enable)
            Firebug.Console.addObserver(this);
        else
            Firebug.Console.removeObserver(this);
    },

    getOptionsMenuItems: function()
    {
        return [
            Menu.optionMenu("ShowJavaScriptErrors", "showJSErrors",
                "console.option.tip.Show_JavaScript_Errors"),
            Menu.optionMenu("ShowJavaScriptWarnings", "showJSWarnings",
                "console.option.tip.Show_JavaScript_Warnings"),
            Menu.optionMenu("ShowCSSErrors", "showCSSErrors",
                "console.option.tip.Show_CSS_Errors"),
            Menu.optionMenu("ShowXMLHTMLErrors", "showXMLErrors",
                "console.option.tip.Show_XML_HTML_Errors"),
            Menu.optionMenu("ShowXMLHttpRequests", "showXMLHttpRequests",
                "console.option.tip.Show_XMLHttpRequests"),
            Menu.optionMenu("ShowChromeErrors", "showChromeErrors",
                "console.option.tip.Show_System_Errors"),
            Menu.optionMenu("ShowChromeMessages", "showChromeMessages",
                "console.option.tip.Show_System_Messages"),
            Menu.optionMenu("ShowNetworkErrors", "showNetworkErrors",
                "console.option.tip.Show_Network_Errors"),
            this.getShowStackTraceMenuItem(),
            this.getStrictOptionMenuItem(),
            "-",
            Menu.optionMenu("console.option.Show_Command_Editor", "commandEditor",
                "console.option.tip.Show_Command_Editor"),
            Menu.optionMenu("commandLineShowCompleterPopup", "commandLineShowCompleterPopup",
                "console.option.tip.Show_Completion_List_Popup")
        ];
    },

    getShowStackTraceMenuItem: function()
    {
        var menuItem = Menu.optionMenu("ShowStackTrace", "showStackTrace",
            "console.option.tip.Show_Stack_Trace");

        if (Firebug.currentContext && !Firebug.Debugger.isAlwaysEnabled())
            menuItem.disabled = true;

        return menuItem;
    },

    getStrictOptionMenuItem: function()
    {
        var strictDomain = "javascript.options";
        var strictName = "strict";
        var strictValue = Options.getPref(strictDomain, strictName);

        return {
            label: "JavascriptOptionsStrict",
            type: "checkbox",
            checked: strictValue,
            tooltiptext: "console.option.tip.Show_Strict_Warnings",
            command: function()
            {
                var checked = this.hasAttribute("checked");
                Options.setPref(strictDomain, strictName, checked);
            }
        };
    },

    getBreakOnMenuItems: function()
    {
       return [];
    },

    setFilter: function(filterTypes)
    {
        this.filterTypes = filterTypes;

        var panelNode = this.panelNode;
        Events.dispatch(this.fbListeners, "onFiltersSet", [logTypes]);

        for (var type in logTypes)
        {
            if (filterTypes.join(" ") != "all" && filterTypes.indexOf(type) == -1)
                Css.setClass(panelNode, "hideType-" + type);
            else
                Css.removeClass(panelNode, "hideType-" + type);
        }
    },

    search: function(text)
    {
        // Make previously visible nodes invisible again
        if (this.matchSet)
        {
            for (var i in this.matchSet)
                Css.removeClass(this.matchSet[i], "matched");
        }

        if (!text)
            return;

        this.matchSet = [];

        function findRow(node)
        {
            return Dom.getAncestorByClass(node, "logRow");
        }

        var search = new Search.TextSearch(this.panelNode, findRow);

        var logRow = search.find(text, false, Firebug.Search.isCaseSensitive(text));
        if (!logRow)
        {
            Events.dispatch(this.fbListeners, "onConsoleSearchMatchFound", [this, text, []]);
            return false;
        }

        for (; logRow; logRow = search.findNext(undefined, undefined, undefined,
            Firebug.Search.isCaseSensitive(text)))
        {
            Css.setClass(logRow, "matched");

            // Mark the groups, in which the low row is located, also as matched
            for (var group = Dom.getAncestorByClass(logRow, "logRow-group"); group;
                group = Dom.getAncestorByClass(group.parentNode, "logRow-group"))
            {
                Css.setClass(group, "matched");
            }
            this.matchSet.push(logRow);
        }

        Events.dispatch(this.fbListeners, "onConsoleSearchMatchFound",
            [this, text, this.matchSet]);

        return true;
    },

    breakOnNext: function(breaking)
    {
        Options.set("breakOnErrors", breaking);
    },

    // * * * * * * * * * * * * * * * * * * * * * * * * * * * * * * * * * * * * * * * * * * * * * //
    // Console Listeners

    onFiltersSet: function(filterTypes)
    {
        this.setFilter(filterTypes);
        Firebug.Search.update(this.context);
    },

    // * * * * * * * * * * * * * * * * * * * * * * * * * * * * * * * * * * * * * * * * * * * * * //

    getMessageId: function(object, rep, sourceLink)
    {
        // Firebug internal message objects could provide their own custom ID
        if (object instanceof Object && typeof(object.getId) == "function")
            return object.getId();

        // The rep for the object could provide its own custom ID
        if (rep instanceof Object && typeof(rep.getId) == "function")
            return rep.getId();

        // object may not be an object
        if (typeof object != "object")
            return object + (sourceLink ? sourceLink.href + ":" + sourceLink.line : "");

        // object may be NaN
        if (object !== object)
            return "NotANumber";

        // Use all direct properties of the object
        if (object && (typeof object === "object" || typeof object === "function"))
        {
            var id = Obj.getObjHash(object);
            return id + (sourceLink ? sourceLink.href + ":" + sourceLink.line : "");
        }

        return Obj.getUniqueId().toString();
    },

    increaseRowCount: function(row)
    {
        var counter = row.getElementsByClassName("logCounter").item(0);
        if (!counter)
            return;
        var value = counter.getElementsByClassName("logCounterValue");
        if (!value)
            return;

        value = value.item(0);

        var count = parseInt(value.textContent);
        if (isNaN(count))
            count = 1;

        count++;
        counter.setAttribute("count", count);
        value.textContent = count;
    },

    append: function(appender, objects, className, rep, sourceLink, noRow)
    {
        var row;
        var container = this.getTopContainer();
        if (noRow)
        {
            appender.apply(this, [objects]);
        }
        else
        {
            var msgId = this.getMessageId(objects, rep, sourceLink);

            if (msgId && msgId == this.lastMsgId)
            {
                this.increaseRowCount(container.lastChild);

                row = container.lastChild;
            }
            else
            {
                row = this.createRow("logRow", className);
                row.msgId = msgId;
                var logContent = row.getElementsByClassName("logContent").item(0);
                appender.apply(this, [objects, logContent, rep]);

                // If sourceLink is not provided and the object is an instance of Error
                // convert it into ErrorMessageObj instance, which implements getSourceLink
                // method.
                // xxxHonza: is there a better place where to make this kind of conversion?
                if (!sourceLink && (objects instanceof Error))
                    objects = FirebugReps.Except.getErrorMessage(objects);

                if (!sourceLink && objects && objects.getSourceLink)
                    sourceLink = objects.getSourceLink();

                if (sourceLink)
                    FirebugReps.SourceLink.tag.append({object: sourceLink}, row.firstChild);

                container.appendChild(row);
            }

            this.lastMsgId = msgId;

            this.filterLogRow(row, this.wasScrolledToBottom);

            if (FBTrace.DBG_CONSOLE)
                FBTrace.sysout("console.append; wasScrolledToBottom " + this.wasScrolledToBottom +
                    " " + row.textContent);

            if (this.wasScrolledToBottom)
                Dom.scrollToBottom(this.panelNode);

            return row;
        }
    },

    clear: function()
    {
        if (this.panelNode)
        {
            if (FBTrace.DBG_CONSOLE)
                FBTrace.sysout("ConsolePanel.clear");
            Dom.clearNode(this.panelNode);
            this.insertLogLimit(this.context);

            Dom.scrollToBottom(this.panelNode);
            this.wasScrolledToBottom = true;

            // Don't forget to clear opened groups, if any.
            this.groups = null;

            this.lastMsgId = null;
        }
    },

    insertLogLimit: function()
    {
        // Create limit row. This row is the first in the list of entries
        // and initially hidden. It's displayed as soon as the number of
        // entries reaches the limit.
        var row = this.createRow("limitRow");

        var limitInfo = {
            totalCount: 0,
            limitPrefsTitle: Locale.$STRF("LimitPrefsTitle",
                [Options.prefDomain+".console.logLimit"])
        };

        var netLimitRep = Firebug.NetMonitor.NetLimit;
        var nodes = netLimitRep.createTable(row, limitInfo);

        this.limit = nodes[1];

        var container = this.panelNode;
        container.insertBefore(nodes[0], container.firstChild);
    },

    // * * * * * * * * * * * * * * * * * * * * * * * * * * * * * * * * * * * * * * * * * * * * * //

    appendObject: function(object, row, rep)
    {
        if (!rep)
            rep = Firebug.getRep(object, this.context);

        // Don't forget to pass the template itself as the 'self' parameter so that it's used
        // by domplate as the 'subject' for the generation. Note that the primary purpose
        // of the subject is to provide a context object ('with (subject) {...}') for data that
        // are dynamically consumed during the rendering process.
        // This allows to derive new templates from an existing ones, without breaking
        // the default subject set within domplate() function.
        try
        {
            // XXX Hack until we get IF support in domplate (or bug 116083 gets fixed).
            var tag = rep.tag;
            if (rep === FirebugReps.Text)
                tag = rep.getWhitespaceCorrectedTag(object);
            return tag.append({object: object}, row, rep);
        }
        catch (e)
        {
            if (FBTrace.DBG_ERRORS)
            {
                FBTrace.sysout("consolePanel.appendObject; EXCEPTION " + e, e);
                FBTrace.sysout("consolePanel.appendObject; rep " + rep.className, rep);
            }
        }
    },

    appendFormatted: function(objects, row, rep)
    {
        function logText(text, row)
        {
            var nodeSpan = row.ownerDocument.createElement("span");
            Css.setClass(nodeSpan, "logRowHint");
            var node = row.ownerDocument.createTextNode(text);
            row.appendChild(nodeSpan);
            nodeSpan.appendChild(node);
        }

        function logTextNode(text, row)
        {
            var nodeSpan = row.ownerDocument.createElement("span");
            if (text === "" || text === null || typeof(text) == "undefined")
                Css.setClass(nodeSpan, "logRowHint");

            if (text === "")
                text = Locale.$STR("console.msg.an_empty_string");

            var node = row.ownerDocument.createTextNode(text);
            row.appendChild(nodeSpan);
            nodeSpan.appendChild(node);
        }

        function addStyle(node, css)
        {
            var dummyEl = node.ownerDocument.createElementNS("http://www.w3.org/1999/xhtml", "div");
            dummyEl.setAttribute("style", css);
            node.setAttribute("style", "");
            for (var i = 0; i < dummyEl.style.length; i++)
            {
                var prop = dummyEl.style[i];
                if (reAllowedCss.test(prop))
                    node.style.setProperty(prop, dummyEl.style.getPropertyValue(prop));
            }
        }

        if (!objects || !objects.length)
        {
            // Make sure the log-row has proper height (even if empty).
            logText(Locale.$STR("console.msg.nothing_to_output"), row);
            return;
        }

        var format = objects[0];
        var objIndex = 1;

        if (typeof(format) != "string")
        {
            format = "";
            objIndex = 0;
        }
        else
        {
            // So, we have only a string...
            if (objects.length === 1)
            {
                // ...and it has no characters.
                if (format.length < 1)
                {
                    logText(Locale.$STR("console.msg.an_empty_string"), row);
                    return;
                }
            }
        }

        var parts = parseFormat(format);
        var trialIndex = objIndex;
        for (var i = 0; i < parts.length; i++)
        {
            var part = parts[i];
            if (part && typeof(part) == "object")
            {
                if (trialIndex++ >= objects.length)
                {
                    // Too few parameters for format, assume unformatted.
                    format = "";
                    objIndex = 0;
                    parts.length = 0;
                    break;
                }
            }
        }

        // Last CSS style defined using "%c" that should be applied on
        // created log-row parts (elements). See issue 6064.
        // Example: console.log('%cred-text %cgreen-text', 'color:red', 'color:green');
        var lastStyle;

        for (var i = 0; i < parts.length; ++i)
        {
            var node;
            var part = parts[i];
            if (part && typeof(part) == "object")
            {
            	var object = objects[objIndex];
                if (part.type == "%c")
                {
                    lastStyle = object.toString();
                }
                else if (objIndex < objects.length)
                {
                    if (part.type == "%f" && part.precision != -1)
                        object = parseFloat(object).toFixed(part.precision);
                    node = this.appendObject(object, row, part.rep);
                }
                else
                {
                    node = this.appendObject(part.type, row, FirebugReps.Text);
                }
                objIndex++;
            }
            else
            {
                var tag = FirebugReps.Text.getWhitespaceCorrectedTag(part);
                node = tag.append({object: part}, row);
            }

            // Apply custom style if available.
            if (lastStyle && node)
                addStyle(node, lastStyle);

            node = null;
        }

        for (var i = objIndex; i < objects.length; ++i)
        {
            logTextNode(" ", row);

            var object = objects[i];
            if (typeof(object) == "string")
                logTextNode(object, row);
            else
                this.appendObject(object, row);
        }
    },

    appendCollapsedGroup: function(objects, row, rep)
    {
        this.appendOpenGroup(objects, row, rep);
        Css.removeClass(row, "opened");
    },

    appendOpenGroup: function(objects, row, rep)
    {
        if (!this.groups)
            this.groups = [];

        Css.setClass(row, "logGroup");
        Css.setClass(row, "opened");

        var innerRow = this.createRow("logRow");
        Css.setClass(innerRow, "logGroupLabel");

        // Custom rep is used in place of group label.
        if (rep)
            rep.tag.replace({"object": objects}, innerRow);
        else
            this.appendFormatted(objects, innerRow, rep);

        row.appendChild(innerRow);
        Events.dispatch(this.fbListeners, "onLogRowCreated", [this, innerRow]);

        // Create group body, which is displayed when the group is expanded.
        var groupBody = this.createRow("logGroupBody");
        row.appendChild(groupBody);
        groupBody.setAttribute("role", "group");
        this.groups.push(groupBody);

        // Expand/collapse logic.
        Events.addEventListener(innerRow, "mousedown", function(event)
        {
            if (Events.isLeftClick(event))
            {
                var groupRow = event.currentTarget.parentNode;
                if (Css.hasClass(groupRow, "opened"))
                {
                    Css.removeClass(groupRow, "opened");
                    event.target.setAttribute("aria-expanded", "false");
                }
                else
                {
                    Css.setClass(groupRow, "opened");
                    event.target.setAttribute("aria-expanded", "true");
                }
            }
        }, false);
    },

    appendCloseGroup: function(object, row, rep)
    {
        if (this.groups)
            this.groups.pop();
    },

    // * * * * * * * * * * * * * * * * * * * * * * * * * * * * * * * * * * * * * * * * * * * * * //
    // private

    createRow: function(rowName, className)
    {
        var elt = this.document.createElement("div");
        var row = this.template.logRowTag.append({className: rowName +
            (className ? " " + rowName + "-" + className : "")}, elt);
        return row;
    },

    getTopContainer: function()
    {
        if (this.groups && this.groups.length)
            return this.groups[this.groups.length-1];
        else
            return this.panelNode;
    },

    filterLogRow: function(logRow, scrolledToBottom)
    {
        if (this.searchText)
        {
            Css.setClass(logRow, "matching");
            Css.setClass(logRow, "matched");

            // Search after a delay because we must wait for a frame to be created for
            // the new logRow so that the finder will be able to locate it
            setTimeout(Obj.bindFixed(function()
            {
                if (this.searchFilter(this.searchText, logRow))
                    this.matchSet.push(logRow);
                else
                    Css.removeClass(logRow, "matched");

                Css.removeClass(logRow, "matching");

                if (scrolledToBottom)
                    Dom.scrollToBottom(this.panelNode);
            }, this), 100);
        }
    },

    searchFilter: function(text, logRow)
    {
        var count = this.panelNode.childNodes.length;
        var searchRange = this.document.createRange();
        searchRange.setStart(this.panelNode, 0);
        searchRange.setEnd(this.panelNode, count);

        var startPt = this.document.createRange();
        startPt.setStartBefore(logRow);

        var endPt = this.document.createRange();
        endPt.setStartAfter(logRow);

        return Search.finder.Find(text, searchRange, startPt, endPt) != null;
    },

    showCommandLine: function(shouldShow)
    {
        if (shouldShow)
        {
            Dom.collapse(Firebug.chrome.$("fbCommandBox"), false);
            Firebug.CommandLine.setMultiLine(Options.get("commandEditor"), Firebug.chrome);
        }
        else
        {
            // Make sure that entire content of the Console panel is hidden when
            // the panel is disabled.
            Firebug.CommandLine.setMultiLine(false, Firebug.chrome, Options.get("commandEditor"));
            Dom.collapse(Firebug.chrome.$("fbCommandBox"), true);
        }
    },

    onScroll: function(event)
    {
        // Update the scroll position flag if the position changes.
        this.wasScrolledToBottom = Dom.isScrolledToBottom(this.panelNode);

        if (FBTrace.DBG_CONSOLE)
            FBTrace.sysout("console.onScroll; wasScrolledToBottom: " +
                this.wasScrolledToBottom + ", wasScrolledToBottom: " +
                this.context.getName(), event);
    },

    onResize: function(event)
    {
        if (FBTrace.DBG_CONSOLE)
            FBTrace.sysout("console.onResize; wasScrolledToBottom: " +
                this.wasScrolledToBottom + ", offsetHeight: " + this.panelNode.offsetHeight +
                ", scrollTop: " + this.panelNode.scrollTop + ", scrollHeight: " +
                this.panelNode.scrollHeight + ", " + this.context.getName(), event);

        if (this.wasScrolledToBottom)
            Dom.scrollToBottom(this.panelNode);
    },

    showInfoTip: function(infoTip, target, x, y)
    {
        var object = Firebug.getRepObject(target);
        var rep = Firebug.getRep(object, this.context);
        if (!rep)
            return false;

        return rep.showInfoTip(infoTip, target, x, y);
    }
});

// ********************************************************************************************* //

function parseFormat(format)
{
    var parts = [];
    if (format.length <= 0)
        return parts;

    var reg = /(%{1,2})(\.\d+)?([a-zA-Z])/;
    for (var m = reg.exec(format); m; m = reg.exec(format))
    {
        // If the percentage sign is escaped, then just output it
        if (m[1] == "%%")
        {
            parts.push(format.substr(0, m.index) + m[0].substr(1));
        }
        // A pattern was found, so it needs to be interpreted
        else
        {
            var type = m[3];
            var precision = m[2] ? parseInt(m[2].substr(1)) : -1;

            var rep = null;
            switch (type)
            {
                case "s":
                    rep = FirebugReps.Text;
                    break;

                case "f":
                case "i":
                case "d":
                    rep = FirebugReps.Number;
                    break;

                case "o":
                case "c":
                    rep = null;
                    break;
            }

            parts.push(format.substr(0, m.index));
            parts.push({rep: rep, precision: precision, type: "%" + type});
        }

        format = format.substr(m.index + m[0].length);
    }

    parts.push(format);
    return parts;
}

// ********************************************************************************************* //
// Registration

Firebug.registerPanel(Firebug.ConsolePanel);

return Firebug.ConsolePanel;

// ********************************************************************************************* //
}});<|MERGE_RESOLUTION|>--- conflicted
+++ resolved
@@ -165,12 +165,8 @@
 
         this.showToolbarButtons("fbConsoleButtons", true);
 
-<<<<<<< HEAD
-        this.setFilter(Options.get("consoleFilterTypes"));
-=======
         if (!this.filterTypes)
             this.setFilter(Options.get("consoleFilterTypes").split(" "));
->>>>>>> c49a3f12
 
         Firebug.chrome.setGlobalAttribute("cmd_firebug_togglePersistConsole", "checked",
             this.persistContent);
