/* See license.txt for terms of usage */
/*global define:1, Components:1*/

define([
    "firebug/chrome/panel",
    "firebug/lib/object",
    "firebug/firebug",
    "firebug/lib/domplate",
    "firebug/chrome/reps",
    "firebug/lib/locale",
    "firebug/lib/events",
    "firebug/lib/url",
    "firebug/debugger/script/sourceLink",
    "firebug/lib/css",
    "firebug/lib/dom",
    "firebug/chrome/window",
    "firebug/lib/search",
    "firebug/lib/string",
    "firebug/lib/array",
    "firebug/lib/xml",
    "firebug/lib/persist",
    "firebug/lib/system",
    "firebug/chrome/menu",
    "firebug/lib/options",
    "firebug/css/autoCompleter",
    "firebug/css/cssModule",
    "firebug/css/cssReps",
    "firebug/css/selectorEditor",
    "firebug/lib/trace",
    "firebug/css/cssPanelUpdater",
    "firebug/lib/wrapper",
    "firebug/editor/baseEditor",
    "firebug/editor/editor",
    "firebug/editor/inlineEditor",
    "firebug/editor/sourceEditor",
    "firebug/chrome/searchBox",
    "firebug/css/cssPanelMutationObserver",
],
function(Panel, Obj, Firebug, Domplate, FirebugReps, Locale, Events, Url, SourceLink, Css, Dom,
    Win, Search, Str, Arr, Xml, Persist, System, Menu, Options, CSSAutoCompleter, CSSModule,
    CSSInfoTip, SelectorEditor, FBTrace, CSSPanelUpdater, Wrapper, BaseEditor, Editor,
    InlineEditor, SourceEditor, SearchBox) {

// ********************************************************************************************* //
// Constants

var {domplate, FOR, TAG, DIV, SPAN, A, TEXTAREA} = Domplate;

var Cc = Components.classes;
var Ci = Components.interfaces;

// * * * * * * * * * * * * * * * * * * * * * * * * * * * * * * * * * * * * * * * * * * * * * * * //

var CSSDomplateBase =
{
    isEditable: function(rule)
    {
        return !rule.isSystemSheet && !rule.isNotEditable;
    },

    isSelectorEditable: function(rule)
    {
        return rule.isSelectorEditable && this.isEditable(rule);
    },

    getPropertyValue: function(prop)
    {
        // Disabled, see http://code.google.com/p/fbug/issues/detail?id=5880
        /*
        var limit = Options.get("stringCropLength");
        */
        var limit = 0;
        if (limit > 0)
            return Str.cropString(prop.value, limit);
        return prop.value;
    }
};

var CSSPropTag = domplate(CSSDomplateBase,
{
    tag:
        DIV({"class": "cssProp focusRow", $disabledStyle: "$prop.disabled",
            $editGroup: "$rule|isEditable",
            $cssOverridden: "$prop.overridden",
            role: "option"},

            // Use spaces for indent to make "copy to clipboard" nice.
            SPAN({"class": "cssPropIndent"}, "&nbsp;&nbsp;&nbsp;&nbsp;"),
            SPAN({"class": "cssPropName", $editable: "$rule|isEditable"},
                "$prop.name"
            ),

            // Use a space here, so that "copy to clipboard" has it (issue 3266).
            SPAN({"class": "cssColon"}, ": "),
            SPAN({"class": "cssPropValue", $editable: "$rule|isEditable"},
                "$prop|getPropertyValue$prop.important"
            ),
            SPAN({"class": "cssSemi"}, ";")
        )
});

var CSSRuleTag =
    TAG("$rule.tag", {rule: "$rule"});

var CSSImportRuleTag = domplate(CSSDomplateBase,
{
    tag:
        DIV({"class": "cssRule insertInto focusRow importRule", _repObject: "$rule.rule"},
        "@import &quot;",
        A({"class": "objectLink", _repObject: "$rule.rule.styleSheet"}, "$rule.rule.href"),
        "&quot;",
        SPAN({"class": "separator"}, "$rule.rule|getSeparator"),
        SPAN({"class": "cssMediaQuery", $editable: "$rule|isEditable"},
            "$rule.rule.media.mediaText"),
        ";"
    ),

    getSeparator: function(rule)
    {
        return rule.media.mediaText == "" ? "" : " ";
    }
});

var CSSCharsetRuleTag = domplate(CSSDomplateBase,
{
    tag:
        DIV({"class": "cssRule focusRow cssCharsetRule", _repObject: "$rule.rule"},
            SPAN({"class": "cssRuleName"}, "@charset"),
            "&nbsp;&quot;",
            SPAN({"class": "cssRuleValue", $editable: "$rule|isEditable"}, "$rule.rule.encoding"),
            "&quot;;"
        )
});

var CSSMediaRuleTag = domplate(CSSDomplateBase,
{
    tag:
        DIV({"class": "cssRule focusRow cssMediaRule", _repObject: "$rule.rule"},
            DIV({"class": "cssHead focusRow", role : "listitem"},
                SPAN({"class": "cssRuleName"}, "@media"),
                SPAN({"class": "separator"}, " "),
                SPAN({"class": "cssMediaRuleCondition", $editable: "$rule|isEditable"},
                    "$rule.rule.conditionText"),
                SPAN(" {")
            ),
            DIV({"class": "cssRulesListBox", role: "listbox"},
                FOR("subRule", "$rule.subRules",
                    TAG("$subRule.tag", {rule: "$subRule"})
                )
            ),
            DIV({$editable: "$rule|isEditable", $insertBefore:"$rule|isEditable",
                role:"presentation"},
                "}")
        )
});

var CSSSupportsRuleTag = domplate(CSSDomplateBase,
{
    tag:
        DIV({"class": "cssRule focusRow cssSupportsRule", _repObject: "$rule.rule"},
            DIV({"class": "cssHead focusRow", role : "listitem"},
                SPAN({"class": "cssRuleName"}, "@supports"),
                SPAN({"class": "separator"}, " "),
                SPAN({"class": "cssSupportsRuleCondition", $editable: "$rule|isEditable"},
                "$rule.rule.conditionText"),
                SPAN(" {")
            ),
            DIV({"class": "cssRulesListBox", role: "listbox"},
                FOR("subRule", "$rule.subRules",
                    TAG("$subRule.tag", {rule: "$subRule"})
                )
            ),
            DIV({$editable: "$rule|isEditable", $insertBefore:"$rule|isEditable",
                role:"presentation"},
            "}")
        )
});

var CSSKeyframesRuleTag = domplate(CSSDomplateBase,
{
    tag:
        DIV({"class": "cssRule focusRow cssKeyframesRule", _repObject: "$rule.rule"},
            DIV({"class": "cssHead focusRow", role : "listitem"},
                SPAN({"class": "cssRuleName"}, "@keyframes"),
                SPAN({"class": "separator"}, " "),
                SPAN({"class": "cssKeyframesRuleName", $editable: "$rule|isEditable"},
                "$rule.rule.name"),
                SPAN(" {")
            ),
            DIV({"class": "cssRulesListBox", role: "listbox"},
                FOR("subRule", "$rule.subRules",
                    TAG("$subRule.tag", {rule: "$subRule"})
                )
            ),
            DIV({role:"presentation"},
                "}")
        )
});

var CSSKeyframeRuleTag = domplate(CSSDomplateBase,
{
    tag:
        DIV({"class": "cssRule",
                $cssEditableRule: "$rule|isEditable",
                $insertInto: "$rule|isEditable",
                $editGroup: "$rule|isSelectorEditable",
                _repObject: "$rule.rule",
                role: "presentation"},
            DIV({"class": "cssHead focusRow", role: "listitem"},
                SPAN({"class": "cssKeyText", $editable: "$rule|isEditable"},
                    "$rule.rule.keyText"),
                " {"
            ),
            DIV({role: "group"},
                DIV({"class": "cssPropertyListBox", _rule: "$rule", role: "listbox"},
                    FOR("prop", "$rule.props",
                        TAG(CSSPropTag.tag, {rule: "$rule", prop: "$prop"})
                    )
                )
            ),
            DIV({$editable: "$rule|isEditable", $insertBefore: "$rule|isEditable",
                role:"presentation"},
                "}"
            )
        )
});

var CSSNamespaceRuleTag = domplate(CSSDomplateBase,
{
    tag:
        DIV({"class": "cssRule focusRow cssNamespaceRule", _repObject: "$rule.rule"},
            SPAN({"class": "cssRuleName"}, "@namespace"),
            SPAN({"class": "separator"}, "$rule.prefix|getSeparator"),
            SPAN({"class": "cssNamespacePrefix", $editable: "$rule|isEditable"}, "$rule.prefix"),
            "&nbsp;&quot;",
            SPAN({"class": "cssNamespaceName", $editable: "$rule|isEditable"}, "$rule.name"),
            "&quot;;"
        ),

    getSeparator: function(prefix)
    {
        return prefix == "" ? "" : " ";
    }
});

var CSSFontFaceRuleTag = domplate(CSSDomplateBase,
{
    tag:
        DIV({"class": "cssRule cssFontFaceRule",
            $cssEditableRule: "$rule|isEditable",
            $insertInto: "$rule|isEditable",
            _repObject: "$rule.rule",
            role : 'presentation'},
            DIV({"class": "cssHead focusRow", role : "listitem"}, "@font-face {"),
            DIV({role : "group"},
                DIV({"class": "cssPropertyListBox", role: "listbox"},
                    FOR("prop", "$rule.props",
                        TAG(CSSPropTag.tag, {rule: "$rule", prop: "$prop"})
                    )
                )
            ),
            DIV({$editable: "$rule|isEditable", $insertBefore:"$rule|isEditable",
                role:"presentation"},
                "}"
            )
        )
});

var CSSPageRuleTag = domplate(CSSDomplateBase,
{
    tag:
        DIV({"class": "cssRule focusRow cssPageRule", _repObject: "$rule.rule"},
            DIV({"class": "cssHead focusRow", role : "listitem"},
                SPAN({"class": "cssRuleName"}, "@page"),
                SPAN({"class": "separator"}, "$rule.selectorText|getSeparator"),
                SPAN({"class": "cssPageRuleSelector", $editable: "$rule|isEditable"},
                    "$rule.selectorText|getSelectorText"),
                SPAN(" {")
            ),
            DIV({role : "group"},
                DIV({"class": "cssPropertyListBox", role: "listbox"},
                    FOR("prop", "$rule.props",
                        TAG(CSSPropTag.tag, {rule: "$rule", prop: "$prop"})
                    )
                )
            ),
            DIV({$editable: "$rule|isEditable", $insertBefore:"$rule|isEditable",
                role:"presentation"},
                "}")
        ),

    getSeparator: function(selector)
    {
        return (!selector || selector == "") ? "" : " ";
    },

    getSelectorText: function(selector)
    {
        return selector || "";
    }
});

var CSSDocumentRuleTag = domplate(CSSDomplateBase,
{
    tag:
        DIV({"class": "cssRule focusRow cssDocumentRule", _repObject: "$rule.rule"},
            DIV({"class": "cssHead focusRow", role : "listitem"},
                SPAN({"class": "cssRuleName"}, "@-moz-document"),
                SPAN({"class": "separator"}, " "),
                SPAN({"class": "cssDocumentRuleCondition", $editable: "$rule|isEditable"},
                "$rule.rule.conditionText"),
                SPAN(" {")
            ),
            DIV({"class": "cssRulesListBox", role: "listbox"},
                FOR("subRule", "$rule.subRules",
                    TAG("$subRule.tag", {rule: "$subRule"})
                )
            ),
            DIV({$editable: "$rule|isEditable", $insertBefore:"$rule|isEditable",
                role:"presentation"},
            "}")
        )
});

var CSSStyleRuleTag = domplate(CSSDomplateBase,
{
    tag:
        DIV({"class": "cssRule",
            $cssEditableRule: "$rule|isEditable",
            $insertInto: "$rule|isEditable",
            $editGroup: "$rule|isSelectorEditable",
            _repObject: "$rule.rule",
            role: "presentation"},
            DIV({"class": "cssHead focusRow", role: "listitem"},
                SPAN({"class": "cssSelector", $editable: "$rule|isSelectorEditable"},
                    "$rule.selector"),
                " {"
            ),
            DIV({role: "group"},
                DIV({"class": "cssPropertyListBox", _rule: "$rule", role: "listbox"},
                    FOR("prop", "$rule.props",
                        TAG(CSSPropTag.tag, {rule: "$rule", prop: "$prop"})
                    )
                )
            ),
            DIV({$editable: "$rule|isEditable", $insertBefore: "$rule|isEditable",
                role:"presentation"},
                "}"
            )
        )
});

Firebug.CSSStyleRuleTag = CSSStyleRuleTag;

// ********************************************************************************************* //
// CSSStyleSheetPanel (CSS Panel)

/**
 * @panel Represents the CSS panel available in main Firebug UI. This panel is responsible
 * for displaying CSS rules coming from the current page.
 * See more: https://getfirebug.com/wiki/index.php/CSS_Panel
 */
Firebug.CSSStyleSheetPanel = function() {};
Firebug.CSSStyleSheetPanel.prototype = Obj.extend(Panel,
/** @lends Firebug.CSSStyleSheetPanel */
{
    name: "stylesheet",
    parentPanel: null,
    searchable: true,
    dependents: ["css", "stylesheet", "dom", "domSide", "layout"],
    enableA11y: true,
    deriveA11yFrom: "css",
    order: 30,

    // * * * * * * * * * * * * * * * * * * * * * * * * * * * * * * * * * * * * * * * * * * * * * //

    template: domplate(
    {
        tag:
            DIV({"class": "cssSheet insertInto a11yCSSView"},
                FOR("rule", "$rules",
                    CSSRuleTag
                ),
                DIV({"class": "cssSheet editable insertBefore"}, ""
                )
            )
    }),

    // * * * * * * * * * * * * * * * * * * * * * * * * * * * * * * * * * * * * * * * * * * * * * //
    // Initialization

    initialize: function()
    {
        this.onMouseDown = Obj.bind(this.onMouseDown, this);
        this.onMouseUp = Obj.bind(this.onMouseUp, this);
        this.onClick = Obj.bind(this.onClick, this);

        Panel.initialize.apply(this, arguments);

        // Create an updater for asynchronous update (watching embedded iframe loads).
        var callback = this.updateDefaultLocation.bind(this);
        this.updater = new CSSPanelUpdater(this.context, callback);
    },

    destroy: function(state)
    {
        state.scrollTop = this.panelNode.scrollTop ? this.panelNode.scrollTop : this.lastScrollTop;

        Persist.persistObjects(this, state);

        this.stopEditing();

        if (this.updater)
            this.updater.destroy();

        Panel.destroy.apply(this, arguments);
    },

    initializeNode: function(oldPanelNode)
    {
        Events.addEventListener(this.panelNode, "mousedown", this.onMouseDown, false);
        Events.addEventListener(this.panelNode, "mouseup", this.onMouseUp, false);
        Events.addEventListener(this.panelNode, "click", this.onClick, false);

        Panel.initializeNode.apply(this, arguments);
    },

    destroyNode: function()
    {
        Events.removeEventListener(this.panelNode, "mousedown", this.onMouseDown, false);
        Events.removeEventListener(this.panelNode, "mouseup", this.onMouseUp, false);
        Events.removeEventListener(this.panelNode, "click", this.onClick, false);

        Panel.destroyNode.apply(this, arguments);
    },

    show: function(state)
    {
        Firebug.Inspector.stopInspecting(true);

        this.showToolbarButtons("fbCSSButtons", true);
        this.showToolbarButtons("fbLocationSeparator", true);
        this.showToolbarButtons("fbLocationButtons", true);
        this.showToolbarButtons("fbLocationList", true);

        CSSModule.updateEditButton();

        // wait for loadedContext to restore the panel
        if (this.context.loaded && !this.location)
        {
            Persist.restoreObjects(this, state);

            if (!this.location)
                this.location = this.getDefaultLocation();

            if (state && state.scrollTop)
                this.panelNode.scrollTop = state.scrollTop;
        }

        // Solves the problem when the current stylesheet (i.e. the current panel location)
        // has been removed from the page (or the parent window/iframe has been removed).
        // In such case we need to update the panel content.
        if (!this.isValidStyleSheet(this.location))
            this.navigate(null);
    },

    hide: function()
    {
        this.lastScrollTop = this.panelNode.scrollTop;
    },

    // * * * * * * * * * * * * * * * * * * * * * * * * * * * * * * * * * * * * * * * * * * * * * //

    isValidStyleSheet: function(styleSheet)
    {
        if (!styleSheet)
            return false;

        if (Wrapper.isDeadWrapper(styleSheet))
            return false;

        if (!styleSheet.ownerNode)
            return false;

        return true;
    },

    // * * * * * * * * * * * * * * * * * * * * * * * * * * * * * * * * * * * * * * * * * * * * * //
    // TabWatcher

    unwatchWindow: function(context, win)
    {
        // The update happens only if the CSS panel is selected. If the current location
        // style sheet is removed while the panel is not selected, the content will be
        // updated when 'show' method is executed by the framework.
        var panel = Firebug.chrome.getSelectedPanel();
        if (!panel || panel.name != "stylesheet")
            return;

        // We need to check whether the current location (a stylesheet) has been
        // unloaded together with the window.
        if (this.location)
        {
            var ownerNode = this.location.ownerNode;
            var styleSheetDoc = ownerNode ? ownerNode.ownerDocument : null;
            if (styleSheetDoc == win.document)
            {
                this.location = null;
                this.updateDefaultLocation();
            }
        }
    },

    // * * * * * * * * * * * * * * * * * * * * * * * * * * * * * * * * * * * * * * * * * * * * * //
    // Default Location Update

    /**
     * Executed automatically by {@CSSPanelUpdater} object that is watching window/iframe load.
     */
    updateDefaultLocation: function()
    {
        if (FBTrace.DBG_CSS)
            FBTrace.sysout("cssPanel.updateDefaultLocation; " + this.location, this.location);

        // Try to update the default location if it doesn't exist yet.
        if (!this.location)
        {
            var defaultLocation = this.getDefaultLocation();

            // Still no default location so, keep the updater running.
            if (!defaultLocation)
                return;

            if (FBTrace.DBG_CSS)
                FBTrace.sysout("cssPanel.updateDefaultLocation; DONE", defaultLocation);

            // Use navigate so, the location button visibility is properly updated.
            this.navigate(defaultLocation);
        }
        else
        {
            // The location is set so just make sure to update the content.
            this.updateLocation(this.location);
        }

        if (this.updater)
        {
            // Default location exists so destroy the updater.
            this.updater.destroy();
            this.updater = null;
        }
    },

    // * * * * * * * * * * * * * * * * * * * * * * * * * * * * * * * * * * * * * * * * * * * * * //

    refresh: function()
    {
        if (this.location)
            this.updateLocation(this.location);
        else if (this.selection)
            this.updateSelection(this.selection);
    },

    // * * * * * * * * * * * * * * * * * * * * * * * * * * * * * * * * * * * * * * * * * * * * * //
    // CSS Editing

    startBuiltInEditing: function(css)
    {
        if (FBTrace.DBG_CSS)
            FBTrace.sysout("CSSStyleSheetPanel.startBuiltInEditing", css);

        if (!this.stylesheetEditor)
            this.stylesheetEditor = new StyleSheetEditor(this.document);

        var styleSheet = this.location.editStyleSheet
            ? this.location.editStyleSheet.sheet
            : this.location;

        this.stylesheetEditor.styleSheet = this.location;
        Editor.startEditing(this.panelNode, css, this.stylesheetEditor);

        this.stylesheetEditor.editor.scrollTo(this.panelNode.scrollLeft, this.panelNode.scrollTop);
    },

    startLiveEditing: function(styleSheet, context)
    {
        var css = getStyleSheetCSS(styleSheet, context);
        this.startBuiltInEditing(css);
    },

    startSourceEditing: function(styleSheet, context)
    {
        if (Firebug.CSSDirtyListener.isDirty(styleSheet, context))
        {
            var prompts = Cc["@mozilla.org/embedcomp/prompt-service;1"].
                getService(Ci.nsIPromptService);

            var proceedToEdit = prompts.confirm(null, Locale.$STR("Firebug"),
                Locale.$STR("confirmation.Edit_CSS_Source"));

            if (!proceedToEdit)
            {
                this.stopEditing();
                return;
            }
        }

        var css = getOriginalStyleSheetCSS(styleSheet, context);
        this.startBuiltInEditing(css);
    },

    stopEditing: function()
    {
        if (FBTrace.DBG_CSS)
            FBTrace.sysout("CSSStyleSheetPanel.stopEditing");

        if (this.currentCSSEditor)
        {
            this.currentCSSEditor.stopEditing();
            delete this.currentCSSEditor;
        }
        else
        {
            Editor.stopEditing();
        }
    },

    toggleEditing: function()
    {
        if (this.editing)
        {
            this.stopEditing();
            Events.dispatch(this.fbListeners, "onStopCSSEditing", [this.context]);
        }
        else
        {
            if (!this.location)
                return;

            var styleSheet = this.location.editStyleSheet
                ? this.location.editStyleSheet.sheet
                : this.location;

            this.currentCSSEditor = CSSModule.getCurrentEditor();
            try
            {
                this.currentCSSEditor.startEditing(styleSheet, this.context, this);
                Events.dispatch(this.fbListeners, "onStartCSSEditing", [styleSheet, this.context]);
            }
            catch(exc)
            {
                var mode = CSSModule.getCurrentEditorName();
                if (FBTrace.DBG_ERRORS)
                    FBTrace.sysout("editor.startEditing ERROR "+exc, {exc: exc, name: mode,
                        currentEditor: this.currentCSSEditor, styleSheet: styleSheet,
                        CSSModule: CSSModule});
            }
        }
    },

    // * * * * * * * * * * * * * * * * * * * * * * * * * * * * * * * * * * * * * * * * * * * * * //

    loadOriginalSource: function()
    {
        if (!this.location)
            return;

        var styleSheet = this.location;

        var css = getOriginalStyleSheetCSS(styleSheet, this.context);

        this.stylesheetEditor.setValue(css);
        this.stylesheetEditor.saveEdit(null, css);
        //styleSheet.editStyleSheet.showUnformated = true;
    },

    getStylesheetURL: function(rule, getBaseUri)
    {
        if (this.location.href)
            return this.location.href;
        else if (getBaseUri)
            return this.context.window.document.baseURI;
        else
            return this.context.window.location.href;
    },

    getRuleByLine: function(styleSheet, line)
    {
        if (!Dom.domUtils)
            return null;

        var cssRules = styleSheet.cssRules;
        for (var i = 0; i < cssRules.length; ++i)
        {
            var rule = cssRules[i];
            var previousRule;
            if (rule instanceof window.CSSStyleRule)
            {
                var selectorLine = Dom.domUtils.getRuleLine(rule);
                // The declarations are on lines equal or greater than the selectorLine
                if (selectorLine === line) // then the line requested is a selector line
                    return rule;
                if (selectorLine > line) // then we passed the rule for the requested line
                    return previousRule;
                // else the requested line is still ahead
                previousRule = rule;
            }
        }
    },

    highlightRule: function(rule)
    {
        var ruleElement = Firebug.getElementByRepObject(this.panelNode.firstChild, rule);
        if (ruleElement)
        {
            Dom.scrollIntoCenterView(ruleElement, this.panelNode);
            Css.setClassTimed(ruleElement, "jumpHighlight", this.context);
        }
    },

    getStyleSheetRules: function(context, styleSheet)
    {
        if (!styleSheet)
            return [];

        var isSystemSheet = Url.isSystemStyleSheet(styleSheet);

        var createRules = function(cssRules)
        {
            var i;
            var props;
            var rules = [];

            if (!cssRules)
                return;

            for (i=0; i<cssRules.length; ++i)
            {
                var rule = cssRules[i];
                if (rule instanceof window.CSSStyleRule)
                {
                    props = this.getRuleProperties(context, rule);
                    rules.push({
                        tag: CSSStyleRuleTag.tag,
                        rule: rule,
                        selector: rule.selectorText.replace(/ :/g, " *:"), // (issue 3683)
                        props: props,
                        isSystemSheet: isSystemSheet,
                        isSelectorEditable: true
                    });
                }
                else if (window.CSSSupportsRule && rule instanceof window.CSSSupportsRule)
                {
                    rules.push({
                        tag: CSSSupportsRuleTag.tag,
                        rule: rule,
                        subRules: createRules(Css.safeGetCSSRules(rule)),
                        isSystemSheet: isSystemSheet
                    });
                }
                else if (rule instanceof window.CSSImportRule)
                {
                    rules.push({tag: CSSImportRuleTag.tag, rule: rule});
                }
                else if (rule instanceof window.CSSCharsetRule)
                {
                    rules.push({tag: CSSCharsetRuleTag.tag, rule: rule});
                }
                else if (rule instanceof window.CSSMediaRule)
                {
                    rules.push({
                        tag: CSSMediaRuleTag.tag,
                        rule: rule,
                        subRules: createRules(Css.safeGetCSSRules(rule)),
                        isSystemSheet: isSystemSheet
                    });
                }
                else if (rule instanceof window.CSSMozDocumentRule)
                {
                    rules.push({
                        tag: CSSDocumentRuleTag.tag,
                        rule: rule,
                        subRules: createRules(Css.safeGetCSSRules(rule)),
                        isSystemSheet: isSystemSheet
                    });
                }
                else if (rule instanceof window.CSSFontFaceRule)
                {
                    props = this.parseCSSProps(rule.style);
                    this.sortProperties(props);
                    rules.push({
                        tag: CSSFontFaceRuleTag.tag,
                        rule: rule,
                        props: props,
                        isSystemSheet: isSystemSheet,
                        isNotEditable: true
                    });
                }
                else if (window.CSSPageRule && rule instanceof window.CSSPageRule)
                {
                    props = this.parseCSSProps(rule.style);
                    this.sortProperties(props);
                    rules.push({
                        tag: CSSPageRuleTag.tag,
                        rule: rule,
                        props: props,
                        isSystemSheet: isSystemSheet,
                        isNotEditable: true
                    });
                }
                else if (rule instanceof (window.CSSKeyframesRule || window.MozCSSKeyframesRule))
                {
                    rules.push({
                        tag: CSSKeyframesRuleTag.tag,
                        rule: rule,
                        subRules: createRules(Css.safeGetCSSRules(rule)),
                        isSystemSheet: isSystemSheet
                    });
                }
                else if (rule instanceof (window.CSSKeyframeRule || window.MozCSSKeyframeRule))
                {
                    props = this.parseCSSProps(rule.style);
                    this.sortProperties(props);
                    rules.push({
                        tag: CSSKeyframeRuleTag.tag,
                        rule: rule,
                        props: props,
                        isSystemSheet: isSystemSheet
                    });
                }
                else if (rule instanceof window.CSSNameSpaceRule)
                {
                    // Workaround for https://bugzilla.mozilla.org/show_bug.cgi?id=754772
                    // MozCSSKeyframesRules, MozCSSKeyframeRules and CSSPageRules are recognized
                    // as CSSNameSpaceRules, so explicitly check whether the rule is not a
                    // MozCSSKeyframesRule, a MozCSSKeyframeRule or a CSSPageRule

                    var reNamespace = /^@namespace ((.+) )?url\("(.*?)"\);$/;
                    var namespace = rule.cssText.match(reNamespace);
                    var prefix = namespace[2] || "";
                    var name = namespace[3];
                    rules.push({tag: CSSNamespaceRuleTag.tag, rule: rule, prefix: prefix,
                        name: name, isNotEditable: true});
                }
                else
                {
                    if (FBTrace.DBG_ERRORS && FBTrace.DBG_CSS)
                        FBTrace.sysout("css getStyleSheetRules failed to classify a rule ", rule);
                }
            }

            return rules;
        }.bind(this);

        return createRules(Css.safeGetCSSRules(styleSheet));
    },

    parseCSSProps: function(style, inheritMode)
    {
        var m;
        var props = [];

        if (Options.get("expandShorthandProps"))
        {
            var count = style.length-1;
            var index = style.length;

            while (index--)
            {
                var propName = style.item(count - index);
                var value = getPropertyValue(style, propName);
                this.addProperty(propName, value, !!style.getPropertyPriority(propName), false,
                    inheritMode, props);
            }
        }
        else
        {
            var lines = style.cssText.match(/(?:[^;\(]*(?:\([^\)]*?\))?[^;\(]*)*;?/g);
            var propRE = /\s*([^:\s]*)\s*:\s*(.*?)\s*(! important)?;?$/;
            var line;
            var i=0;
            while(line = lines[i++])
            {
                m = propRE.exec(line);
                if(!m)
                    continue;

                if (m[2])
                {
                    var name = m[1];
                    var value = getPropertyValue(style, name);
                    var important = !!m[3];

                    this.addProperty(name, value, important, false, inheritMode, props);
                }
            }
        }

        return props;
    },

    sortProperties: function(props)
    {
        props.sort(function(a, b)
        {
            return a.name > b.name ? 1 : -1;
        });
    },

    getRuleProperties: function(context, rule, inheritMode)
    {
        var props = this.parseCSSProps(rule.style, inheritMode);

        this.addDisabledProperties(context, rule, inheritMode, props);
        this.sortProperties(props);

        return props;
    },

    addDisabledProperties: function(context, rule, inheritMode, props)
    {
        var disabledMap = this.getDisabledMap(context);
        var moreProps = disabledMap.get(rule);
        if (moreProps)
        {
            var propMap = {};
            for (var i = 0; i < props.length; ++i)
                propMap[props[i].name] = true;

            for (var i = 0; i < moreProps.length; ++i)
            {
                var prop = moreProps[i];
                if (propMap.hasOwnProperty(prop.name))
                {
                    // A (probably enabled) property with the same name as this
                    // disabled one has appeared - remove this one entirely.
                    moreProps.splice(i, 1);
                    --i;
                    continue;
                }
                propMap[prop.name] = true;
                this.addProperty(prop.name, prop.value, prop.important, true, inheritMode, props);
            }
        }
    },

    addProperty: function(name, value, important, disabled, inheritMode, props)
    {
        if (inheritMode && !Dom.domUtils.isInheritedProperty(name))
            return;

        name = this.translateName(name, value);
        if (name)
        {
            value = Css.stripUnits(formatColor(value));
            important = important ? " !important" : "";

            var prop = {name: name, value: value, important: important, disabled: disabled};
            props.push(prop);
        }
    },

    translateName: function(name, value)
    {
        // Don't show these proprietary Mozilla properties
        if ((value == "-moz-initial"
            && (name == "-moz-background-clip" || name == "-moz-background-origin"
                || name == "-moz-background-inline-policy"))
        || (value == "physical"
            && (name == "margin-left-ltr-source" || name == "margin-left-rtl-source"
                || name == "margin-right-ltr-source" || name == "margin-right-rtl-source"))
        || (value == "physical"
            && (name == "padding-left-ltr-source" || name == "padding-left-rtl-source"
                || name == "padding-right-ltr-source" || name == "padding-right-rtl-source")))
            return null;

        // Translate these back to the form the user probably expects
        if (name == "margin-left-value")
            return "margin-left";
        else if (name == "margin-right-value")
            return "margin-right";
        else if (name == "margin-top-value")
            return "margin-top";
        else if (name == "margin-bottom-value")
            return "margin-bottom";
        else if (name == "padding-left-value")
            return "padding-left";
        else if (name == "padding-right-value")
            return "padding-right";
        else if (name == "padding-top-value")
            return "padding-top";
        else if (name == "padding-bottom-value")
            return "padding-bottom";
        // XXXjoe What about border!
        else
            return name;
    },

    // * * * * * * * * * * * * * * * * * * * * * * * * * * * * * * * * * * * * * * * * * * * * * //

    getDisabledMap: function(context)
    {
        // Ideally, we'd use a WeakMap here, but WeakMaps don't allow CSS rules
        // as keys before Firefox 17. A Map is used instead. (cf. bug 777373.)
        if (!context.cssDisabledMap)
            context.cssDisabledMap = new Map();
        return context.cssDisabledMap;
    },

    remapRule: function(context, oldRule, newRule)
    {
        var map = this.getDisabledMap(context);
        if (map.has(oldRule))
            map.set(newRule, map.get(oldRule));
    },

    editElementStyle: function()
    {
        var rulesBox = this.panelNode.getElementsByClassName("cssElementRuleContainer")[0];
        var styleRuleBox = rulesBox && Firebug.getElementByRepObject(rulesBox, this.selection);
        if (!styleRuleBox)
        {
            var rule = {
                rule: this.selection,
                inherited: false,
                selector: "element.style",
                props: []
            };

            if (!rulesBox)
            {
                // The element did not have any displayed styles. We need to create the
                // whole tree and remove the no styles message
                styleRuleBox = this.template.cascadedTag.replace({
                    rules: [rule], inherited: [], inheritLabel: Locale.$STR("InheritedFrom")
                }, this.panelNode);

                styleRuleBox = styleRuleBox.getElementsByClassName("cssElementRuleContainer")[0];
            }
            else
            {
                styleRuleBox = this.template.ruleTag.insertBefore({rule: rule}, rulesBox);
            }

            styleRuleBox = styleRuleBox.getElementsByClassName("insertInto")[0];
        }

        Editor.insertRowForObject(styleRuleBox);
    },

    addRelatedRule: function()
    {
        if (!this.panelNode.getElementsByClassName("cssElementRuleContainer")[0])
        {
            // The element did not have any displayed styles - create the whole
            // tree and remove the no styles message.
            this.template.cascadedTag.replace({
                rules: [], inherited: [],
                inheritLabel: Locale.$STR("InheritedFrom")
            }, this.panelNode);
        }

        // Insert the new rule at the top, or after the style rules if there
        // are any.
        var container = this.panelNode.getElementsByClassName("cssNonInherited")[0];
        var ruleBox = container.getElementsByClassName("cssElementRuleContainer")[0];
        var styleRuleBox = ruleBox && Firebug.getElementByRepObject(ruleBox, this.selection);
        if (styleRuleBox)
            ruleBox = this.template.newRuleTag.insertAfter({}, ruleBox);
        else if (ruleBox)
            ruleBox = this.template.newRuleTag.insertBefore({}, ruleBox);
        else
            ruleBox = this.template.newRuleTag.append({}, container);

        var before = ruleBox.getElementsByClassName("insertBefore")[0];
        Editor.insertRow(before, "before");

        // Auto-fill the selector field with something reasonable, like
        // ".some-class" or "#table td".
        var el = this.selection, doc = el.ownerDocument;
        var base = Xml.getNodeName(el), autofill;
        if (el.className)
        {
            autofill = "." + Arr.cloneArray(el.classList).join(".");
        }
        else
        {
            var level = 0;
            el = el.parentNode;
            while (!autofill && el !== doc)
            {
                ++level;
                if (el.id !== "")
                    autofill = "#" + el.id;
                else if (el.className !== "")
                    autofill = "." + Arr.cloneArray(el.classList).join(".");
                el = el.parentNode;
            }
            if (autofill)
            {
                if (level === 1)
                    autofill += " >";
                autofill += " " + base;
            }
        }

        if (!autofill ||
            doc.querySelectorAll(autofill).length === doc.querySelectorAll(base).length)
        {
            autofill = base;
        }

        this.ruleEditor.setValue(autofill);
        this.ruleEditor.input.select();
        Editor.update(true);
    },

    editMediaQuery: function(target)
    {
        var row = Dom.getAncestorByClass(target, "cssRule");
        var mediaQueryBox = Dom.getChildByClass(row, "cssMediaQuery");
        Editor.startEditing(mediaQueryBox);
    },

    insertPropertyRow: function(row)
    {
        Editor.insertRowForObject(row);
    },

    insertRule: function(row)
    {
        var location = Dom.getAncestorByClass(row, "cssRule");
        if (!location)
        {
            location = Dom.getChildByClass(this.panelNode, "cssSheet");

            // Stylesheet has no rules
            if (!location)
                this.template.tag.replace({rules: []}, this.panelNode);

            location = Dom.getChildByClass(this.panelNode, "cssSheet");
            Editor.insertRowForObject(location);
        }
        else
        {
            Editor.insertRow(location, "before");
        }
    },

    editPropertyRow: function(row)
    {
        var propValueBox = Dom.getChildByClass(row, "cssPropValue");
        Editor.startEditing(propValueBox);
    },

    deletePropertyRow: function(row)
    {
        var rule = Firebug.getRepObject(row);
        var propName = Dom.getChildByClass(row, "cssPropName").textContent;

        // Try removing the property from the "disabled" map.
        var wasDisabled = this.removeDisabledProperty(rule, propName);

        // If that fails, remove the actual property instead.
        if (!wasDisabled)
            CSSModule.deleteProperty(rule, propName, this.context);

        if (this.name == "stylesheet")
            Events.dispatch(this.fbListeners, "onInlineEditorClose", [this, row.firstChild, true]);

        row.parentNode.removeChild(row);

        this.markChange(this.name == "stylesheet");
    },

    removeDisabledProperty: function(rule, propName)
    {
        var disabledMap = this.getDisabledMap(this.context);
        var map = disabledMap.get(rule);
        if (!map)
            return false;
        for (var i = 0; i < map.length; ++i)
        {
            if (map[i].name === propName)
            {
                map.splice(i, 1);
                return true;
            }
        }
        return false;
    },

    disablePropertyRow: function(row)
    {
        Css.toggleClass(row, "disabledStyle");

        var rule = Firebug.getRepObject(row);
        var propName = Dom.getChildByClass(row, "cssPropName").textContent;

        var disabledMap = this.getDisabledMap(this.context);
        if (!disabledMap.has(rule))
            disabledMap.set(rule, []);
        var map = disabledMap.get(rule);

        var propValue = Dom.getChildByClass(row, "cssPropValue").textContent;
        var parsedValue = parsePriority(propValue);

        CSSModule.disableProperty(Css.hasClass(row, "disabledStyle"), rule,
            propName, parsedValue, map, this.context);

        this.markChange(this.name == "stylesheet");
    },

    // * * * * * * * * * * * * * * * * * * * * * * * * * * * * * * * * * * * * * * * * * * * * * //

    // When handling disable button clicks, we cannot simply use a 'click'
    // event, because refresh() may be (and often is) called in between
    // mousedown and mouseup, replacing the DOM structure. Instead, a
    // description of the moused-down disable button's property is saved
    // and explicitly checked on mouseup (issue 5500).
    clickedPropTag: null,

    getPropTag: function(event)
    {
        var row = Dom.getAncestorByClass(event.target, "cssProp");
        var rule = Firebug.getRepObject(row);
        var propName = Dom.getChildByClass(row, "cssPropName").textContent;
        return {
            a: rule, b: propName,
            equals: function(other)
            {
                return (other && this.a === other.a && this.b === other.b);
            }
        };
    },

    clickedDisableButton: function(event)
    {
        if (!Css.hasClass(event.target, "cssPropIndent"))
            return false;

        // XXX hack
        var clientOffset = Dom.getClientOffset(event.target);
        if (event.clientX - clientOffset.x > 20)
            return false;
        if (Css.hasClass(event.target, "textEditor inlineExpander"))
            return false;
        var row = Dom.getAncestorByClass(event.target, "cssProp");
        return (row && Css.hasClass(row, "editGroup"));
    },

    onMouseDown: function(event)
    {
        this.clickedPropTag = null;
        if (Events.isLeftClick(event) && this.clickedDisableButton(event))
        {
            this.clickedPropTag = this.getPropTag(event);

            // Don't select text when double-clicking the disable button.
            Events.cancelEvent(event);
        }
    },

    onMouseUp: function(event)
    {
        if (Events.isLeftClick(event) && this.clickedDisableButton(event) &&
            this.getPropTag(event).equals(this.clickedPropTag))
        {
            var row = Dom.getAncestorByClass(event.target, "cssProp");
            this.disablePropertyRow(row);
            Events.cancelEvent(event);
        }
        this.clickedPropTag = null;
    },

    onClick: function(event)
    {
        if (!Events.isLeftClick(event))
            return;

        if (Events.isDoubleClick(event) && !this.clickedDisableButton(event))
        {
            var row = Dom.getAncestorByClass(event.target, "cssRule");
            if (row && !Dom.getAncestorByClass(event.target, "cssPropName")
                && !Dom.getAncestorByClass(event.target, "cssPropValue"))
            {
                this.insertPropertyRow(row);
                Events.cancelEvent(event);
            }
        }
    },

    supportsObject: function(object, type)
    {
        if (object instanceof window.CSSStyleSheet)
        {
            return 1;
        }
        else if (object instanceof window.CSSRule ||
            (object instanceof window.CSSStyleDeclaration && object.parentRule) ||
            (object instanceof SourceLink && object.type == "css" &&
                Url.reCSS.test(object.href)))
        {
            return 2;
        }
        else
        {
            return 0;
        }
    },

    updateLocation: function(styleSheet)
    {
        if (FBTrace.DBG_CSS)
        {
            FBTrace.sysout("css.updateLocation; " + (styleSheet ? styleSheet.href :
                "no stylesheet"));
        }

        this.doUpdateLocation(styleSheet);
    },

    doUpdateLocation: function(styleSheet)
    {
        if (FBTrace.DBG_CSS)
        {
            FBTrace.sysout("css.doUpdateLocation; " + (styleSheet ? styleSheet.href :
                "no stylesheet"));
        }

        var rules = [];
        if (styleSheet)
        {
            if (!Css.shouldIgnoreSheet(styleSheet))
            {
                if (styleSheet.editStyleSheet)
                    styleSheet = styleSheet.editStyleSheet.sheet;

                rules = this.getStyleSheetRules(this.context, styleSheet);
            }
        }

        if (rules && rules.length)
        {
            this.template.tag.replace({rules: rules}, this.panelNode);
        }
        else
        {
            // If there are no rules on the page display a description that also
            // contains a link "create a rule".
            var warning = FirebugReps.Warning.tag.replace({object: ""}, this.panelNode);
            FirebugReps.Description.render(Locale.$STR("css.EmptyStyleSheet"),
                warning, Obj.bind(this.insertRule, this));
        }

        // Show CSS buttons only if there is a stylesheet and it isn't a system stylesheet.
        // Displaying panel's buttons must happens only if the panel is actually visible
        // otherwise the button could appear on another panel's toolbar.
        var showButtons = this.location && !Url.isSystemStyleSheet(this.location);
        this.showToolbarButtons("fbCSSButtons", showButtons);

        Events.dispatch(this.fbListeners, "onCSSRulesAdded", [this, this.panelNode]);

        // If the full editing mode (not the inline) is on while the location changes,
        // open the editor again for another file.
        if (this.editing && this.stylesheetEditor && this.stylesheetEditor.editing)
        {
            // Remove the editing flag to avoid recursion. The StylesheetEditor.endEditing
            // calls refresh and consequently updateLocation of the CSS panel.
            this.editing = null;

            // Stop the current editing.
            this.stopEditing();

            // ... and open the editor again.
            this.toggleEditing();
        }
    },

    updateSelection: function(object)
    {
        this.selection = null;

        if (object instanceof window.CSSStyleDeclaration)
        {
            object = object.parentRule;
        }

        if (object instanceof window.CSSRule)
        {
            this.navigate(object.parentStyleSheet);
            this.highlightRule(object);
        }
        else if (object instanceof window.CSSStyleSheet)
        {
            this.navigate(object);
        }
        else if (object instanceof SourceLink)
        {
            try
            {
                var sourceLink = object;

                var sourceFile = this.context.sourceFileMap[sourceLink.href];
                if (sourceFile)
                {
                    Dom.clearNode(this.panelNode);  // replace rendered stylesheets

                    // xxxHonza: huh, this method doesn't even exist?
                    this.showSourceFile(sourceFile);

                    var lineNo = object.line;
                    if (lineNo)
                        this.scrollToLine(lineNo, this.jumpHighlightFactory(lineNo, this.context));
                }
                else // XXXjjb we should not be taking this path
                {
                    var stylesheet = Css.getStyleSheetByHref(sourceLink.href, this.context);
                    if (stylesheet)
                    {
                        this.navigate(stylesheet);
                    }
                    else
                    {
                        if (FBTrace.DBG_CSS)
                            FBTrace.sysout("css.updateSelection no sourceFile for " +
                                sourceLink.href, sourceLink);
                    }
                }
            }
            catch(exc)
            {
                if (FBTrace.DBG_CSS)
                    FBTrace.sysout("css.upDateSelection FAILS "+exc, exc);
            }
        }
    },

    // * * * * * * * * * * * * * * * * * * * * * * * * * * * * * * * * * * * * * * * * * * * * * //
    // Options

    updateOption: function(name, value)
    {
        if (name == "expandShorthandProps" || name == "colorDisplay")
            this.refresh();
    },

    getOptionsMenuItems: function()
    {
        var items = [
             Menu.optionMenu("Expand_Shorthand_Properties", "expandShorthandProps",
             "css.option.tip.Expand_Shorthand_Properties")
        ];

        items = Arr.extendArray(items, CSSModule.getColorDisplayOptionMenuItems());

        items.push(
            "-",
            {
                label: "Refresh",
                tooltiptext: "panel.tip.Refresh",
                command: Obj.bind(this.refresh, this)
            }
        );

        return items;
    },

<<<<<<< HEAD
    // * * * * * * * * * * * * * * * * * * * * * * * * * * * * * * * * * * * * * * * * * * * * * //
    // Context Menu

    getContextMenuItems: function(style, target)
=======
    getContextMenuItems: function(style, target, context, x, y)
>>>>>>> 65f6281a
    {
        var items = [];

        if (target.nodeName == "TEXTAREA")
        {
            items = BaseEditor.getContextMenuItems();
            items.push(
                "-",
                {
                    id: "fbLoadOriginalSource",
                    label: "Load_Original_Source",
                    tooltiptext: "css.tip.Load_Original_Source",
                    command: Obj.bindFixed(this.loadOriginalSource, this)
                }
            );
            return items;
        }

        if (Css.hasClass(target, "cssSelector"))
        {
            items.push(
                {
                    id: "fbCopyRuleDeclaration",
                    label: "Copy_Rule_Declaration",
                    tooltiptext: "css.tip.Copy_Rule_Declaration",
                    command: Obj.bindFixed(this.copyRuleDeclaration, this, target)
                },
                {
                    id: "fbCopyStyleDeclaration",
                    label: "Copy_Style_Declaration",
                    tooltiptext: "css.tip.Copy_Style_Declaration",
                    command: Obj.bindFixed(this.copyStyleDeclaration, this, target)
                }
            );
        }

        var prop = Dom.getAncestorByClass(target, "cssProp");
        if (prop)
        {
            items.push(
                {
                    id: "fbCopyPropertyDeclaration",
                    label: "css.label.Copy_Property_Declaration",
                    tooltiptext: "css.tip.Copy_Property_Declaration",
                    command: Obj.bindFixed(this.copyPropertyDeclaration, this, prop)
                },
                {
                    id: "fbCopyPropertyName",
                    label: "css.label.Copy_Property_Name",
                    tooltiptext: "css.tip.Copy_Property_Name",
                    command: Obj.bindFixed(this.copyPropertyName, this, prop)
                },
                {
                    id: "fbCopyPropertyValue",
                    label: "css.label.Copy_Property_Value",
                    tooltiptext: "css.tip.Copy_Property_Value",
                    command: Obj.bindFixed(this.copyPropertyValue, this, prop)
                }
            );
        }

        var propValue = Dom.getAncestorByClass(target, "cssPropValue");
        if (propValue)
        {
            var propNameNode = prop.getElementsByClassName("cssPropName")[0];
            var propName = propNameNode.textContent.toLowerCase();
            var styleRule = Firebug.getRepObject(prop);
            var text = this.getCSSText(styleRule, propName);
            var caretPosition = prop.ownerDocument.caretPositionFromPoint(x, y); 
            var cssValueInfo = this.getCSSValueInfo(propName, text, caretPosition.offset);

            switch (cssValueInfo.type)
            {
                case "rgb":
                case "hsl":
                case "colorKeyword":
                    items.push(
                        {
                            id: "fbCopyColor",
                            label: "CopyColor",
                            tooltiptext: "css.tip.Copy_Color",
                            command: Obj.bindFixed(System.copyToClipboard, System, cssValueInfo.value)
                        }
                    );
                    break;
            
                case "url":
                    if (Css.isImageRule(Xml.getElementSimpleType(Firebug.getRepObject(target)),
                        propNameNode.textContent))
                    {
                        var prop = Dom.getAncestorByClass(target, "cssProp");
                        var rule = Firebug.getRepObject(prop);
                        var baseURL = this.getStylesheetURL(rule, true);
                        var relURL = CSSModule.parseURLValue(cssValueInfo.value);
                        var absURL = Url.isDataURL(relURL) ? relURL : Url.absoluteURL(relURL, baseURL);
            
                        items.push(
                            {
                                id: "fbCopyImageLocation",
                                label: "CopyImageLocation",
                                tooltiptext: "css.tip.Copy_Image_Location",
                                command: Obj.bindFixed(System.copyToClipboard, System, absURL)
                            },
                            {
                                id: "fbOpenImageInNewTab",
                                label: "OpenImageInNewTab",
                                tooltiptext: "css.tip.Open_Image_In_New_Tab",
                                command: Obj.bindFixed(Win.openNewTab, Win, absURL)
                            }
                        );
                    }
                    break;
            }
        }

        // Make sure this item always get appended for the Style panel (name == "css");
        // it acts as a placeholder and gets replaced by other menu items.
        // This is a bit of a hack.
        if (this.name == "css" || !Url.isSystemStyleSheet(this.selection))
        {
            items.push(
                "-",
                {
                    id: "fbNewCSSRule",
                    label: "NewRule",
                    tooltiptext: "css.tip.New_Rule",
                    command: Obj.bindFixed(this.insertRule, this, target)
                }
            );
        }

        if (Css.hasClass(target, "cssSelector"))
        {
            var selector = Str.cropString(target.textContent, 30);
            items.push(
                {
                    id: "fbDeleteRuleDeclaration",
                    label: Locale.$STRF("css.Delete_Rule", [selector]),
                    tooltiptext: Locale.$STRF("css.tip.Delete_Rule", [selector]),
                    nol10n: true,
                    command: Obj.bindFixed(this.deleteRuleDeclaration, this, target)
                }
            );
        }

        var cssRule = Dom.getAncestorByClass(target, "cssRule");
        if (cssRule)
        {
            if(Css.hasClass(cssRule, "cssEditableRule"))
            {
                items.push(
                    "-",
                    {
                        id: "fbNewCSSProp",
                        label: "NewProp",
                        tooltiptext: "css.tip.New_Prop",
                        command: Obj.bindFixed(this.insertPropertyRow, this, target)
                    }
                );

                var propRow = Dom.getAncestorByClass(target, "cssProp");
                if (propRow)
                {
                    var propName = Dom.getChildByClass(propRow, "cssPropName").textContent;
                    var isDisabled = Css.hasClass(propRow, "disabledStyle");

                    items.push(
                        {
                            id: "fbEditCSSProp",
                            label: Locale.$STRF("EditProp", [propName]),
                            tooltiptext: Locale.$STRF("css.tip.Edit_Prop", [propName]),
                            nol10n: true,
                            command: Obj.bindFixed(this.editPropertyRow, this, propRow)
                        },
                        {
                            id: "fbDeleteCSSProp",
                            label: Locale.$STRF("DeleteProp", [propName]),
                            tooltiptext: Locale.$STRF("css.tip.Delete_Prop", [propName]),
                            nol10n: true,
                            command: Obj.bindFixed(this.deletePropertyRow, this, propRow)
                        },
                        {
                            id: "fbDisableCSSProp",
                            label: Locale.$STRF("DisableProp", [propName]),
                            tooltiptext: Locale.$STRF("css.tip.Disable_Prop", [propName]),
                            nol10n: true,
                            type: "checkbox",
                            checked: isDisabled,
                            command: Obj.bindFixed(this.disablePropertyRow, this, propRow)
                        }
                    );
                }
            }

            if (Css.hasClass(cssRule, "importRule"))
            {
                items.push(
                    {
                        id: "fbEditMediaQuery",
                        label: "css.menu.Edit_Media_Query",
                        tooltiptext: "css.menu.tip.Edit_Media_Query",
                        command: Obj.bindFixed(this.editMediaQuery, this, target)
                    }
                );
            }
        }

        items.push(
            "-",
            {
                id: "fbRefresh",
                label: "Refresh",
                command: Obj.bind(this.refresh, this),
                tooltiptext: "panel.tip.Refresh"
            }
        );

        return items;
    },

    browseObject: function(object)
    {
        // xxxsz: This doesn't work in case infotips are disabled.
        // So instead of relying on this.infoTipType being set the type should be determined
        // dynamically
        if (this.infoTipType == "image")
        {
            Win.openNewTab(this.infoTipObject);
            return true;
        }
    },

    showInfoTip: function(infoTip, target, x, y, rangeParent, rangeOffset)
    {
        var propValue = Dom.getAncestorByClass(target, "cssPropValue");
        if (propValue)
        {
            var prop = Dom.getAncestorByClass(target, "cssProp");
            var styleRule = Firebug.getRepObject(prop);
            var propNameNode = prop.getElementsByClassName("cssPropName").item(0);
            var propName = propNameNode.textContent.toLowerCase();
            var text = this.getCSSText(styleRule, propName);
            var cssValueInfo = this.getCSSValueInfo(propName, text, rangeOffset);

            if (!cssValueInfo)
                return false;

            if (cssValueInfo.value === "currentcolor")
            {
                cssValueInfo.value = this.getCurrentColor();
                if (cssValueInfo.value === "")
                    return false;
            }

            if (cssValueInfo.value == this.infoTipValue)
                return true;

            this.infoTipValue = cssValueInfo.value;

            switch (cssValueInfo.type)
            {
                case "rgb":
                case "hsl":
                case "gradient":
                case "colorKeyword":
                    this.infoTipType = "color";
                    this.infoTipObject = cssValueInfo.value;
                    return CSSInfoTip.populateColorInfoTip(infoTip, cssValueInfo.value);

                case "url":
                    if (Css.isImageProperty(propName))
                    {
                        var prop = Dom.getAncestorByClass(target, "cssProp");
                        var rule = Firebug.getRepObject(prop);
                        var baseURL = this.getStylesheetURL(rule, true);
                        var relURL = CSSModule.parseURLValue(cssValueInfo.value);
                        var absURL = Url.isDataURL(relURL) ? relURL : Url.absoluteURL(relURL, baseURL);
                        var repeat = CSSModule.parseRepeatValue(text);

                        this.infoTipType = "image";
                        this.infoTipObject = absURL;

                        return CSSInfoTip.populateImageInfoTip(infoTip, absURL, repeat);
                    }
                    break;

                case "fontFamily":
                    return CSSInfoTip.populateFontFamilyInfoTip(infoTip, cssValueInfo.value);
            }

            delete this.infoTipType;
            delete this.infoTipValue;
            delete this.infoTipObject;

            return false;
        }
    },

    getCurrentColor: function()
    {
        return "";
    },

    getEditor: function(target, value)
    {
        if (target == this.panelNode
            || Css.hasClass(target, "cssSelector") || Css.hasClass(target, "cssRule")
            || Css.hasClass(target, "cssSheet"))
        {
            if (!this.ruleEditor)
                this.ruleEditor = new CSSRuleEditor(this.document);

            return this.ruleEditor;
        }
        else
        {
            if (!this.editor)
                this.editor = new CSSEditor(this.document);

            return this.editor;
        }
    },

    // * * * * * * * * * * * * * * * * * * * * * * * * * * * * * * * * * * * * * * * * * * * * * //
    // Location List

    getLocationList: function()
    {
        var styleSheets = Css.getAllStyleSheets(this.context);
        return styleSheets;
    },

    getDefaultLocation: function()
    {
        // Note: We can't do makeDefaultStyleSheet here, because that could be
        // damaging for special pages (see e.g. issues 2440, 3688).
        try
        {
            var styleSheets = this.getLocationList();
            if (styleSheets.length)
            {
                var sheet = styleSheets[0];
                return (Firebug.filterSystemURLs &&
                    Url.isSystemURL(Css.getURLForStyleSheet(sheet))) ? null : sheet;
            }
        }
        catch (exc)
        {
            if (FBTrace.DBG_LOCATIONS)
                FBTrace.sysout("css.getDefaultLocation FAILS " + exc, exc);
        }
    },

    getObjectLocation: function(styleSheet)
    {
        return Css.getURLForStyleSheet(styleSheet);
    },

    getObjectDescription: function(styleSheet)
    {
        var url = Css.getURLForStyleSheet(styleSheet);
        var instance = Css.getInstanceForStyleSheet(styleSheet);

        var baseDescription = Url.splitURLBase(url);
        if (instance)
            baseDescription.name = baseDescription.name + " #" + (instance + 1);

        return baseDescription;
    },

    // * * * * * * * * * * * * * * * * * * * * * * * * * * * * * * * * * * * * * * * * * * * * * //

    getSourceLink: function(target, rule)
    {
        var element = rule.parentStyleSheet.ownerNode;
        var href = rule.parentStyleSheet.href;  // Null means inline

        // http://code.google.com/p/fbug/issues/detail?id=452
        if (!href)
            href = element.ownerDocument.location.href;

        var line = getRuleLine(rule);
        var instance = Css.getInstanceForStyleSheet(rule.parentStyleSheet);
        var sourceLink = new SourceLink(href, line, "css", rule, instance);

        return sourceLink;
    },

    getTopmostRuleLine: function()
    {
        var panelNode = this.panelNode;
        for (var child = panelNode.firstChild; child; child = child.nextSibling)
        {
            if (child.offsetTop+child.offsetHeight > panelNode.scrollTop)
            {
                var rule = child.repObject;
                if (rule)
                {
                    return {
                        line: getRuleLine(rule),
                        offset: panelNode.scrollTop-child.offsetTop
                    };
                }
            }
        }
        return 0;
    },

    getCurrentLineNumber: function()
    {
        var ruleLine = this.getTopMostRuleLine();
        if (ruleLine)
            return ruleLine.line;
    },

    // * * * * * * * * * * * * * * * * * * * * * * * * * * * * * * * * * * * * * * * * * * * * * //
    // Search

    search: function(text, reverse)
    {
        var curDoc = this.searchCurrentDoc(!Firebug.searchGlobal, text, reverse);
        if (!curDoc && Firebug.searchGlobal)
        {
            return this.searchOtherDocs(text, reverse) ||
                this.searchCurrentDoc(true, text, reverse);
        }

        return curDoc;
    },

    searchOtherDocs: function(text, reverse)
    {
        var scanRE = SearchBox.getTestingRegex(text);
        function scanDoc(styleSheet)
        {
            // we don't care about reverse here as we are just looking for existence,
            // if we do have a result we will handle the reverse logic on display
            for (var i = 0; i < styleSheet.cssRules.length; i++)
            {
                if (scanRE.test(styleSheet.cssRules[i].cssText))
                    return true;
            }
        }

        if (this.navigateToNextDocument(scanDoc, reverse, this.location))
        {
            // Force panel reflow, to make sure all nodes are immediatelly
            // available for the search and we can avoid any weird timeouts.
            this.panelNode.offsetHeight;

            // Now we should be able to synchronously search within the panel.
            return this.searchCurrentDoc(true, text, reverse);
        }
    },

    searchCurrentDoc: function(wrapSearch, text, reverse)
    {
        var row, sel;

        if (!text)
        {
            delete this.currentSearch;
            this.highlightNode(null);
            this.document.defaultView.getSelection().removeAllRanges();
            return false;
        }

        var wraparound = false;

        if (this.currentSearch && text == this.currentSearch.text)
        {
            var locationHref = Css.getURLForStyleSheet(this.location);
            if (this.currentSearch.href != locationHref)
            {
                // If true, we reached the original document this search started in.
                wraparound = (locationHref == this.currentSearch.originalHref);

                // Remember the current search URL.
                this.currentSearch.href = locationHref;
            }

            row = this.currentSearch.findNext(wrapSearch, false, reverse,
                SearchBox.isCaseSensitive(text));
        }
        else
        {
            if (this.editing)
            {
                this.currentSearch = new Search.TextSearch(this.stylesheetEditor.box);
                row = this.currentSearch.find(text, reverse, SearchBox.isCaseSensitive(text));

                if (row)
                {
                    sel = this.document.defaultView.getSelection();
                    sel.removeAllRanges();
                    sel.addRange(this.currentSearch.range);

                    scrollSelectionIntoView(this);
                    this.highlightNode(row);

                    return true;
                }
                else
                {
                    return false;
                }
            }
            else
            {
                var findRow = function(node)
                {
                    return node.nodeType == Node.ELEMENT_NODE ? node : node.parentNode;
                };

                this.currentSearch = new Search.TextSearch(this.panelNode, findRow);
                row = this.currentSearch.find(text, reverse, SearchBox.isCaseSensitive(text));
            }

            this.currentSearch.originalHref = Css.getURLForStyleSheet(this.location);
            this.currentSearch.href = this.currentSearch.originalHref;
        }

        if (row)
        {
            sel = this.document.defaultView.getSelection();
            sel.removeAllRanges();
            sel.addRange(this.currentSearch.range);

            // Should be replaced by scrollToLine() of sourceBox,
            // though first jumpHighlightFactory() has to be adjusted to
            // remove the current highlighting when called again
            Dom.scrollIntoCenterView(row, this.panelNode);
            this.highlightNode(row.parentNode);

            // If end of the current document has been reached the |currentSearch.wrapped|
            // is set to true. Ignore it if next document has been navigated.
            var localWraparound = this.currentSearch.wrapped;
            if (this.currentSearch.href != this.currentSearch.originalHref)
                localWraparound = false;

            Events.dispatch(this.fbListeners, "onCSSSearchMatchFound", [this, text, row]);
            return (wraparound || localWraparound) ? "wraparound" : true;
        }
        else
        {
            this.document.defaultView.getSelection().removeAllRanges();
            Events.dispatch(this.fbListeners, "onCSSSearchMatchFound", [this, text, null]);
            return false;
        }
    },

    getSearchOptionsMenuItems: function()
    {
        return [
            SearchBox.searchOptionMenu("search.Case_Sensitive", "searchCaseSensitive",
                "search.tip.Case_Sensitive"),
            SearchBox.searchOptionMenu("search.Multiple_Files", "searchGlobal",
                "search.tip.Multiple_Files"),
            SearchBox.searchOptionMenu("search.Use_Regular_Expression",
                "searchUseRegularExpression", "search.tip.Use_Regular_Expression")
        ];
    },

    // * * * * * * * * * * * * * * * * * * * * * * * * * * * * * * * * * * * * * * * * * * * * * //

    getStyleDeclaration: function(cssSelector)
    {
        var cssRule = Dom.getAncestorByClass(cssSelector, "cssRule");
        var propRows = cssRule.getElementsByClassName("cssProp");

        var lines = [];
        for (var i = 0; i < propRows.length; ++i)
        {
            var row = propRows[i];
            if (row.classList.contains("disabledStyle"))
                continue;

            var name = Dom.getChildByClass(row, "cssPropName").textContent;
            var value = Dom.getChildByClass(row, "cssPropValue").textContent;
            lines.push(name + ": " + value + ";");
        }

        return lines;
    },

    copyRuleDeclaration: function(cssSelector)
    {
        var props = this.getStyleDeclaration(cssSelector);
        System.copyToClipboard(cssSelector.textContent + " {" + Str.lineBreak() + "  " +
            props.join(Str.lineBreak() + "  ") + Str.lineBreak() + "}");
    },

    deleteRuleDeclaration: function(cssSelector)
    {
        var searchRule = Firebug.getRepObject(cssSelector) ||
            Firebug.getRepObject(cssSelector.nextSibling);
        var styleSheet = searchRule.parentRule || searchRule.parentStyleSheet;
        var ruleIndex = 0;
        var cssRules = styleSheet.cssRules;
        while (ruleIndex < cssRules.length && searchRule != cssRules[ruleIndex])
            ruleIndex++;

        if (FBTrace.DBG_CSS)
        {
            FBTrace.sysout("css.deleteRuleDeclaration; selector: "+
                Str.cropString(cssSelector.textContent, 100),
                {styleSheet: styleSheet, ruleIndex: ruleIndex});
        }

        CSSModule.deleteRule(styleSheet, ruleIndex);

        var rule = Dom.getAncestorByClass(cssSelector, "cssRule");
        if (rule)
            rule.parentNode.removeChild(rule);
    },

    copyStyleDeclaration: function(cssSelector)
    {
        var props = this.getStyleDeclaration(cssSelector);
        System.copyToClipboard(props.join(Str.lineBreak()));
    },

    copyPropertyDeclaration: function(prop)
    {
        // xxxsz: repObject should be used instead
        System.copyToClipboard(Str.trim(prop.textContent));
    },

    copyPropertyName: function(prop)
    {
        // xxxsz: repObject should be used instead
        var propName = prop.getElementsByClassName("cssPropName")[0];
        System.copyToClipboard(propName.textContent);
    },

    copyPropertyValue: function(prop)
    {
        // xxxsz: repObject should be used instead
        var propValue = prop.getElementsByClassName("cssPropValue")[0];
        System.copyToClipboard(propValue.textContent);
    },

    getCSSText: function(styleRule, propName)
    {
        var value = (Options.get("colorDisplay") === "authored" &&
                styleRule.style.getAuthoredPropertyValue) ?
            styleRule.style.getAuthoredPropertyValue(propName) : styleRule.style.getPropertyValue(propName);
        var priority = styleRule.style.getPropertyPriority(propName);
        var text = value + (priority ? " !" + priority : "");

        if (text != "")
            return formatColor(text);

        var disabledMap = this.getDisabledMap(this.context);
        var disabledProps = disabledMap.get(styleRule);
        if (disabledProps)
        {
            for (var i = 0, len = disabledProps.length; i < len; ++i)
            {
                if (disabledProps[i].name == propName)
                {
                    priority = disabledProps[i].important;
                    return disabledProps[i].value + (priority ? " !" + priority : "");
                }
            }
        }
    },

    getCSSValueInfo: function(propName, text, rangeOffset)
    {
        var cssValue;
        if (propName == "font" || propName == "font-family")
        {
            if (text.charAt(rangeOffset) == ",")
                return;

            cssValue = CSSModule.parseCSSFontFamilyValue(text, rangeOffset, propName);
        }
        else
        {
            cssValue = CSSModule.parseCSSValue(text, rangeOffset);
        }

        return cssValue;
    }
});

// ********************************************************************************************* //
// CSSEditor

function CSSEditor(doc)
{
    this.initializeInline(doc);
}

CSSEditor.prototype = domplate(InlineEditor.prototype,
{
    insertNewRow: function(target, insertWhere)
    {
        var rule = Firebug.getRepObject(target);
        if (!rule)
        {
            if (FBTrace.DBG_CSS)
                FBTrace.sysout("CSSEditor.insertNewRow; ERROR There is no CSS rule", target);
            return;
        }

        var emptyProp = {name: "", value: "", important: ""};

        if (insertWhere == "before")
            return CSSPropTag.tag.insertBefore({prop: emptyProp, rule: rule}, target);
        else
            return CSSPropTag.tag.insertAfter({prop: emptyProp, rule: rule}, target);
    },

    saveEdit: function(target, value, previousValue)
    {
        if (FBTrace.DBG_CSS)
            FBTrace.sysout("CSSEditor.saveEdit", arguments);

        var cssRule = Dom.getAncestorByClass(target, "cssRule");
        var rule = Firebug.getRepObject(cssRule);

        if (rule instanceof window.CSSStyleRule ||
                (rule instanceof (window.CSSKeyframeRule || window.MozCSSKeyframeRule)) &&
                !Css.hasClass(target, "cssKeyText") ||
            rule instanceof window.Element)
        {
            var prop = Dom.getAncestorByClass(target, "cssProp");

            if (prop)
            {
                var propName = Dom.getChildByClass(prop, "cssPropName").textContent;
                // If the property was previously disabled, remove it from the "disabled"
                // map. (We will then proceed to enable the property.)
                if (prop && prop.classList.contains("disabledStyle"))
                {
                    prop.classList.remove("disabledStyle");

                    this.panel.removeDisabledProperty(rule, propName);
                }

                if (Css.hasClass(target, "cssPropName"))
                {
                    // Actual saving is done in endEditing, see the comment there.
                    target.textContent = value;
                }
                else if (Dom.getAncestorByClass(target, "cssPropValue"))
                {
                    target.textContent = CSSDomplateBase.getPropertyValue({value: value});

                    propName = Dom.getChildByClass(prop, "cssPropName").textContent;

                    if (FBTrace.DBG_CSS)
                    {
                        FBTrace.sysout("CSSEditor.saveEdit \"" + propName + "\" = \"" +
                            value + "\"");
                       // FBTrace.sysout("CSSEditor.saveEdit BEFORE style:",style);
                    }

                    if (value && value != "null")
                    {
                        var parsedValue = parsePriority(value);
                        CSSModule.setProperty(rule, propName, parsedValue.value,
                            parsedValue.priority);
                    }
                    else if (previousValue && previousValue != "null")
                    {
                        CSSModule.removeProperty(rule, propName);
                    }
                }

                if (value)
                {
                    var saveSuccess = false;
                    if (Css.hasClass(target, "cssPropName"))
                    {
                        var propName = value.replace(/-./g, function(match)
                        {
                            return match[1].toUpperCase();
                        });

                        if (propName in rule.style || propName == "float")
                            saveSuccess = "almost";
                    }
                    else
                    {
                        saveSuccess = !!rule.style.getPropertyValue(propName);
                    }

                    this.box.setAttribute("saveSuccess", saveSuccess);
                }
                else
                {
                    this.box.removeAttribute("saveSuccess");
                }
            }
        }
        else if (window.CSSSupportsRule && rule instanceof window.CSSSupportsRule &&
            Css.hasClass(target, "cssSupportsRuleCondition"))
        {
            target.textContent = value;

            if (FBTrace.DBG_CSS)
            {
                FBTrace.sysout("CSSEditor.saveEdit: @supports rule condition: " +
                    previousValue + "->" + value);
            }

            try
            {
                rule.conditionText = value;
            }
            catch (e)
            {
            }

            var saveSuccess = (rule.conditionText == value);
            this.box.setAttribute("saveSuccess", saveSuccess);
        }
        else if (((window.CSSKeyframesRule && rule instanceof window.CSSKeyframesRule) ||
            rule instanceof window.MozCSSKeyframesRule))
        {
            target.textContent = value;
            
            if (FBTrace.DBG_CSS)
            {
                FBTrace.sysout("CSSEditor.saveEdit: @keyframes rule name: " +
                    previousValue + "->" + value);
            }
            
            rule.name = value;
            
            var saveSuccess = (rule.name == value);
            this.box.setAttribute("saveSuccess", saveSuccess);
        }
        else if (((window.CSSKeyframeRule && rule instanceof window.CSSKeyframeRule) ||
            rule instanceof window.MozCSSKeyframeRule) &&
            Css.hasClass(target, "cssKeyText"))
        {
            target.textContent = value;

            if (FBTrace.DBG_CSS)
            {
                FBTrace.sysout("CSSEditor.saveEdit: @keyframe rule key: " +
                    previousValue + "->" + value);
            }

            rule.keyText = value;

            var saveSuccess = (rule.keyText == value || rule.keyText == Css.keyframeKeys[value]);
            this.box.setAttribute("saveSuccess", saveSuccess);
        }
        else if (rule instanceof window.CSSMozDocumentRule &&
                Css.hasClass(target, "cssDocumentRuleCondition"))
        {
            target.textContent = value;

            if (FBTrace.DBG_CSS)
            {
                FBTrace.sysout("CSSEditor.saveEdit: @-moz-document rule condition: " +
                        previousValue + "->" + value);
            }

            try
            {
                rule.conditionText = value;
            }
            catch (e)
            {
            }

            var saveSuccess = (rule.conditionText == value);
            this.box.setAttribute("saveSuccess", saveSuccess);
        }
        else if (rule instanceof window.CSSImportRule && Css.hasClass(target, "cssMediaQuery"))
        {
            target.textContent = value;

            if (FBTrace.DBG_CSS)
            {
                FBTrace.sysout("CSSEditor.saveEdit: @import media query: " +
                    previousValue + "->" + value);
            }

            rule.media.mediaText = value;

            // Workaround to apply the media query changes
            rule.parentStyleSheet.disabled = true;
            rule.parentStyleSheet.disabled = false;

            var row = Dom.getAncestorByClass(target, "importRule");
            row.getElementsByClassName("separator").item(0).textContent =
                value == "" ? "" : String.fromCharCode(160);

            var saveSuccess = rule.media.mediaText != "not all" || value == "not all";
            this.box.setAttribute("saveSuccess", saveSuccess);
        }
        else if (rule instanceof window.CSSMediaRule &&
            Css.hasClass(target, "cssMediaRuleCondition"))
        {
            target.textContent = value;

            if (FBTrace.DBG_CSS)
            {
                FBTrace.sysout("CSSEditor.saveEdit: @media rule condition: " +
                    previousValue + "->" + value);
            }

            rule.conditionText = value;

            var saveSuccess = (rule.conditionText == value);
            this.box.setAttribute("saveSuccess", saveSuccess);
        }
        else if (rule instanceof window.CSSCharsetRule)
        {
            target.textContent = value;

            if (FBTrace.DBG_CSS)
                FBTrace.sysout("CSSEditor.saveEdit: @charset: " + previousValue + "->" + value);

            rule.encoding = value;
        }

        Firebug.Inspector.repaint();

        this.panel.markChange(this.panel.name == "stylesheet");

        if (FBTrace.DBG_CSS)
            FBTrace.sysout("CSSEditor.saveEdit (ending) " + this.panel.name, value);
    },

    beginEditing: function(target, value)
    {
        var row = Dom.getAncestorByClass(target, "cssProp");
        this.initialValue = value;
        this.initiallyDisabled = (row && row.classList.contains("disabledStyle"));
    },

    endEditing: function(target, value, cancel)
    {
        if (!cancel && target.classList.contains("cssPropName"))
        {
            // Save changed property names here instead of in saveEdit, because otherwise
            // unrelated properties might get discarded (see issue 5204).
            var previous = this.initialValue;
            if (FBTrace.DBG_CSS)
            {
                FBTrace.sysout("CSSEditor.endEditing: renaming property " + previous + " -> " +
                    value);
            }

            var cssRule = Dom.getAncestorByClass(target, "cssRule");
            var rule = Firebug.getRepObject(cssRule);
            var baseText = rule.style ? rule.style.cssText : rule.cssText;
            var prop = Dom.getAncestorByClass(target, "cssProp");
            var propValue = Dom.getChildByClass(prop, "cssPropValue").textContent;
            var parsedValue = parsePriority(propValue);

            if (previous)
                CSSModule.removeProperty(rule, previous);
            if (propValue)
                CSSModule.setProperty(rule, value, parsedValue.value, parsedValue.priority);

            Events.dispatch(CSSModule.fbListeners, "onCSSPropertyNameChanged", [rule, value,
                    previous, baseText]);

            Firebug.Inspector.repaint();
            this.panel.markChange(this.panel.name == "stylesheet");
        }
        return true;
    },

    cancelEditing: function(target, value)
    {
        if (this.initiallyDisabled)
        {
            // Disable the property again.
            var row = Dom.getAncestorByClass(target, "cssProp");
            if (row && !row.classList.contains("disabledStyle"))
                this.panel.disablePropertyRow(row);
        }
    },

    advanceToNext: function(target, charCode)
    {
        if (charCode == 58 /*":"*/ && Css.hasClass(target, "cssPropName"))
        {
            return true;
        }
        else if (charCode == 59 /*";"*/ && Css.hasClass(target, "cssPropValue"))
        {
            var cssValue = CSSModule.parseCSSValue(this.input.value, this.input.selectionStart);
            // Simple test, if we are inside a string (see issue 4543)
            var isValueInString = (cssValue.value.indexOf("\"") != -1);

            return !isValueInString;
        }
    },

    // * * * * * * * * * * * * * * * * * * * * * * * * * * * * * * * * * * * * * * * * * * * * * //

    getAutoCompleteRange: function(value, offset)
    {
        if (!Css.hasClass(this.target, "cssPropValue"))
            return {start: 0, end: value.length};

        var propRow = Dom.getAncestorByClass(this.target, "cssProp");
        var propName = Dom.getChildByClass(propRow, "cssPropName").textContent.toLowerCase();
        return CSSAutoCompleter.getPropertyRange(propName, value, offset);
    },

    getAutoCompleteList: function(preExpr, expr, postExpr, range, cycle, context, out)
    {
        if (Dom.getAncestorByClass(this.target, "importRule"))
        {
            return [];
        }
        else if (Dom.getAncestorByClass(this.target, "cssCharsetRule"))
        {
            return Css.charsets;
        }
        else if (Css.hasClass(this.target, "cssPropName"))
        {
            var nodeType = Xml.getElementSimpleType(Firebug.getRepObject(this.target));
            return CSSAutoCompleter.autoCompletePropertyName(nodeType, expr, cycle, out);
        }
        else if (Dom.getAncestorByClass(this.target, "cssDocumentRule") &&
                !Css.hasClass(this.target, "cssPropValue"))
        {
            return Css.documentConditions;
        }
        else if (Dom.getAncestorByClass(this.target, "cssKeyframesRule") &&
            !Css.hasClass(this.target, "cssPropValue"))
        {
            return Object.getOwnPropertyNames(Css.keyframeKeys);
        }
        else if (Dom.getAncestorByClass(this.target, "cssMediaRule") &&
            !Css.hasClass(this.target, "cssPropValue"))
        {
            return Css.mediaTypes;
        }
        else
        {
            var row = Dom.getAncestorByClass(this.target, "cssProp");
            var propName = Dom.getChildByClass(row, "cssPropName").textContent;
            var nodeType = Xml.getElementSimpleType(Firebug.getRepObject(this.target));

            return CSSAutoCompleter.autoCompletePropertyValue(nodeType, propName,
                preExpr, expr, postExpr, range, cycle, context, out);
        }
    },

    getAutoCompletePropSeparator: function(range, expr, prefixOf)
    {
        if (!Css.hasClass(this.target, "cssPropValue"))
            return null;

        var row = Dom.getAncestorByClass(this.target, "cssProp");
        var propName = Dom.getChildByClass(row, "cssPropName").textContent;
        return CSSAutoCompleter.getValuePropSeparator(propName, range);
    },

    autoCompleteAdjustSelection: function(value, offset)
    {
        if (offset >= 2 && value.substr(offset-2, 2) === "()")
            return offset-1;
        return offset;
    },

    doIncrementValue: function(value, amt, offset, offsetEnd)
    {
        var propName = null;
        if (Css.hasClass(this.target, "cssPropValue"))
        {
            var propRow = Dom.getAncestorByClass(this.target, "cssProp");
            propName = Dom.getChildByClass(propRow, "cssPropName").textContent;
        }

        var range = CSSModule.parseCSSValue(value, offset);
        var type = (range && range.type) || "";
        var expr = (range ? value.substring(range.start, range.end) : "");

        var completion = null, selection, info;
        if (type === "int")
        {
            if (propName === "opacity")
            {
                info = {minValue: 0, maxValue: 1};
                amt /= 100;
            }

            if (expr === "0" && value.lastIndexOf("(", offset) === -1 &&
                !Css.unitlessProperties.hasOwnProperty(propName))
            {
                // 0 is a length, and incrementing it normally will result in an
                // invalid value 1 or -1.  Thus, guess at a unit to add.
                var unitM = /\d([a-z]{1,4})/.exec(value);
                expr += (unitM ? unitM[1] : "px");
            }

            var newValue = this.incrementExpr(expr, amt, info);
            if (newValue !== null)
            {
                completion = newValue;
                selection = [0, completion.length];
            }
        }
        else if (type === "rgb" && expr.charAt(0) === "#")
        {
            var offsetIntoExpr = offset - range.start;
            var offsetEndIntoExpr = offsetEnd - range.start;

            // Increment a hex color.
            var res = this.incrementHexColor(expr, amt, offsetIntoExpr, offsetEndIntoExpr);
            if (res)
            {
                completion = res.value;
                selection = res.selection;
            }
        }
        else
        {
            if (type === "rgb" || type === "hsl")
            {
                info = {};
                var part = value.substring(range.start, offset).split(",").length - 1;
                if (part === 3) // alpha
                {
                    info.minValue = 0;
                    info.maxValue = 1;
                    amt /= 100;
                }
                else if (type === "rgb") // rgb color
                {
                    info.minValue = 0;
                    info.maxValue = 255;
                    if (Math.abs(amt) < 1)
                        amt = (amt < 0 ? -1 : 1);
                }
                else if (part !== 0) // hsl percentage
                {
                    info.minValue = 0;
                    info.maxValue = 100;

                    // If the selection is at the end of a percentage sign, select
                    // the previous number. This would have been less hacky if
                    // parseCSSValue parsed functions recursively.
                    if (value.charAt(offset-1) === "%")
                        --offset;
                }
            }

            return InlineEditor.prototype.doIncrementValue
                .call(this, value, amt, offset, offsetEnd, info);
        }

        if (completion === null)
            return;

        var preExpr = value.substr(0, range.start);
        var postExpr = value.substr(range.end);

        return {
            value: preExpr + completion + postExpr,
            start: range.start + selection[0],
            end: range.start + selection[1]
        };
    },

    incrementHexColor: function(expr, amt, offset, offsetEnd)
    {
        // Return early if no part of the expression is selected.
        if (offsetEnd > expr.length && offset >= expr.length)
            return;
        if (offset < 1 && offsetEnd <= 1)
            return;

        // Ignore the leading #.
        expr = expr.substr(1);
        --offset;
        --offsetEnd;

        // Clamp the selection to within the actual value.
        offset = Math.max(offset, 0);
        offsetEnd = Math.min(offsetEnd, expr.length);
        offsetEnd = Math.max(offsetEnd, offset);

        // Normalize #ABC -> #AABBCC.
        if (expr.length === 3)
        {
            expr = expr.charAt(0) + expr.charAt(0) +
                   expr.charAt(1) + expr.charAt(1) +
                   expr.charAt(2) + expr.charAt(2);
            offset *= 2;
            offsetEnd *= 2;
        }
        if (expr.length !== 6)
            return;

        if (offset === offsetEnd)
        {
            // There is only a single cursor position. Increment an adjacent
            // color, preferably one to the left.
            if (offset === 0)
                offsetEnd = 1;
            else
                offset = offsetEnd - 1;
        }

        // Make the selection cover entire parts.
        offset -= offset%2;
        offsetEnd += offsetEnd%2;

        // Remap the increments from [0.1, 1, 10, 100] to [1, 1, 16, 64].
        if (-1 < amt && amt < 1)
            amt = (amt < 0 ? -1 : 1);
        if (Math.abs(amt) === 10)
            amt = (amt < 0 ? -16 : 16);
        if (Math.abs(amt) === 100)
            amt = (amt < 0 ? -64 : 64);

        var isUpper = (expr.toUpperCase() === expr);

        for (var pos = offset; pos < offsetEnd; pos += 2)
        {
            // Increment the part in [pos, pos+2).
            var mid = expr.substr(pos, 2);
            var value = parseInt(mid, 16);
            if (isNaN(value))
                return;

            mid = Math.min(Math.max(value - amt, 0), 255).toString(16);
            while (mid.length < 2)
                mid = "0" + mid;

            // Make the incremented part upper-case if the original value can be
            // seen as such (this should happen even for, say, #444444, because
            // upper-case hex-colors are the default). Otherwise, the lower-case
            // result from .toString is used.
            if (isUpper)
                mid = mid.toUpperCase();

            expr = expr.substr(0, pos) + mid + expr.substr(pos+2);
        }

        return {value: "#" + expr, selection: [offset+1, offsetEnd+1]};
    }
});

// ********************************************************************************************* //
// CSSRuleEditor

function CSSRuleEditor(doc)
{
    this.initializeInline(doc);
}

CSSRuleEditor.prototype = domplate(SelectorEditor.prototype,
{
    insertNewRow: function(target, insertWhere)
    {
        var emptyRule = {
            selector: "",
            id: "",
            props: [],
            isSelectorEditable: true
        };

        if (insertWhere == "before")
            return CSSStyleRuleTag.tag.insertBefore({rule: emptyRule}, target);
        else
            return CSSStyleRuleTag.tag.insertAfter({rule: emptyRule}, target);
    },

    beginEditing: function()
    {
        if (this.panel.name === "stylesheet" && this.panel.location)
        {
            this.doc = Css.getDocumentForStyleSheet(this.panel.location);
        }
        else if (this.panel.name === "css" && this.panel.selection)
        {
            this.doc = this.panel.selection.ownerDocument;
        }
        else
        {
            this.doc = this.panel.context.window.document;
        }
    },

    endEditing: function()
    {
        this.doc = null;
        return true;
    },

    saveEdit: function(target, value, previousValue)
    {
        var context = this.panel.context;

        if (FBTrace.DBG_CSS)
            FBTrace.sysout("CSSRuleEditor.saveEdit: '" + value + "'  '" + previousValue +
                "'", target);

        target.textContent = value;
        if (value === previousValue)
            return;

        var row = Dom.getAncestorByClass(target, "cssRule");
        var rule = Firebug.getRepObject(target);

        var searchRule = rule || Firebug.getRepObject(row.nextSibling);
        var oldRule, ruleIndex;

        if (searchRule)
        {
            // take care of media rules
            var styleSheet = searchRule.parentRule || searchRule.parentStyleSheet;
            if (!styleSheet)
                return;

            var cssRules = styleSheet.cssRules;
            ruleIndex = 0;
            while (ruleIndex < cssRules.length && searchRule != cssRules[ruleIndex])
                ruleIndex++;

            if (rule)
                oldRule = searchRule;
            else
                ruleIndex++;
        }
        else
        {
            var styleSheet;
            if (this.panel.name === "stylesheet")
            {
                styleSheet = this.panel.location;
                if (!styleSheet)
                {
                    var doc = context.window.document;
                    this.panel.location = styleSheet =
                        CSSModule.getDefaultStyleSheet(doc);
                }
            }
            else
            {
                if (this.panel.name !== "css")
                    return;

                var doc = this.panel.selection.ownerDocument;
                styleSheet = CSSModule.getDefaultStyleSheet(doc);
            }

            styleSheet = styleSheet.editStyleSheet ? styleSheet.editStyleSheet.sheet : styleSheet;
            cssRules = styleSheet.cssRules;
            ruleIndex = cssRules.length;
        }

        // Delete in all cases except for new add
        // We want to do this before the insert to ease change tracking
        if (oldRule)
        {
            CSSModule.deleteRule(styleSheet, ruleIndex);
        }

        var doMarkChange = true;

        // Firefox does not follow the spec for the update selector text case.
        // When attempting to update the value, firefox will silently fail.
        // See https://bugzilla.mozilla.org/show_bug.cgi?id=37468 for the quite
        // old discussion of this bug.
        // As a result we need to recreate the style every time the selector
        // changes.
        if (value)
        {
            var cssText = [ value, "{" ];
            var props = row.getElementsByClassName("cssProp");
            for (var i = 0; i < props.length; i++)
            {

                var propEl = props[i];
                if (!Css.hasClass(propEl, "disabledStyle"))
                {
                    var propName = Dom.getChildByClass(propEl, "cssPropName").textContent;
                    var propValue = Dom.getChildByClass(propEl, "cssPropValue").textContent;
                    cssText.push(propName + ":" + propValue + ";");
                }
            }

            cssText.push("}");
            cssText = cssText.join("");

            try
            {
                var insertLoc = CSSModule.insertRule(styleSheet, cssText, ruleIndex);

                rule = cssRules[insertLoc];

                ruleIndex++;

                var saveSuccess = (this.panel.name != "css");
                if (!saveSuccess)
                {
                    saveSuccess = (this.panel.selection &&
                        this.panel.selection.mozMatchesSelector(value)) ? true : 'almost';
                }

                this.box.setAttribute('saveSuccess', saveSuccess);
            }
            catch (err)
            {
                if (FBTrace.DBG_CSS || FBTrace.DBG_ERRORS)
                    FBTrace.sysout("CSS Insert Error: "+err, err);

                target.textContent = previousValue;
                // create dummy rule to be able to recover from error
                var insertLoc = CSSModule.insertRule(styleSheet,
                    'selectorSavingError{}', ruleIndex);
                rule = cssRules[insertLoc];

                this.box.setAttribute('saveSuccess', false);

                doMarkChange = false;
            }
        }
        else
        {
            // XXX There is currently no way to re-add the rule after this happens.
            rule = undefined;
        }

        // Update the rep object
        row.repObject = rule;
        if (oldRule && rule)
            this.panel.remapRule(context, oldRule, rule);

        if (doMarkChange)
            this.panel.markChange(this.panel.name == "stylesheet");
    },

    getAutoCompleteRange: function(value, offset)
    {
        if (!Css.hasClass(this.target, "cssSelector"))
            return;
        return SelectorEditor.prototype.getAutoCompleteRange.apply(this, arguments);
    },

    getAutoCompleteList: function(preExpr, expr, postExpr, range, cycle, context, out)
    {
        if (!Css.hasClass(this.target, "cssSelector"))
            return [];
        return SelectorEditor.prototype.getAutoCompleteList.apply(this, arguments);
    },

    getAutoCompletePropSeparator: function(range, expr, prefixOf)
    {
        if (!Css.hasClass(this.target, "cssSelector"))
            return null;
        return SelectorEditor.prototype.getAutoCompletePropSeparator.apply(this, arguments);
    },

    advanceToNext: function(target, charCode)
    {
        if (charCode == 123 /* "{" */)
        {
            return true;
        }
    }
});

// ********************************************************************************************* //
// StyleSheetEditor

/**
 * StyleSheetEditor represents the full-sized editor used for Source/Live Edit
 * within the CSS panel.
 */
function StyleSheetEditor(doc)
{
    this.box = this.tag.replace({}, doc, this);

    this.onEditorTextChangeListener = this.onEditorTextChange.bind(this);
    var config = {
        mode: "css",
        readOnly: false,
        gutters: []
    };
    // Initialize source editor, then append to the box.
    this.editor = new SourceEditor();
    this.editor.init(this.box, config, this.onEditorInitialize.bind(this));
}

StyleSheetEditor.prototype = domplate(BaseEditor,
{
    multiLine: true,

    tag: DIV({"class": "styleSheetEditor fullPanelEditor"}),

    // * * * * * * * * * * * * * * * * * * * * * * * * * * * * * * * * * * * * * * * * * * * * * //

    onEditorInitialize: function()
    {
        this.editor.addEventListener(SourceEditor.Events.textChange,
            this.onEditorTextChangeListener);
    },

    getValue: function()
    {
        return this.editor.getText();
    },

    setValue: function(value)
    {
        return this.editor.setText(value, "css");
    },

    show: function(target, panel, value, textSize)
    {
        this.target = target;
        this.panel = panel;

        // Show the box that editor already is appended to.
        this.panel.panelNode.appendChild(this.box);
        this.editor.setText(value, "css");

        // match CSSModule.getEditorOptionKey
        var command = Firebug.chrome.$("cmd_firebug_togglecssEditMode");
        command.setAttribute("checked", true);
    },

    hide: function()
    {
        var command = Firebug.chrome.$("cmd_firebug_togglecssEditMode");
        command.setAttribute("checked", false);

        if (this.box.parentNode == this.panel.panelNode)
            this.panel.panelNode.removeChild(this.box);

        delete this.target;
        delete this.panel;
        delete this.styleSheet;
    },

    saveEdit: function(target, value, previousValue)
    {
        if (FBTrace.DBG_CSS)
            FBTrace.sysout("StyleSheetEditor.saveEdit", arguments);

        CSSModule.freeEdit(this.styleSheet, value);
    },

    beginEditing: function()
    {
        if (FBTrace.DBG_CSS)
            FBTrace.sysout("StyleSheetEditor.beginEditing", arguments);

        this.editing = true;
    },

    endEditing: function()
    {
        if (FBTrace.DBG_CSS)
            FBTrace.sysout("StyleSheetEditor.endEditing", arguments);

        this.editing = false;
        this.panel.refresh();
        return true;
    },

    // * * * * * * * * * * * * * * * * * * * * * * * * * * * * * * * * * * * * * * * * * * * * * //

    onEditorTextChange: function()
    {
        Editor.update();
    },

    scrollToLine: function(line, offset)
    {
        this.editor.scrollToLine(line);
    }
});

Firebug.StyleSheetEditor = StyleSheetEditor;

// ********************************************************************************************* //

Firebug.CSSDirtyListener = function(context)
{
};

Firebug.CSSDirtyListener.isDirty = function(styleSheet, context)
{
    return (styleSheet.fbDirty == true);
};

Firebug.CSSDirtyListener.prototype =
{
    markSheetDirty: function(styleSheet)
    {
        if (!styleSheet && FBTrace.DBG_ERRORS)
        {
            FBTrace.sysout("css; CSSDirtyListener markSheetDirty; styleSheet == NULL");
            return;
        }

        styleSheet.fbDirty = true;

        if (FBTrace.DBG_CSS)
            FBTrace.sysout("CSSDirtyListener markSheetDirty " + styleSheet.href, styleSheet);
    },

    onCSSInsertRule: function(styleSheet, cssText, ruleIndex)
    {
        this.markSheetDirty(styleSheet);
    },

    onCSSDeleteRule: function(styleSheet, ruleIndex)
    {
        this.markSheetDirty(styleSheet);
    },

    onCSSSetProperty: function(style, propName, propValue, propPriority, prevValue,
        prevPriority, rule, baseText)
    {
        var styleSheet = rule.parentStyleSheet;
        if (styleSheet)
            this.markSheetDirty(styleSheet);
    },

    onCSSRemoveProperty: function(style, propName, prevValue, prevPriority, rule, baseText)
    {
        var styleSheet = rule.parentStyleSheet;
        if (styleSheet)
            this.markSheetDirty(styleSheet);
    }
};

// ********************************************************************************************* //
// Local Helpers

function parsePriority(value)
{
    var rePriority = /(.*?)\s*(!important)?$/;
    var m = rePriority.exec(value);
    var propValue = m ? m[1] : "";
    var priority = m && m[2] ? "important" : "";
    return {value: propValue, priority: priority};
}

function getPropertyValue(style, propName)
{
    return (Options.get("colorDisplay") === "authored" && style.getAuthoredPropertyValue) ?
        style.getAuthoredPropertyValue(propName) : style.getPropertyValue(propName);
}

function formatColor(color)
{
    switch (Options.get("colorDisplay"))
    {
        case "hex":
            return Css.rgbToHex(color);

        case "hsl":
            return Css.rgbToHSL(color);

        case "rgb":
            return Css.colorNameToRGB(color);

        default:
            return color;
    }
}

function getRuleLine(rule)
{
    // TODO return closest guess if rule isn't CSSStyleRule
    // and keep track of edited rule lines
    try
    {
        return Dom.domUtils.getRuleLine(rule);
    }
    catch (e) {}
    return 0;
}

function getOriginalStyleSheetCSS(sheet, context)
{
    if (sheet.ownerNode instanceof window.HTMLStyleElement)
    {
        return sheet.ownerNode.textContent;
    }
    else
    {
        // In the case, that there are no rules, the cache will return a message
        // to reload the source (see issue 4251)
        return sheet.cssRules.length != 0 ? context.sourceCache.load(sheet.href).join("") : "";
    }
}

function getStyleSheetCSS(sheet, context)
{
    function beautify(css, indentSize)
    {
        var indent = "\n" + Array(indentSize + 1).join(" ");
        var i = css.indexOf("{");
        var match = css.substr(i + 1).match(/(?:[^;\(]*(?:\([^\)]*?\))?[^;\(]*)*;?/g);
        match.pop();
        match.pop();
        return css.substring(0, i + 1) + indent + match.sort().join(indent) + "\n}";
    }

    var cssRules = sheet.cssRules, css=[];
    for(var i = 0; i < cssRules.length; i++)
    {
        var rule = cssRules[i];
        if (rule instanceof window.CSSStyleRule)
            css.push(beautify(rule.cssText, 4));
        else
            css.push(rule.cssText);
    }

    return Css.rgbToHex(css.join("\n\n")) + "\n";
}

function scrollSelectionIntoView(panel)
{
    var selCon = getSelectionController(panel);
    selCon.scrollSelectionIntoView(
        Ci.nsISelectionController.SELECTION_NORMAL,
        Ci.nsISelectionController.SELECTION_FOCUS_REGION, true);
}

function getSelectionController(panel)
{
    var browser = Firebug.chrome.getPanelBrowser(panel);
    return browser.docShell.QueryInterface(Ci.nsIInterfaceRequestor)
        .getInterface(Ci.nsISelectionDisplay)
        .QueryInterface(Ci.nsISelectionController);
}

// ********************************************************************************************* //
// Registration

Firebug.registerPanel(Firebug.CSSStyleSheetPanel);

return Firebug.CSSStyleSheetPanel;

// ********************************************************************************************* //
});<|MERGE_RESOLUTION|>--- conflicted
+++ resolved
@@ -1466,14 +1466,10 @@
         return items;
     },
 
-<<<<<<< HEAD
     // * * * * * * * * * * * * * * * * * * * * * * * * * * * * * * * * * * * * * * * * * * * * * //
     // Context Menu
 
-    getContextMenuItems: function(style, target)
-=======
     getContextMenuItems: function(style, target, context, x, y)
->>>>>>> 65f6281a
     {
         var items = [];
 
