--- conflicted
+++ resolved
@@ -37,15 +37,9 @@
     "firebug/css/cssPanelMutationObserver",
 ],
 function(Panel, Obj, Firebug, Domplate, FirebugReps, Locale, Events, Url, SourceLink, Css, Dom,
-<<<<<<< HEAD
-    Win, Search, Str, Arr, Fonts, Xml, Persist, System, Menu, Options, CSSModule, CSSInfoTip,
-    SelectorEditor, FBTrace, CSSPanelUpdater, Wrapper, BaseEditor, Editor, InlineEditor,
-    SourceEditor) {
-=======
     Win, Search, Str, Arr, Xml, Persist, System, Menu, Options, CSSAutoCompleter, CSSModule,
     CSSInfoTip, SelectorEditor, FBTrace, CSSPanelUpdater, Wrapper, BaseEditor, Editor,
-    InlineEditor, SearchBox) {
->>>>>>> 8b4e5c26
+    InlineEditor, SourceEditor, SearchBox) {
 
 // ********************************************************************************************* //
 // Constants
