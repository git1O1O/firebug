/* See license.txt for terms of usage */
/*global define:1, Components:1*/

define([
    "firebug/lib/trace",
    "firebug/lib/wrapper",
    "firebug/lib/xpcom",
],
function(FBTrace, Wrapper, Xpcom) {

"use strict";

// ********************************************************************************************* //
// Constants

var Cu = Components.utils;

var comparator = Xpcom.CCSV("@mozilla.org/xpcom/version-comparator;1", "nsIVersionComparator");
var appInfo = Xpcom.CCSV("@mozilla.org/xre/app-info;1", "nsIXULAppInfo");
var pre27 = (comparator.compare(appInfo.version, "27.0*") < 0);

// Debuggees
var dbgGlobalWeakMap = new WeakMap();

// Module object
var DebuggerLib = {};

var TraceError = FBTrace.to("DBG_ERRORS");

// ********************************************************************************************* //
// Implementation

// xxxHonza: for now Firebug is accessing JSD2 API directly in some cases, but as soon
// as RDP is supported the entire DebuggerLib module should be used only on the server side.

/**
 * Unwraps the value of a debuggee object. Primitive values are also allowed
 * and are let through unharmed.
 *
 * @param obj {Debugger.Object} The debuggee object to unwrap, or a primitive
 *
 * @return {object} the unwrapped object, or the same primitive
 */
DebuggerLib.unwrapDebuggeeValue = function(obj)
{
    // If not a debuggee object, return it immediately.
    if (typeof obj !== "object" || obj === null)
        return obj;

    return Wrapper.unwrapObject(obj.unsafeDereference());
};

/**
 * Gets or creates the debuggee global for the given global object
 *
 * @param {*} context The Firebug context
 * @param {Window} global The global object
 *
 * @return {Debuggee Window} The debuggee global
 */
DebuggerLib.getDebuggeeGlobal = function(context, global)
{
    global = global || context.getCurrentGlobal();

    var dbgGlobal = dbgGlobalWeakMap.get(global.document);
    if (!dbgGlobal)
    {
        var dbg = getInactiveDebuggerForContext(context);
        if (!dbg)
            return;

        // xxxFlorent: For a reason I ignore, there are some conflicts with the ShareMeNot add-on.
        // As a workaround, we unwrap the global object.
        // TODO see what cause that behavior, why, and if there are no other add-ons in that case.
        var contentView = Wrapper.getContentView(global);
        if (dbg.makeGlobalObjectReference)
        {
            dbgGlobal = dbg.makeGlobalObjectReference(contentView);
        }
        else
        {
            dbgGlobal = dbg.addDebuggee(contentView);
            dbg.removeDebuggee(contentView);
        }
        dbgGlobalWeakMap.set(global.document, dbgGlobal);

        if (FBTrace.DBG_DEBUGGER)
            FBTrace.sysout("new debuggee global instance created", dbgGlobal);
    }
    return dbgGlobal;
};

// temporary version-dependent check, should be removed when minVersion = 27
DebuggerLib._closureInspectionRequiresDebugger = function()
{
    return !pre27;
};

/**
 * Runs a callback with a debugger for a global temporarily enabled.
 *
 * Currently this throws an exception unless the Script panel is enabled, because
 * otherwise debug GCs kill us.
 */
DebuggerLib.withTemporaryDebugger = function(context, global, callback)
{
    // Pre Fx27, cheat and pass a disabled debugger, because closure inspection
    // works with disabled debuggers, and that's all we need this API for.
    if (!DebuggerLib._closureInspectionRequiresDebugger())
        return callback(DebuggerLib.getDebuggeeGlobal(context, global));

<<<<<<< HEAD
    if (!Firebug.PanelActivation.isPanelEnabled(Firebug.getPanelType("script")))
        throw new Error("Script panel must be enabled");

=======
>>>>>>> 41ec329a
    var dbg = getInactiveDebuggerForContext(context);
    if (dbg.hasDebuggee(global))
        return callback(DebuggerLib.getDebuggeeGlobal(context, global));

    var dbgGlobal = dbg.addDebuggee(global);
    try
    {
        return callback(dbgGlobal);
    }
    finally
    {
        dbg.removeDebuggee(dbgGlobal);
    }
};

/**
 * Returns true if the frame location refers to the command entered by the user
 * through the command line.
 *
 * @param {string} frameLocation
 *
 * @return {boolean}
 */
// xxxHonza: should be renamed. It's not only related to the CommandLine, but
// to all bogus scripts, e.g. generated from 'clientEvaluate' packets.
DebuggerLib.isFrameLocationEval = function(frameFilename)
{
    return frameFilename === "debugger eval code" || frameFilename === "self-hosted";
};

// ********************************************************************************************* //
// Local Access (hack for easier transition to JSD2/RDP)

/**
 * The next step is to make this method asynchronous to be closer to the
 * remote debugging requirements. Of course, it should use Promise
 * as the return value.
 *
 * @param {Object} context
 * @param {Object} actorId
 */
DebuggerLib.getObject = function(context, actorId)
{
    try
    {
        // xxxHonza: access server side objects, of course even hacks needs
        // good architecture, refactor.
        // First option: implement a provider used by UI widgets (e.g. DomTree)
        // See: https://bugzilla.mozilla.org/show_bug.cgi?id=837723
        var threadActor = this.getThreadActor(context.browser);
        var actor = threadActor.threadLifetimePool.get(actorId);

        if (!actor && threadActor._pausePool)
            actor = threadActor._pausePool.get(actorId);

        if (!actor)
            return null;

        return this.unwrapDebuggeeValue(actor.obj);
    }
    catch (e)
    {
        TraceError.sysout("debuggerClientModule.getObject; EXCEPTION " + e, e);
    }
}

DebuggerLib.getThreadActor = function(browser)
{
    try
    {
        // The current connection is now accessible through the transport.
        // See: https://bugzilla.mozilla.org/show_bug.cgi?id=878472
        var conn = Firebug.debuggerClient._transport._serverConnection;
        var tabList = conn.rootActor._parameters.tabList;
        var tabActor = tabList._actorByBrowser.get(browser);
        if (!tabActor)
            return null;

        return tabActor.threadActor;
    }
    catch (e)
    {
        TraceError.sysout("debuggerClientModule.getObject; EXCEPTION " + e, e);
    }
}

/**
 * Returns the debuggee global associated with the passed frame.
 *
 * @param {Debugger.Frame} frame
 *
 * @return {Debugger.Object} The debuggee global
 */
DebuggerLib.getDebuggeeGlobalForFrame = function(frame)
{
    return frame.actor.threadActor.globalDebugObject;
}

// ********************************************************************************************* //
// Stack Frames

DebuggerLib.getCurrentFrames = function(context)
{
    var threadActor = this.getThreadActor(context.browser);
    return onFrames.call(threadActor, {});
}

// xxxHonza: hack, the original method, returns a promise now.
// TODO: refactor
function onFrames(aRequest)
{
    if (this.state !== "paused")
    {
        return {
            error: "wrongState",
            message: "Stack frames are only available while the debuggee is paused."
        };
    }

    var start = aRequest.start ? aRequest.start : 0;
    var count = aRequest.count;

    // Find the starting frame...
    var frame = this.youngestFrame;
    var i = 0;
    while (frame && (i < start))
    {
        frame = frame.older;
        i++;
    }

    // Return request.count frames, or all remaining
    // frames if count is not defined.
    var frames = [];
    var promises = [];
    for (; frame && (!count || i < (start + count)); i++, frame=frame.older)
    {
        var form = this._createFrameActor(frame).form();
        form.depth = i;
        frames.push(form);
    }

    return frames;
}

// ********************************************************************************************* //
// Executable Lines

DebuggerLib.getNextExecutableLine = function(context, aLocation)
{
    var threadClient = this.getThreadActor(context.browser);

    var scripts = threadClient.dbg.findScripts(aLocation);
    if (scripts.length == 0)
        return;

    for (var i=0; i<scripts.length; i++)
    {
        var script = scripts[i];
        var offsets = script.getLineOffsets(aLocation.line);
        if (offsets.length > 0)
            return aLocation;
    }

    var scripts = threadClient.dbg.findScripts({
        url: aLocation.url,
        line: aLocation.line,
        innermost: true
    });

    for (var i=0; i<scripts.length; i++)
    {
        var script = scripts[i];
        var offsets = script.getAllOffsets();
        for (var line = aLocation.line; line < offsets.length; ++line)
        {
            if (offsets[line])
            {
                return {
                    url: aLocation.url,
                    line: line,
                    column: aLocation.column
                };
            }
        }
    }
}

DebuggerLib.isExecutableLine = function(context, location)
{
    var threadClient = this.getThreadActor(context.browser);

    // Use 'innermost' property so, the result is (almost) always just one script object
    // and we can save time in the loop below. See: https://wiki.mozilla.org/Debugger
    var query = {
        url: location.url,
        line: location.line,
        innermost: true,
    };

    var scripts = threadClient.dbg.findScripts(query);
    if (scripts.length == 0)
        return false;

    for (var i=0; i<scripts.length; i++)
    {
        var script = scripts[i];
        var offsets = script.getLineOffsets(location.line);
        if (offsets.length > 0)
            return true;
    }

    return false;
}

// ********************************************************************************************* //
// Scopes (+ this + frame result value)

/**
 * If the debugger is stopped and has reached a return / yield statement or an exception,
 * return the Frame Result type and value of it. Otherwise, return null.
 *
 * The object returned has this form: {type: <type>, value: <frame result value>}
 *
 * If the debugger has reached a return statement, <type> is "return".
 * If an exception has been raised, <type> is "exception".
 *
 * @param {object} context
 *
 * @return {object}
 */
DebuggerLib.getFrameResultObject = function(context)
{
    if (!context.stopped || !context.currentPacket || !context.currentPacket.why)
        return null;

    var frameFinished = context.currentPacket.why.frameFinished;
    if (!frameFinished)
        return null;

    var type = null;
    var value = null;

    if ("return" in frameFinished)
    {
        type = "return";
        value = frameFinished.return;
    }
    else if ("throw" in frameFinished)
    {
        type = "exception";
        value = frameFinished.throw;
    }

    return {
        type: type,
        value: value,
    };
};

// ********************************************************************************************* //
// Debugger

DebuggerLib.breakNow = function(context)
{
    // getDebugeeGlobal uses the current global (i.e. stopped frame, current iframe or
    // top level window associated with the context object).
    // There can be cases (e.g. BON XHR) where the current window is an iframe, but
    // the event the debugger breaks on - comes from top level window (or vice versa).
    // For now there are not known problems, but we might want to use the second
    // argument of the getDebuggeeGlobal() and pass explicit global object.
    var dbgGlobal = this.getDebuggeeGlobal(context);
    return dbgGlobal.evalInGlobal("debugger");
}

// xxxHonza: shell we merge with getInactiveDebuggerForContext?
DebuggerLib.getDebuggerForContext = function(context)
{
    try
    {
        var jsDebugger = {};
        Cu.import("resource://gre/modules/jsdebugger.jsm", jsDebugger);

        var global = Cu.getGlobalForObject({});
        jsDebugger.addDebuggerToGlobal(global);

        var dbg = new global.Debugger();

        var win = Wrapper.unwrapObject(context.window);
        dbg.addDebuggee(win);

        // Append the top level window and all iframes as debuggees (to debug any JS
        // script on the page).
        for (var i=0; i<context.windows.length; i++)
            dbg.addDebuggee(context.windows[i]);

        // Register 'onNewGlobalObject' hook to append dynamically created iframes
        // into the debugger as debuggees.
        dbg.onNewGlobalObject = function(global)
        {
            // xxxHonza: use timeout to avoid crash, see:
            // https://bugzilla.mozilla.org/show_bug.cgi?id=885301
            setTimeout(addNewDebuggee.bind(this, dbg, win, global));
        }

        return dbg;
    }
    catch (err)
    {
        TraceError.sysout("DebuggerLib.getDebuggerForContext; EXCEPTION " + err, err);
    }
};

function addNewDebuggee(dbg, win, global)
{
    // We are only interested in iframes...
    global = DebuggerLib.unwrapDebuggeeValue(global);
    if (!(global instanceof Window))
        return;

    // ... and only iframes coming from the same top level window.
    var root = Wrapper.unwrapObject(global.top);
    if (root == win)
        dbg.addDebuggee(global);
}

// ********************************************************************************************* //
// Local helpers

/**
 * Gets or creates the Inactive Debugger instance for the given context (singleton).
 *
 * @param context {*}
 *
 * @return {Debugger} The Debugger instance
 */
var getInactiveDebuggerForContext = function(context)
{
    var DebuggerClass;
    var scope = {};

    if (context.inactiveDebugger)
        return context.inactiveDebugger;

    try
    {
        Cu.import("resource://gre/modules/jsdebugger.jsm", scope);
        scope.addDebuggerToGlobal(window);
        DebuggerClass = window.Debugger;
    }
    catch (exc)
    {
        TraceError.sysout("DebuggerLib.getInactiveDebuggerForContext; Debugger not found", exc);
    }

    // If the Debugger Class was not found, make this function no-op.
    if (!DebuggerClass)
        getInactiveDebuggerForContext = function() {};

    var dbg = new DebuggerClass();
    dbg.enabled = false;
    context.inactiveDebugger = dbg;
    return dbg;
};

// ********************************************************************************************* //
// Registration

// Expose for FBTest
Firebug.DebuggerLib = DebuggerLib;

return DebuggerLib;

// ********************************************************************************************* //
});<|MERGE_RESOLUTION|>--- conflicted
+++ resolved
@@ -109,12 +109,6 @@
     if (!DebuggerLib._closureInspectionRequiresDebugger())
         return callback(DebuggerLib.getDebuggeeGlobal(context, global));
 
-<<<<<<< HEAD
-    if (!Firebug.PanelActivation.isPanelEnabled(Firebug.getPanelType("script")))
-        throw new Error("Script panel must be enabled");
-
-=======
->>>>>>> 41ec329a
     var dbg = getInactiveDebuggerForContext(context);
     if (dbg.hasDebuggee(global))
         return callback(DebuggerLib.getDebuggeeGlobal(context, global));
