--- conflicted
+++ resolved
@@ -85,13 +85,9 @@
         this.initialized = true;
 
         // Add editor listeners
-<<<<<<< HEAD
         this.editor.addEventListener(SourceEditor.Events.contextMenu,
             this.onContextMenuListener);
         this.editor.addEventListener(SourceEditor.Events.breakpointChange,
-=======
-        /*this.editor.addEventListener(SourceEditor.EVENTS.BREAKPOINT_CHANGE,
->>>>>>> 2fd5984c
             this.onBreakpointChangeListener);
         this.editor.addEventListener(SourceEditor.Events.mouseMove,
             this.onMouseMoveListener);
@@ -123,15 +119,10 @@
 
         if (!this.initialized)
             return;
-<<<<<<< HEAD
 
         this.editor.removeEventListener(SourceEditor.Events.contextMenu,
             this.onContextMenuListener);
         this.editor.removeEventListener(SourceEditor.Events.breakpointChange,
-=======
-/*
-        this.editor.removeEventListener(SourceEditor.EVENTS.BREAKPOINT_CHANGE,
->>>>>>> 2fd5984c
             this.onBreakpointChangeListener);
         this.editor.removeEventListener(SourceEditor.Events.mouseMove,
             this.onMouseMoveListener);
@@ -185,7 +176,6 @@
     },
 
     // * * * * * * * * * * * * * * * * * * * * * * * * * * * * * * * * * * * * * * * * * * * * * //
-<<<<<<< HEAD
     // Context Menu
 
     onContextMenu: function(event)
@@ -211,8 +201,6 @@
     },
 
     // * * * * * * * * * * * * * * * * * * * * * * * * * * * * * * * * * * * * * * * * * * * * * //
-=======
->>>>>>> 2fd5984c
     // Search
 
     search: function(text, reverse)
