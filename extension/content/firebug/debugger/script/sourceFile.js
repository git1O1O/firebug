/* See license.txt for terms of usage */

define([
    "firebug/lib/trace",
    "firebug/lib/string",
    "firebug/lib/events",
    "firebug/debugger/script/sourceLink",
    "firebug/debugger/debuggerLib",
],
function(FBTrace, Str, Events, SourceLink, DebuggerLib) {

// ********************************************************************************************* //
// Constants

const Cc = Components.classes;
const Ci = Components.interfaces;

var TraceError = FBTrace.to("DBG_ERRORS");
var Trace = FBTrace.to("DBG_SOURCEFILE");

// ********************************************************************************************* //
// Source File

/**
 * SourceFile one for every compilation unit.
 *
 * @param {Context} context
 * @param {Actor} actor The Actor treating the source (note: can be omitted if the `source`
 *                      parameter is passed).
 * @param {string} href The link to the source
 * @param {boolean} isBlackBoxed
 * @param {string} [source] The source if already provided
 *
 * SourceFile instance is created for every compilation unit (i.e. a script created
 * on the back end). The instance is created by {@link SourceTool} every time a "newSource"
 * or the initial "sources" packet is received.
 */
function SourceFile(context, actor, href, isBlackBoxed, source)
{
    this.context = context;
    this.actor = actor;
    this.href = href;

    // xxxHonza: this field should be utilized by issue 4885.
    this.isBlackBoxed = isBlackBoxed;

    // The content type is set when 'source' packet is received (see onSourceLoaded).
    this.contentType = null;

    // xxxHonza: remove
    this.compilation_unit_type = "remote-script";
    this.callbacks = [];

    if (source)
        this.setSource(source, "application/javascript");
}

SourceFile.prototype =
/** @lends SourceFile */
{
    getURL: function()
    {
        return this.href;
    },

    toString: function()
    {
        return this.href;
    },

    getSourceLength: function()
    {
        // xxxHonza: TODO
        return 0;
    },

    getLine: function(lineNo, callback)
    {
        if (this.loaded)
        {
            if (lineNo >=0 && lineNo < this.lines.length)
            {
                var source = this.lines[lineNo];
                if (callback)
                    callback(source);

                return source;
            }

            Trace.sysout("sourceFile.getLine; Line number is out of scope!");
            return;
        }

        this.loadScriptLines(function(lines)
        {
            var line;
            if (lineNo >=0 && lineNo < lines.length)
                line = lines[lineNo];

            if (callback)
                callback(line);
        });
    },

    isExecutableLine: function(lineNo)
    {
        // xxxHonza: TODO
        return false;
    },

    loadScriptLines: function(callback)
    {
        // If the source is already provided, call immediately the callback.
        // Otherwise, check that the actor is set (required to call 
        //  `this.context.activeThread.source(this)`).
        if (this.loaded)
        {
            callback(this.lines);
            return this.lines;
        }
        else if (!this.actor)
        {
            throw new Error("Can't load the script without any actor.");
        }
        // Remember the callback. There can be more callbacks if the script is
        // being loaded and more clients want it.
        this.callbacks.push(callback);

        // Ignore if the request-for-source is currently in progress.
        if (this.inProgress)
        {
            Trace.sysout("sourceFile.loadScriptLines; in-progress " + this.href);
            return;
        }

        Trace.sysout("sourceFile.loadScriptLines; Load source for: " + this.href);

        this.inProgress = true;

        // Firebug needs to be attached to the thread client to get sources.
        var threadClient = this.context.activeThread;
        if (!threadClient)
        {
            Trace.sysout("sourceFile.loadScriptLines; ERROR no thread client " + this.href);
            callback(null);
            return;
        }

        // This is the only place where source (the text) is loaded for specific URL.
<<<<<<< HEAD
        // Note: this requires that an actor has been passed to the constructor.
        var sourceClient = this.context.activeThread.source(this);
=======
        var sourceClient = threadClient.source(this);
>>>>>>> 85e070fa
        sourceClient.source(this.onSourceLoaded.bind(this));
    },

    // * * * * * * * * * * * * * * * * * * * * * * * * * * * * * * * * * * * * * * * * * * * * * //
    // Private Helpers

    onSourceLoaded: function(response)
    {
        Trace.sysout("sourceFile.onSourceLoaded; response:", response);

        if (response.error)
        {
            TraceError.sysout("sourceFile.onSourceLoaded; ERROR " +
                response.error, response);
            return;
        }

        this.setSource(response.source, response.contentType);
    },

    setSource: function(source, contentType)
    {
        // Convert all line delimiters to the unix style. The source editor
        // (in the Script panel) also uses unix style and so we can compare
        // if specific text is already set in the editor.
        // See {@ScriptView.showSource}
        source = source.replace(/\r\n/gm, "\n");

        this.loaded = true;
        this.inProgress = false;
        this.lines = Str.splitLines(source);
        this.contentType = contentType;

        // Notify all callbacks.
        for (var i=0; i<this.callbacks.length; i++)
            this.callbacks[i](this.lines);

        // Fire also global notification.
        Events.dispatch(Firebug.modules, "onSourceLoaded", [this]);
    },

}

// ********************************************************************************************* //
// Static Methods (aka class methods)

SourceFile.getSourceFileByUrl = function(context, url)
{
    if (context.sourceFileMap)
        return context.sourceFileMap[url];
};

SourceFile.findScriptForFunctionInContext = function(context, fn)
{
    var dbg = DebuggerLib.getDebuggerForContext(context);
    var dbgGlobal = dbg.addDebuggee(context.getCurrentGlobal());
    var dbgFn = dbgGlobal.makeDebuggeeValue(fn);

    if (!dbgFn || !dbgFn.script)
    {
        TraceError.sysout("sourceFile.findScriptForFunctionInContext; ERROR no script?", {
            fn: fn,
            dbgFn: dbgFn,
        });

        return null;
    }

    return dbgFn.script;
};

SourceFile.findSourceForFunction = function(fn, context)
{
    var script = SourceFile.findScriptForFunctionInContext(context, fn);
    return script ? SourceFile.toSourceLink(script, context) : null;
};

SourceFile.toSourceLink = function(script, context)
{
    var sourceLink = new SourceLink(script.url, script.startLine, "js");
    return sourceLink;
};

//xxxHonza: Back compatibility, do we need this?
SourceFile.getSourceLinkForScript = SourceFile.toSourceLink;

// ********************************************************************************************* //

// xxxHonza: backward compatibility, search the code and fix.
Firebug.SourceFile = SourceFile;

return SourceFile;

// ********************************************************************************************* //
});<|MERGE_RESOLUTION|>--- conflicted
+++ resolved
@@ -147,12 +147,7 @@
         }
 
         // This is the only place where source (the text) is loaded for specific URL.
-<<<<<<< HEAD
-        // Note: this requires that an actor has been passed to the constructor.
-        var sourceClient = this.context.activeThread.source(this);
-=======
         var sourceClient = threadClient.source(this);
->>>>>>> 85e070fa
         sourceClient.source(this.onSourceLoaded.bind(this));
     },
 
