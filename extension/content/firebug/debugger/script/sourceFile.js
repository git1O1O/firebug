/* See license.txt for terms of usage */

define([
    "firebug/lib/trace",
    "firebug/lib/string",
    "firebug/lib/events",
    "firebug/debugger/script/sourceLink",
    "firebug/debugger/debuggerLib",
],
function(FBTrace, Str, Events, SourceLink, DebuggerLib) {

// ********************************************************************************************* //
// Constants

const Cc = Components.classes;
const Ci = Components.interfaces;

var TraceError = FBTrace.to("DBG_ERRORS");
var Trace = FBTrace.to("DBG_SOURCEFILE");

// ********************************************************************************************* //
// Source File

/**
<<<<<<< HEAD
 * SourceFile one for every compilation unit.
 *
 * @param {Context} context
 * @param {Actor} actor The Actor treating the source (note: can be omitted if the `source`
 *                      parameter is passed).
 * @param {string} href The link to the source
 * @param {string} [source] The source if already provided
 */
function SourceFile(context, actor, href, source)
=======
 * SourceFile instance is created for every compilation unit (i.e. a script created
 * on the back end). The instance is created by {@DebuggerTool} every time a "newSource"
 * or the initial "sources" packet is received.
 */
function SourceFile(context, actor, href, isBlackBoxed)
>>>>>>> 5b59e190
{
    this.context = context;
    this.actor = actor;
    this.href = href;

    // xxxHonza: this field should be utilized by issue 4885.
    this.isBlackBoxed = isBlackBoxed;

    // The content type is set when 'source' packet is received (see onSourceLoaded).
    this.contentType = null;

    // xxxHonza: remove
    this.compilation_unit_type = "remote-script";
    this.callbacks = [];

    if (source)
        this.setSource(source);
}

SourceFile.prototype =
/** @lends SourceFile */
{
    getURL: function()
    {
        return this.href;
    },

    toString: function()
    {
        return this.href;
    },

    getSourceLength: function()
    {
        // xxxHonza: TODO
        return 0;
    },

    getLine: function(lineNo, callback)
    {
        if (this.loaded)
        {
            if (lineNo >=0 && lineNo < this.lines.length)
            {
                var source = this.lines[lineNo];
                if (callback)
                    callback(source);

                return source;
            }

            Trace.sysout("sourceFile.getLine; Line number is out of scope!");
            return;
        }

        this.loadScriptLines(function(lines)
        {
            var line;
            if (lineNo >=0 && lineNo < lines.length)
                line = lines[lineNo];

            if (callback)
                callback(line);
        });
    },

    isExecutableLine: function(lineNo)
    {
        // xxxHonza: TODO
        return false;
    },

    loadScriptLines: function(callback)
    {
        // If the source is already provided, call immediately the callback.
        // Otherwise, check that the actor is set (required to call 
        //  `this.context.activeThread.source(this)`).
        if (this.loaded)
        {
            callback(this.lines);
            return this.lines;
        }
        else if (!this.actor)
        {
            throw new Error("Can't load the script without any actor.");
        }
        // Remember the callback. There can be more callbacks if the script is
        // being loaded and more clients want it.
        this.callbacks.push(callback);

        // Ignore if the request-for-source is currently in progress.
        if (this.inProgress)
        {
            Trace.sysout("sourceFile.loadScriptLines; in-progress " + this.href);
            return;
        }

        Trace.sysout("sourceFile.loadScriptLines; Load source for: " + this.href);

        this.inProgress = true;

<<<<<<< HEAD
        // This is the only place where source is loaded for specific URL.
        // Note: this requires that an actor has been passed to the constructor.
=======
        // This is the only place where source (the text) is loaded for specific URL.
>>>>>>> 5b59e190
        var sourceClient = this.context.activeThread.source(this);
        sourceClient.source(this.onSourceLoaded.bind(this));
    },

    // * * * * * * * * * * * * * * * * * * * * * * * * * * * * * * * * * * * * * * * * * * * * * //
    // Private Helpers

    onSourceLoaded: function(response)
    {
        Trace.sysout("sourceFile.onSourceLoaded; response:", response);

        if (response.error)
        {
            TraceError.sysout("sourceFile.onSourceLoaded; ERROR " +
                response.error, response);
            return;
        }

        this.setSource(response.source);
    },

    setSource: function(source)
    {
        // Convert all line delimiters to the unix style. The source editor
        // (in the Script panel) also uses unix style and so we can compare
        // if specific text is already set in the editor.
        // See {@ScriptView.showSource}
        source = source.replace(/\r\n/gm, "\n");

        this.loaded = true;
        this.inProgress = false;
        this.lines = Str.splitLines(source);
        this.contentType = response.contentType;

        // Notify all callbacks.
        for (var i=0; i<this.callbacks.length; i++)
            this.callbacks[i](this.lines);

        // Fire also global notification.
        Events.dispatch(Firebug.modules, "onSourceLoaded", [this]);
    },

}

// ********************************************************************************************* //
// Static Methods (aka class methods)

SourceFile.getSourceFileByUrl = function(context, url)
{
    if (context.sourceFileMap)
        return context.sourceFileMap[url];
};

SourceFile.findScriptForFunctionInContext = function(context, fn)
{
    var dbgGlobal = DebuggerLib.getDebuggeeGlobal(context);
    var dbgFn = dbgGlobal.makeDebuggeeValue(fn);
    return dbgFn.script;
};

SourceFile.findSourceForFunction = function(fn, context)
{
    var script = SourceFile.findScriptForFunctionInContext(context, fn);
    return script ? SourceFile.toSourceLink(script, context) : null;
};

SourceFile.toSourceLink = function(script, context)
{
    var sourceLink = new SourceLink(script.url, script.startLine, "js");
    return sourceLink;
};

//xxxHonza: Back compatibility, do we need this?
SourceFile.getSourceLinkForScript = SourceFile.toSourceLink;

// ********************************************************************************************* //

// xxxHonza: backward compatibility, search the code and fix.
Firebug.SourceFile = SourceFile;

return SourceFile;

// ********************************************************************************************* //
});<|MERGE_RESOLUTION|>--- conflicted
+++ resolved
@@ -22,23 +22,20 @@
 // Source File
 
 /**
-<<<<<<< HEAD
  * SourceFile one for every compilation unit.
  *
  * @param {Context} context
  * @param {Actor} actor The Actor treating the source (note: can be omitted if the `source`
  *                      parameter is passed).
  * @param {string} href The link to the source
+ * @param {boolean} isBlackBoxed
  * @param {string} [source] The source if already provided
- */
-function SourceFile(context, actor, href, source)
-=======
+ *
  * SourceFile instance is created for every compilation unit (i.e. a script created
  * on the back end). The instance is created by {@DebuggerTool} every time a "newSource"
  * or the initial "sources" packet is received.
  */
-function SourceFile(context, actor, href, isBlackBoxed)
->>>>>>> 5b59e190
+function SourceFile(context, actor, href, isBlackBoxed, source)
 {
     this.context = context;
     this.actor = actor;
@@ -140,12 +137,8 @@
 
         this.inProgress = true;
 
-<<<<<<< HEAD
-        // This is the only place where source is loaded for specific URL.
+        // This is the only place where source (the text) is loaded for specific URL.
         // Note: this requires that an actor has been passed to the constructor.
-=======
-        // This is the only place where source (the text) is loaded for specific URL.
->>>>>>> 5b59e190
         var sourceClient = this.context.activeThread.source(this);
         sourceClient.source(this.onSourceLoaded.bind(this));
     },
