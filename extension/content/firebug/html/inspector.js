/* See license.txt for terms of usage */

define([
    "firebug/lib/object",
    "firebug/firebug",
    "firebug/chrome/firefox",
    "firebug/chrome/reps",
    "firebug/lib/options",
    "firebug/lib/locale",
    "firebug/lib/events",
    "firebug/lib/wrapper",
    "firebug/lib/array",
    "firebug/lib/css",
    "firebug/lib/dom",
    "firebug/lib/xml",
    "firebug/chrome/window",
    "firebug/lib/system",
    "firebug/html/highlighterCache",
    "firebug/html/quickInfoBox",
],
<<<<<<< HEAD
function(Obj, Firebug, Firefox, FirebugReps, Options, Locale, Events, Wrapper, Arr, Css, Dom, Xml,
    Win, System, HighlighterCache) {
=======
function(Obj, Firebug, Firefox, FirebugReps, Locale, Events, Wrapper, Arr, Css, Dom, Xml,
    Win, System, HighlighterCache, QuickInfoBox) {
>>>>>>> 74e98b7a

// ********************************************************************************************* //
// Constants

const inspectDelay = 200;
const highlightCssUrl = "chrome://firebug/content/html/highlighter.css";
const ident = HighlighterCache.ident;
const Cu = Components.utils;

// ********************************************************************************************* //
// Globals

var boxModelHighlighter = null;
var frameHighlighter = null;

// ********************************************************************************************* //

/**
 * @module Implements Firebug Inspector logic.
 */
Firebug.Inspector = Obj.extend(Firebug.Module,
{
    dispatchName: "inspector",
    inspecting: false,
    inspectingPanel: null,

    /**
     * Main highlighter method. Can be used to highlight elements using the box model,
     * frame or image map highlighters. Can highlight single or multiple elements.
     *
     * Examples:
     * Firebug.Inspector.highlightObject([window.content.document.getElementById("gbar"),
     *     window.content.document.getElementById("logo")],
     *     window.content, "frame", null,
     *     ["#ff0000",{background:"#0000ff", border:"#ff0000"}])
     * or
     * Firebug.Inspector.highlightObject([window.content.document.getElementById("gbar"),
     *     window.content.document.getElementById("logo")], window.content, "boxModel", null,
     *     [{content: "#ff0000", padding: "#eeeeee", border: "#00ff00", margin: "#0000ff"},
     *         {content: "#00ff00", padding: "#eeeeee", border: "#00ff00", margin: "#0000ff"}])
     *
     * @param {Array} elementArr Elements to highlight
     * @param {Window} context Context of the elements to be highlighted
     * @param {String} [highlightType] Either "frame" or "boxModel". Default is configurable.
     * @param {String} [boxFrame] Displays the line guides for the box model layout view.
     *      Valid values are: "content", "padding", "border" or "margin"
     * @param {String | Array} [colorObj] Any valid html color e.g. red, #f00, #ff0000, etc.,
     *      a valid color object or any valid highlighter color array.
     */
    highlightObject: function(elementArr, context, highlightType, boxFrame, colorObj)
    {
        var i, elt, elementLen, oldContext, usingColorArray;
        var highlighter = highlightType ? getHighlighter(highlightType) : this.defaultHighlighter;

        if (!elementArr || !Arr.isArrayLike(elementArr))
        {
            // Not everything that comes through here is wrapped - fix that.
            elementArr = Wrapper.wrapObject(elementArr);

            // highlight a single element
            if (!elementArr || !Dom.isElement(elementArr) ||
                (typeof elementArr === "object" && !Xml.isVisible(elementArr)))
            {
                if (elementArr && Dom.isRange(elementArr))
                    elementArr = elementArr;
                else if (elementArr && elementArr.nodeType == Node.TEXT_NODE)
                    elementArr = elementArr.parentNode;
                else
                    elementArr = null;
            }

            if (elementArr && context && context.highlightTimeout)
            {
                context.clearTimeout(context.highlightTimeout);
                delete context.highlightTimeout;
            }

            oldContext = this.highlightedContext;
            if (oldContext && oldContext.window)
                this.clearAllHighlights();

            // Stop multi element highlighting
            if (!elementArr)
                this.repaint.element = null;

            this.highlighter = highlighter;
            this.highlightedContext = context;

            if (elementArr)
            {
                if (elementArr.nodeName && !isVisibleElement(elementArr))
                    highlighter.unhighlight(context);
                else if (context && context.window && context.window.document)
                    highlighter.highlight(context, elementArr, boxFrame, colorObj, false);
            }
            else if (oldContext)
            {
                oldContext.highlightTimeout = oldContext.setTimeout(function()
                {
                    if (FBTrace.DBG_INSPECT)
                        FBTrace.sysout("Removing inspector highlighter due to setTimeout loop");

                    if (!oldContext.highlightTimeout)
                        return;

                    delete oldContext.highlightTimeout;

                    if (oldContext.window && oldContext.window.document)
                    {
                        highlighter.unhighlight(oldContext);
                    }
                }, inspectDelay);
            }
        }
        else
        {
            // Highlight multiple elements
            if (context && context.highlightTimeout)
            {
                context.clearTimeout(context.highlightTimeout);
                delete context.highlightTimeout;
            }

            this.clearAllHighlights();
            usingColorArray = Arr.isArray(colorObj);

            if (context && context.window && context.window.document)
            {
                for (i=0, elementLen=elementArr.length; i<elementLen; i++)
                {
                    // Like above, wrap things.
                    elt = Wrapper.wrapObject(elementArr[i]);

                    if (elt && elt instanceof HTMLElement)
                    {
                        if (elt.nodeType == Node.TEXT_NODE)
                            elt = elt.parentNode;

                        var obj = usingColorArray ? colorObj[i] : colorObj;
                        highlighter.highlight(context, elt, null, obj, true);
                    }
                }
            }

            storeHighlighterParams(null, context, elementArr, null, colorObj, highlightType, true);
        }
    },

    /**
     * Clear all highlighted areas on a page.
     */
    clearAllHighlights: function()
    {
        HighlighterCache.clear();
    },

    /**
     * Toggle inspecting on / off
     * @param {Window} [context] The window to begin inspecting in, necessary to toggle inspecting on.
     */
    toggleInspecting: function(context)
    {
        if (this.inspecting)
            this.stopInspecting(true);
        else
            this.startInspecting(context);
    },

    /**
     * Check if the new panel has the inspectable property set. If so set it as the new inspectingPanel.
     */
    onPanelChanged: function()
    {
        if (this.inspecting)
        {
            var panelBar1 = Firebug.chrome.$("fbPanelBar1");
            var panel = panelBar1.selectedPanel;

            if (panel && panel.inspectable)
            {
                this.inspectNode(null);
                this.inspectingPanel = panel;
            }
        }
    },

    /**
     * Turn inspecting on.
     * @param {Window} context The main browser window
     */
    startInspecting: function(context)
    {
        if (this.inspecting || !context || !context.loaded)
            return;

        this.clearAllHighlights();

        this.inspecting = true;
        this.inspectingContext = context;

        Firebug.chrome.setGlobalAttribute("cmd_firebug_toggleInspecting", "checked", "true");
        this.attachInspectListeners(context);

        var inspectingPanelName = this._resolveInspectingPanelName(context);
        this.inspectingPanel = Firebug.chrome.switchToPanel(context, inspectingPanelName);

        if (Firebug.isDetached())
            context.window.focus();
        else if (Firebug.isMinimized())
            Firebug.showBar(true);

        this.inspectingPanel.panelNode.focus();
        this.inspectingPanel.startInspecting();

        Events.dispatch(this.fbListeners, "onStartInspecting", [context]);

        if (context.stopped)
            Firebug.Debugger.thaw(context);

        var hoverNodes = context.window.document.querySelectorAll(":hover");

        if (hoverNodes.length != 0)
            this.inspectNode(hoverNodes[hoverNodes.length-1]);
    },

    /**
     * Highlight a node using the frame highlighter. Can only be used after inspecting has already started.
     * @param {Element} node The element to inspect
     */
    inspectNode: function(node)
    {
        if (node && node.nodeType != Node.ELEMENT_NODE)
            node = node.parentNode;

        if (node && Firebug.shouldIgnore(node) && !node.fbProxyFor)
            return;

        var context = this.inspectingContext;

        if (this.inspectTimeout)
        {
            context.clearTimeout(this.inspectTimeout);
            delete this.inspectTimeout;
        }

        if (node && node.fbProxyFor)
            node = node.fbProxyFor;

        var inspectingPanel = this.inspectingPanel;

        // Some panels may want to only allow inspection of panel-supported objects
        node = inspectingPanel ? inspectingPanel.getInspectNode(node) : node;

        var highlightColor = inspectingPanel ? inspectingPanel.inspectHighlightColor : "";
        this.highlightObject(node, context, "frame", undefined, highlightColor);

        this.inspectingNode = node;

        if (node)
        {
            var _this = this;

            this.inspectTimeout = context.setTimeout(function()
            {
                var selection = inspectingPanel ? inspectingPanel.inspectNode(node) : null;
                Events.dispatch(_this.fbListeners, "onInspectNode", [context, node]);
                if (selection)
                    inspectingPanel.select(node);
            }, inspectDelay);
        }
    },

    /**
     * Stop inspecting and clear all highlights.
     * @param {Boolean} canceled Indicates whether inspect was canceled (usually via the escape key)
     * @param {Boolean} [waitForClick] Indicates whether the next click will still forward you
     *      to the clicked element in the HTML panel.
     */
    stopInspecting: function(canceled, waitForClick)
    {
        if (!this.inspecting)
            return;

        var context = this.inspectingContext;

        if (context.stopped)
            Firebug.Debugger.freeze(context);

        if (this.inspectTimeout)
        {
            context.clearTimeout(this.inspectTimeout);
            delete this.inspectTimeout;
        }

        this.detachInspectListeners(context);
        if (!waitForClick)
            this.detachClickInspectListeners(context.window);

        Firebug.chrome.setGlobalAttribute("cmd_firebug_toggleInspecting", "checked", "false");

        this.inspecting = false;

        if (this.inspectingPanel)
        {
            Firebug.chrome.unswitchToPanel(context, this.inspectingPanel.name, canceled);
            this.inspectingPanel.stopInspecting(this.inspectingNode, canceled);
        }
        else
        {
            FBTrace.sysout("inspector.stopInspecting; ERROR? inspectingPanel is NULL");
        }

        Events.dispatch(this.fbListeners, "onStopInspecting", [context, this.inspectingNode, canceled]);

        this.inspectNode(null);

        // Make sure there are no (indirect) references to the page document.
        this.inspectingPanel = null;
        this.inspectingContext = null;

        if (Firebug.isDetached())
            window.focus();
    },

    /**
     * Get the name of the inspectable panel.
     * @param {Window} context Context of the panel
     */
    _resolveInspectingPanelName: function(context)
    {
        var requestingPanel = context && context.getPanel(context.panelName);

        return (requestingPanel && requestingPanel.inspectable) ? requestingPanel.name : "html";
    },

    /**
     * Inspect from context menu.
     * @param {Element} elt The element to inspect
     */
    inspectFromContextMenu: function(elt)
    {
        var panel;
        var inspectingPanelName = "html";

        Firebug.toggleBar(true, inspectingPanelName);
        Firebug.chrome.select(elt, inspectingPanelName);
        panel = Firebug.chrome.selectPanel(inspectingPanelName);
        panel.panelNode.focus();
    },

    /**
     * Navigate up and down through the DOM and highlight the result. This method is used by
     * the key handlers for the up and down arrow keys.
     *
     * @param {String} dir Direction to navigate the Dom, either "up" or "down"
     */
    inspectNodeBy: function(dir)
    {
        var target;
        var node = this.inspectingNode;

        if (dir == "up")
        {
            target = Firebug.chrome.getNextObject();
        }
        else if (dir == "down")
        {
            target = Firebug.chrome.getNextObject(true);
            if (node && !target)
            {
                target = node.contentDocument ?
                    node.contentDocument.documentElement : Dom.getNextElement(node.firstChild);
            }
        }

        if (target && Dom.isElement(target))
            this.inspectNode(target);
        else
            System.beep();
    },

    /**
     * Repaint the highlighter. Called from the window scroll and resize handlers.
     */
    repaint: function()
    {
        var rp = this.repaint;
        var highlighter = rp.highlighter;
        var context = rp.context;
        var element = rp.element;
        var boxFrame = rp.boxFrame;
        var colorObj = rp.colorObj;
        var highlightType = rp.highlightType;
        var isMulti = rp.isMulti;

        if (!context || (!highlighter && !isMulti))
            return;

        if (isMulti && element)
        {
            this.highlightObject(element, context, highlightType, null, colorObj);
        }
        else if (!isMulti)
        {
            var highlighterNode = HighlighterCache.get(highlighter.ident);

            if (highlighterNode && highlighter.ident === ident.boxModel)
                highlighterNode = highlighterNode.offset;

            if (highlighterNode && highlighterNode.parentNode)
            {
                this.clearAllHighlights();
                highlighter.highlight(context, element, boxFrame, colorObj, isMulti);
            }
        }
    },

    // * * * * * * * * * * * * * * * * * * * * * * * * * * * * * * * * * * * * * * * * * * * * * //

    /**
     * Attach the scroll and resize handlers to elt's window. Called from every highlight call.
     * @param {Element} elt Passed in order to reliably obtain context
     */
    attachRepaintInspectListeners: function(context, elt)
    {
        if (!elt || !elt.ownerDocument || !elt.ownerDocument.defaultView)
            return;

        var win = elt.ownerDocument.defaultView;

        if (FBTrace.DBG_INSPECT)
            FBTrace.sysout("inspector.attachRepaintInspectListeners to " + win.location.href, elt);

        // there is no way to check if the listeners have already been added and we should
        // avoid adding properties to the users page.
        // Adding them again will do no harm so lets just do that.

        // xxxHonza: I think that adding them twice could actually do harm,
        // so make sure they are removed before.
        context.removeEventListener(win.document, "resize", this.onInspectingResizeWindow, true);
        context.removeEventListener(win.document, "scroll", this.onInspectingScroll, true);

        // Register again.
        context.addEventListener(win.document, "resize", this.onInspectingResizeWindow, true);
        context.addEventListener(win.document, "scroll", this.onInspectingScroll, true);
    },

    /**
     * Attach key and mouse events to windows recursively.
     * @param {Window} context Context of the main browser window
     */
    attachInspectListeners: function(context)
    {
        var win = context.window;
        if (!win || !win.document)
            return;

        if (FBTrace.DBG_INSPECT)
            FBTrace.sysout("inspector.attachInspectListeners to all subWindows of " + win.location);

        var chrome = Firebug.chrome;

        this.keyListeners =
        [
            chrome.keyCodeListen("RETURN", null, Obj.bindFixed(this.stopInspecting, this)),
            chrome.keyCodeListen("ESCAPE", null, Obj.bindFixed(this.stopInspecting, this, true)),
            chrome.keyCodeListen("UP", Events.isControl, Obj.bindFixed(this.inspectNodeBy, this,
                "up"), true),
            chrome.keyCodeListen("DOWN", Events.isControl, Obj.bindFixed(this.inspectNodeBy, this,
                "down"), true),
        ];

        Win.iterateWindows(win, Obj.bind(function(subWin)
        {
            if (FBTrace.DBG_INSPECT)
                FBTrace.sysout("inspector.attacheInspectListeners to " + subWin.location +
                    " subWindow of " + win.location);

            Events.addEventListener(subWin.document, "mouseover", this.onInspectingMouseOver,
                true);
            Events.addEventListener(subWin.document, "mousedown", this.onInspectingMouseDown,
                true);
            Events.addEventListener(subWin.document, "mouseup", this.onInspectingMouseUp, true);
            Events.addEventListener(subWin.document, "click", this.onInspectingClick, true);
            Events.addEventListener(subWin.document, "keypress", this.onInspectingKeyPress, true);
        }, this));
    },

    /**
     * Remove all event listeners except click listener from windows recursively.
     * @param {Window} context Context of the main browser window
     */
    detachInspectListeners: function(context)
    {
        var i, keyListenersLen;
        var win = context.window;

        if (!win || !win.document)
            return;

        var chrome = Firebug.chrome;

        if (this.keyListeners)  // XXXjjb for some reason this is null sometimes.
        {
            keyListenersLen = this.keyListeners.length;
            for (i = 0; i < keyListenersLen; ++i)
                chrome.keyIgnore(this.keyListeners[i]);
            delete this.keyListeners;
        }

        Win.iterateWindows(win, Obj.bind(function(subWin)
        {
            Events.removeEventListener(subWin.document, "mouseover", this.onInspectingMouseOver,
                true);
            Events.removeEventListener(subWin.document, "mousedown", this.onInspectingMouseDown,
                true);
            Events.removeEventListener(subWin.document, "mouseup", this.onInspectingMouseUp, true);
            Events.removeEventListener(subWin.document, "keypress", this.onInspectingKeyPress,
                true);
        }, this));
    },

    /**
     * Remove the click listener independently from detachInspectListeners because if we remove
     * it after mousedown, we won't be able to cancel clicked links.
     *
     * @param {Window} context Context of the main browser window
     */
    detachClickInspectListeners: function(context)
    {
        Win.iterateWindows(context, Obj.bind(function(subWin)
        {
            Events.removeEventListener(subWin.document, "click", this.onInspectingClick, true);
        }, this));
    },

    // * * * * * * * * * * * * * * * * * * * * * * * * * * * * * * * * * * * * * * * * * * * * * //

    /**
     * Repaint last highlight in the correct position on window resize.
     * @param {Event} event Passed for tracing
     */
    onInspectingResizeWindow: function(event)
    {
        if (FBTrace.DBG_INSPECT)
           FBTrace.sysout("onInspectingResizeWindow event", event);

        this.repaint();
    },

    /**
     * Repaint last highlight in the correct position on scroll.
     * @param {Event} event Passed for tracing
     */
    onInspectingScroll: function(event)
    {
        if (FBTrace.DBG_INSPECT)
           FBTrace.sysout("onInspectingScroll event", event);

        this.repaint();
    },

    /**
     * Call inspectNode(event.target) highlighting the element that was moused over.
     * @param {Event} event Passed for tracing and to identify the target of inspection
     */
    onInspectingMouseOver: function(event)
    {
        if (FBTrace.DBG_INSPECT)
           FBTrace.sysout("onInspectingMouseOver event", event);

        this.inspectNode(event.target);
    },

    /**
     * Trap mousedown events to prevent clicking a document from triggering a document's
     * mousedown event when inspecting.
     *
     * @param {Event} event Used for tracing and canceling the event
     */
    onInspectingMouseDown: function(event)
    {
        if (FBTrace.DBG_INSPECT)
        {
            FBTrace.sysout("onInspectingMouseDown event", {originalTarget: event.originalTarget,
                tmpRealOriginalTarget:event.tmpRealOriginalTarget, event:event});
        }

        // Allow to scroll the document while inspecting
        if (event.originalTarget && event.originalTarget.tagName == "xul:thumb")
            return;

        Events.cancelEvent(event);
    },

    /**
     * Trap mouseup events to prevent clicking a document from triggering a document's mouseup
     * event when inspecting.
     *
     * @param {Event} event Used for tracing and canceling the event
     */
    onInspectingMouseUp: function(event)
    {
        if (FBTrace.DBG_INSPECT)
        {
            FBTrace.sysout("onInspectingMouseUp event", {originalTarget: event.originalTarget,
                tmpRealOriginalTarget:event.tmpRealOriginalTarget,event:event});
        }

        // Allow to release scrollbar while inspecting
        if (event.originalTarget && event.originalTarget.tagName == "xul:thumb")
            return;

        this.stopInspecting(false, true);

        Events.cancelEvent(event);
    },

    /**
     * Trap click events to prevent clicking a document from triggering a document's click event
     * when inspecting and removes the click inspect listener.
     *
     * @param {Event} event Used for tracing and canceling the event
     */
    onInspectingClick: function(event)
    {
        if (FBTrace.DBG_INSPECT)
            FBTrace.sysout("onInspectingClick event", event);

        var win = event.currentTarget.defaultView;
        if (win)
        {
            win = Win.getRootWindow(win);
            this.detachClickInspectListeners(win);
        }

        Events.cancelEvent(event);
    },

    /**
     * Trap keypress events to allow manipulation of the hovered elements
     *
     * @param {Event} event Used for canceling the event
     */
    onInspectingKeyPress: function(event)
    {
        if (event.keyCode == KeyEvent.DOM_VK_DELETE)
        {
            Events.dispatch(this.fbListeners, "onBeginFirebugChange", [this.inspectingNode, this]);
            this.inspectingNode.parentNode.removeChild(this.inspectingNode);
            Events.dispatch(this.fbListeners, "onEndFirebugChange", [this.inspectingNode, this]);
            Events.cancelEvent(event);
        }
    },

    // * * * * * * * * * * * * * * * * * * * * * * * * * * * * * * * * * * * * * * * * * * * * * //
    // extends Module

    /**
     * Initialize the inspector
     */
    initialize: function()
    {
        Firebug.Module.initialize.apply(this, arguments);

        this.onInspectingResizeWindow = Obj.bind(this.onInspectingResizeWindow, this);
        this.onInspectingScroll = Obj.bind(this.onInspectingScroll, this);
        this.onInspectingMouseOver = Obj.bind(this.onInspectingMouseOver, this);
        this.onInspectingMouseDown = Obj.bind(this.onInspectingMouseDown, this);
        this.onInspectingMouseUp = Obj.bind(this.onInspectingMouseUp, this);
        this.onInspectingClick = Obj.bind(this.onInspectingClick, this);
        this.onInspectingKeyPress = Obj.bind(this.onInspectingKeyPress, this);
        this.onPanelChanged = Obj.bind(this.onPanelChanged, this);

        this.updateOption("shadeBoxModel", Options.get("shadeBoxModel"));
        this.updateOption("showQuickInfoBox", Options.get("showQuickInfoBox"));

        var panelBar1 = Firebug.chrome.$("fbPanelBar1");
        Events.addEventListener(panelBar1, "selectPanel", this.onPanelChanged, false);

        if (FBTrace.DBG_INSPECT)
            FBTrace.sysout("inspector.initialize;");
    },

    shutdown: function()
    {
        Firebug.Module.shutdown.apply(this, arguments);

        var panelBar1 = Firebug.chrome.$("fbPanelBar1");
        Events.removeEventListener(panelBar1, "selectPanel", this.onPanelChanged, false);
    },

    /**
     * Stop inspecting and delete timers.
     * @param {Window} context Context of the main window
     */
    destroyContext: function(context)
    {
        if (context.highlightTimeout)
        {
            context.clearTimeout(context.highlightTimeout);
            delete context.highlightTimeout;
        }

        if (this.inspecting)
            this.stopInspecting(true);
    },

    /**
     */
    unwatchWindow: function(context, win)
    {
        try
        {
            QuickInfoBox.hideQuickInfoBox();
            this.inspectNode(null);
        }
        catch (ex)
        {
            // Get unfortunate errors here sometimes, so let's just ignore them since the
            // window is going away anyhow
        }
    },

    /**
     * Called when a FF tab is created or activated (user changes FF tab). We stop inspecting
     * in this situation.
     *
     * @param {xul:browser} [browser] Browser
     * @param {Window} [context] The main browser window
     */
    showContext: function(browser, context)
    {
        if (this.inspecting)
            this.stopInspecting(true);
    },

    /**
     * Called when a panel is shown.
     * @param {xul:browser} [browser] Browser
     * @param {Panel} [panel] Panel
     */
    showPanel: function(browser, panel)
    {
        // Don't disable the cmd_toggleInspecting command. The related shortcut <key> must
        // be available even if Firebug is not activated for the site. See 4452
        // The panel can be null (if disabled) so use the global context.
        // var context = Firebug.currentContext;
        // var disabled = (context && context.loaded) ? false : true;
        // Firebug.chrome.setGlobalAttribute("cmd_firebug_toggleInspecting", "disabled", disabled);
    },

    /**
     * Called after a context's page gets DOMContentLoaded. We enable inspection here.
     * @param {Window} [context] Context of the main window
     */
    loadedContext: function(context)
    {
        // See the comment in showPanel.
        // Firebug.chrome.setGlobalAttribute("cmd_firebug_toggleInspecting", "disabled", "false");
    },

    /**
     * Update the shadeBoxModel or showQuickInfoBox options
     * @param {String} name Either "shadeBoxModel" or "showQuickInfoBox"
     * @param {Boolean} value Enable or Disable the option
     */
    updateOption: function(name, value)
    {
        if (name == "shadeBoxModel")
        {
            this.highlightObject(null);
            this.defaultHighlighter = value ? getHighlighter("boxModel") : getHighlighter("frame");
        }
        else if(name == "showQuickInfoBox")
        {
            QuickInfoBox.boxEnabled = value;
        }
    },

    /**
     * Gets stylesheet by Url.
     * @param {Window} context the main browser window
     * @param {String} url URL of the stylesheet
     */
    getObjectByURL: function(context, url)
    {
        var styleSheet = Css.getStyleSheetByHref(url, context);
        if (styleSheet)
            return styleSheet;
    },
<<<<<<< HEAD

    /**
     * Toggle the quick info box.
     */
    toggleQuickInfoBox: function()
    {
        var qiBox = Firebug.chrome.$("fbQuickInfoPanel");

        if (qiBox.state == "open")
            quickInfoBox.hide();

        quickInfoBox.boxEnabled = !quickInfoBox.boxEnabled;

        Options.set("showQuickInfoBox", quickInfoBox.boxEnabled);
    },

    /**
     * Hide the quick info box.
     */
    hideQuickInfoBox: function()
    {
        var qiBox = Firebug.chrome.$("fbQuickInfoPanel");

        if (qiBox.state==="open")
            quickInfoBox.hide();

        this.inspectNode(null);
    },

    /**
     * Pass all quick info box events to quickInfoBox.handleEvent() for handling.
     * @param {Event} event Event to handle
     */
    quickInfoBoxHandler: function(event)
    {
        quickInfoBox.handleEvent(event);
    }

=======
>>>>>>> 74e98b7a
});

// ********************************************************************************************* //
// Local Helpers

function getHighlighter(type)
{
    switch (type)
    {
        case "boxModel":
            if (!boxModelHighlighter)
                boxModelHighlighter = new BoxModelHighlighter();

            return boxModelHighlighter;

        case "frame":
            if (!frameHighlighter)
                frameHighlighter = new Firebug.Inspector.FrameHighlighter();

            return frameHighlighter;
    }
}

function pad(element, t, r, b, l)
{
    var css = "padding:" + Math.abs(t) + "px " + Math.abs(r) + "px "
         + Math.abs(b) + "px " + Math.abs(l) + "px !important;";

    if (element)
        element.style.cssText = css;
    else
        return css;
}

function moveImp(element, x, y)
{
    var css = "left:" + x + "px !important;top:" + y + "px !important;";

    if (element)
        element.style.cssText = css;
    else
        return css;
}

function resizeImp(element, w, h)
{
    var css = "width:" + w + "px !important;height:" + h + "px !important;";

    if (element)
        element.style.cssText = css;
    else
        return css;
}

// ********************************************************************************************* //
// Imagemap Highlighter

function getImageMapHighlighter(context)
{
    if (!context)
        return;

    var canvas, ctx, mx, my;
    var doc = context.window.document;

    var init = function(elt)
    {
        if (elt)
            doc = elt.ownerDocument;

        canvas = doc.getElementById("firebugCanvas");

        if (!canvas)
        {
            canvas = doc.createElementNS("http://www.w3.org/1999/xhtml", "canvas");
            hideElementFromInspection(canvas);
            canvas.id = "firebugCanvas";
            canvas.className = "firebugResetStyles firebugBlockBackgroundColor firebugCanvas";
            canvas.width = context.window.innerWidth;
            canvas.height = context.window.innerHeight;

            Events.addEventListener(context.window, "scroll", function()
            {
                context.imageMapHighlighter.show(false);
            }, true);

            Events.addEventListener(doc, "mousemove", function(event)
            {
                mx = event.clientX;
                my = event.clientY;
            }, true);

            doc.body.appendChild(canvas);
        }
    };

    if (!context.imageMapHighlighter)
    {
        context.imageMapHighlighter =
        {
            ident: ident.imageMap,

            show: function(state)
            {
                if (!canvas)
                    init(null);

                canvas.style.cssText = "display:"+(state ? "block" : "none")+" !important";
            },

            getImages: function(mapName, multi)
            {
                if (!mapName)
                    return;

                var xpe = new XPathEvaluator();
                var nsResolver = xpe.createNSResolver(doc.documentElement);

                var elts = xpe.evaluate("//map[@name='" + mapName + "']", doc,
                    nsResolver, XPathResult.ORDERED_NODE_SNAPSHOT_TYPE, null);

                if (elts.snapshotLength === 0)
                    return;

                elts = xpe.evaluate("(//img | //input)[@usemap='#" + mapName + "']",
                    doc.documentElement, nsResolver, XPathResult.ORDERED_NODE_SNAPSHOT_TYPE, null);
                var eltsLen = elts.snapshotLength;

                var images = [];
                for (var i = 0; i < eltsLen; ++i)
                {
                    var elt = elts.snapshotItem(i);
                    var rect = Dom.getLTRBWH(elt);

                    if (multi)
                    {
                        images.push(elt);
                    }
                    else if (rect.left <= mx && rect.right >= mx && rect.top <= my &&
                        rect.bottom >= my)
                    {
                        images[0] = elt;
                        break;
                    }
                }

                return images;
            },

            highlight: function(eltArea, multi)
            {
                if (!eltArea || !eltArea.coords)
                    return;

                var images = this.getImages(eltArea.parentNode.name, multi) || [];

                init(eltArea);

                var v = eltArea.coords.split(",");

                if (!ctx)
                    ctx = canvas.getContext("2d");

                ctx.fillStyle = "rgba(135, 206, 235, 0.7)";
                ctx.strokeStyle = "rgb(44, 167, 220)";
                ctx.lineWidth = 2;

                if (images.length == 0)
                    images[0] = eltArea;

                for (var j = 0, imagesLen = images.length; j < imagesLen; ++j)
                {
                    var rect = Dom.getLTRBWH(images[j], context);

                    ctx.beginPath();

                    if (!multi || (multi && j===0))
                        ctx.clearRect(0, 0, canvas.width, canvas.height);

                    var shape = eltArea.shape.toLowerCase();

                    if (shape === "rect")
                    {
                        ctx.rect(rect.left + parseInt(v[0], 10), rect.top + parseInt(v[1], 10), v[2] - v[0], v[3] - v[1]);
                    }
                    else if (shape === "circle")
                    {
                        ctx.arc(rect.left + parseInt(v[0], 10) + ctx.lineWidth / 2, rect.top + parseInt(v[1], 10) + ctx.lineWidth / 2, v[2], 0, Math.PI / 180 * 360, false);
                    }
                    else
                    {
                        var vLen = v.length;
                        ctx.moveTo(rect.left + parseInt(v[0], 10), rect.top + parseInt(v[1], 10));
                        for (var i = 2; i < vLen; i += 2)
                            ctx.lineTo(rect.left + parseInt(v[i], 10), rect.top + parseInt(v[i + 1], 10));
                        ctx.lineTo(rect.left + parseInt(v[0], 10), rect.top + parseInt(v[1], 10));
                    }

                    ctx.fill();
                    ctx.stroke();
                    ctx.closePath();
                }

                this.show(true);
            },

            destroy: function()
            {
                this.show(false);
                canvas = null;
                ctx = null;
            }
        };
    }

    return context.imageMapHighlighter;
}

// * * * * * * * * * * * * * * * * * * * * * * * * * * * * * * * * * * * * * * * * * * * * * * * //

Firebug.Inspector.FrameHighlighter = function()
{
};

Firebug.Inspector.FrameHighlighter.prototype =
{
    ident: ident.frame,

    doNotHighlight: function(element)
    {
        return false; // (element instanceof XULElement);
    },

    highlight: function(context, element, extra, colorObj, isMulti)
    {
        if (this.doNotHighlight(element))
            return;

        // if a single color was passed in lets use it as the border color
        if (typeof colorObj === "string")
            colorObj = {background: "transparent", border: colorObj};
        else
            colorObj = colorObj || {background: "transparent", border: "highlight"};

        Firebug.Inspector.attachRepaintInspectListeners(context, element);
        storeHighlighterParams(this, context, element, null, colorObj, null, isMulti);

        var cs;
        var offset = Dom.getLTRBWH(element);
        var x = offset.left, y = offset.top;
        var w = offset.width, h = offset.height;

        if (FBTrace.DBG_INSPECT)
            FBTrace.sysout("FrameHighlighter HTML tag:" + element.tagName + " x:" + x +
                " y:" + y + " w:" + w + " h:" + h);

        var wacked = isNaN(x) || isNaN(y) || isNaN(w) || isNaN(h);
        if (wacked)
        {
            if (FBTrace.DBG_INSPECT)
                FBTrace.sysout("FrameHighlighter.highlight has bad boxObject for " + element.tagName);

            return;
        }

        if (element.tagName !== "AREA")
        {
            if (FBTrace.DBG_INSPECT)
                FBTrace.sysout("FrameHighlighter " + element.tagName);

            var body = Dom.getNonFrameBody(element);
            if (!body)
                return this.unhighlight(context);

            this.ihl && this.ihl.show(false);

            QuickInfoBox.show(element);

            var highlighter = this.getHighlighter(context, isMulti);
            var bgDiv = highlighter.firstChild;
            var css = moveImp(null, x, y) + resizeImp(null, w, h);

            if (Dom.isElement(element))
            {
                cs = body.ownerDocument.defaultView.getComputedStyle(element, null);

                if (cs.transform && cs.transform != "none")
                    css += "transform: " + cs.transform + " !important;" +
                           "transform-origin: " + cs.transformOrigin + " !important;";
                if (cs.borderRadius)
                    css += "border-radius: " + cs.borderRadius + " !important;";
                if (cs.borderTopLeftRadius)
                    css += "border-top-left-radius: " + cs.borderTopLeftRadius + " !important;";
                if (cs.borderTopRightRadius)
                    css += "border-top-right-radius: " + cs.borderTopRightRadius + " !important;";
                if (cs.borderBottomRightRadius)
                    css += "border-bottom-right-radius: " + cs.borderBottomRightRadius + " !important;";
                if (cs.borderBottomLeftRadius)
                    css += "border-bottom-left-radius: " + cs.borderBottomLeftRadius + " !important;";
            }
            css += "box-shadow: 0 0 2px 2px "+
                (colorObj && colorObj.border ? colorObj.border : "highlight")+"!important;";

            if (colorObj && colorObj.background)
            {
                bgDiv.style.cssText = "width: 100%!important; height: 100%!important;" +
                    "background-color: "+colorObj.background+"!important; opacity: 0.6!important;";
            }
            else
            {
                bgDiv.style.cssText = "background-color: transparent!important;";
            }

            highlighter.style.cssText = css;

            var needsAppend = !highlighter.parentNode || highlighter.ownerDocument != body.ownerDocument;
            if (needsAppend)
            {
                if (FBTrace.DBG_INSPECT)
                    FBTrace.sysout("FrameHighlighter needsAppend: " + highlighter.ownerDocument.documentURI +
                        " !?= " + body.ownerDocument.documentURI, highlighter);

                attachStyles(context, body.ownerDocument);

                try
                {
                    body.appendChild(highlighter);
                }
                catch(exc)
                {
                    if (FBTrace.DBG_INSPECT)
                        FBTrace.sysout("inspector.FrameHighlighter.highlight body.appendChild FAILS for body " +
                            body + " " + exc, exc);
                }

                // otherwise the proxies take up screen space in browser.xul
                if (element.ownerDocument && element.ownerDocument.contentType.indexOf("xul") === -1)
                    createProxiesForDisabledElements(body);
            }
        }
        else
        {
            this.ihl = getImageMapHighlighter(context);
            this.ihl.highlight(element, false);
        }
    },

    unhighlight: function(context)
    {
        if (FBTrace.DBG_INSPECT)
            FBTrace.sysout("FrameHighlighter unhighlight", context.window.location);

        var highlighter = this.getHighlighter(context);
        var body = highlighter.parentNode;
        if (body)
        {
            body.removeChild(highlighter);
            QuickInfoBox.hide();
        }

        this.ihl && this.ihl.destroy();
        this.ihl = null;
    },

    getHighlighter: function(context, isMulti)
    {
        if (!isMulti)
        {
            var div = HighlighterCache.get(ident.frame);
            if (div)
                return div;
        }

        var doc = context.window.document;
        div = doc.createElementNS("http://www.w3.org/1999/xhtml", "div");
        var div2 = doc.createElementNS("http://www.w3.org/1999/xhtml", "div");

        hideElementFromInspection(div);
        hideElementFromInspection(div2);

        div.className = "firebugResetStyles firebugBlockBackgroundColor";
        div2.className = "firebugResetStyles";
        div.appendChild(div2);
        div.ident = ident.frame;
        HighlighterCache.add(div);
        return div;
    }
};

// * * * * * * * * * * * * * * * * * * * * * * * * * * * * * * * * * * * * * * * * * * * * * * * //

function BoxModelHighlighter()
{
}

Firebug.Inspector.BoxModelHighlighter = BoxModelHighlighter;

BoxModelHighlighter.prototype =
{
    ident: ident.boxModel,

    highlight: function(context, element, boxFrame, colorObj, isMulti)
    {
        var line, contentCssText, paddingCssText, borderCssText, marginCssText,
            nodes = this.getNodes(context, isMulti),
            highlightFrame = boxFrame ? nodes[boxFrame] : null;

        // if a single color was passed in lets use it as the content box color
        if (typeof colorObj === "string")
            colorObj = {content: colorObj, padding: "SlateBlue", border: "#444444", margin: "#EDFF64"};
        else
            colorObj = colorObj || {content: "SkyBlue", padding: "SlateBlue", border: "#444444", margin: "#EDFF64"};

        Firebug.Inspector.attachRepaintInspectListeners(context, element);
        storeHighlighterParams(this, context, element, boxFrame, colorObj, null, isMulti);

        if (context.highlightFrame)
            Css.removeClass(context.highlightFrame, "firebugHighlightBox");

        if (element.tagName !== "AREA")
        {
            this.ihl && this.ihl.show(false);

            QuickInfoBox.show(element);
            context.highlightFrame = highlightFrame;

            if (highlightFrame)
            {
                Css.setClass(nodes.offset, "firebugHighlightGroup");
                Css.setClass(highlightFrame, "firebugHighlightBox");
            }
            else
                Css.removeClass(nodes.offset, "firebugHighlightGroup");

            var win = (element.ownerDocument ? element.ownerDocument.defaultView : null);
            if (!win)
                return;

            var style = win.getComputedStyle(element, "");
            if (!style)
            {
                if (FBTrace.DBG_INSPECT)
                    FBTrace.sysout("highlight: no style for element " + element, element);
                return;
            }

            var styles = Css.readBoxStyles(style);
            var offset = Dom.getLTRBWH(element);
            var x = offset.left - Math.abs(styles.marginLeft);
            var y = offset.top - Math.abs(styles.marginTop);
            var w = offset.width - (styles.paddingLeft + styles.paddingRight + styles.borderLeft + styles.borderRight);
            var h = offset.height - (styles.paddingTop + styles.paddingBottom + styles.borderTop + styles.borderBottom);

            moveImp(nodes.offset, x, y);
            marginCssText = pad(null, styles.marginTop, styles.marginRight, styles.marginBottom, styles.marginLeft);
            borderCssText = pad(null, styles.borderTop, styles.borderRight, styles.borderBottom, styles.borderLeft);
            paddingCssText = pad(null, styles.paddingTop, styles.paddingRight, styles.paddingBottom, styles.paddingLeft);
            contentCssText = resizeImp(null, w, h);

            // element.tagName !== "BODY" for issue 2447. hopefully temporary, robc
            var showLines = Options.get("showRulers") && boxFrame && element.tagName !== "BODY";
            if (showLines)
            {
                var offsetParent = element.offsetParent;

                if (offsetParent)
                    this.setNodesByOffsetParent(win, offsetParent, nodes);

                var left = x;
                var top = y;
                var width = w-1;
                var height = h-1;

                if (boxFrame == "content")
                {
                    left += Math.abs(styles.marginLeft) + Math.abs(styles.borderLeft)
                        + Math.abs(styles.paddingLeft);
                    top += Math.abs(styles.marginTop) + Math.abs(styles.borderTop)
                        + Math.abs(styles.paddingTop);
                }
                else if (boxFrame == "padding")
                {
                    left += Math.abs(styles.marginLeft) + Math.abs(styles.borderLeft);
                    top += Math.abs(styles.marginTop) + Math.abs(styles.borderTop);
                    width += Math.abs(styles.paddingLeft) + Math.abs(styles.paddingRight);
                    height += Math.abs(styles.paddingTop) + Math.abs(styles.paddingBottom);
                }
                else if (boxFrame == "border")
                {
                    left += Math.abs(styles.marginLeft);
                    top += Math.abs(styles.marginTop);
                    width += Math.abs(styles.paddingLeft) + Math.abs(styles.paddingRight)
                         + Math.abs(styles.borderLeft) + Math.abs(styles.borderRight);
                    height += Math.abs(styles.paddingTop) + Math.abs(styles.paddingBottom)
                        + Math.abs(styles.borderTop) + Math.abs(styles.borderBottom);
                }
                else if (boxFrame == "margin")
                {
                    width += Math.abs(styles.paddingLeft) + Math.abs(styles.paddingRight)
                         + Math.abs(styles.borderLeft) + Math.abs(styles.borderRight)
                         + Math.abs(styles.marginLeft) + Math.abs(styles.marginRight);
                    height += Math.abs(styles.paddingTop) + Math.abs(styles.paddingBottom)
                        + Math.abs(styles.borderTop) + Math.abs(styles.borderBottom)
                        + Math.abs(styles.marginTop) + Math.abs(styles.marginBottom);
                }

                moveImp(nodes.lines.top, 0, top);
                moveImp(nodes.lines.right, left + width, 0);
                moveImp(nodes.lines.bottom, 0, top + height);
                moveImp(nodes.lines.left, left, 0);
            }

            var body = Dom.getNonFrameBody(element);
            if (!body)
                return this.unhighlight(context);

            if (colorObj.content)
                nodes.content.style.cssText = contentCssText + " background-color: " + colorObj.content + " !important;";
            else
                nodes.content.style.cssText = contentCssText + " background-color: #87CEEB !important;";

            if (colorObj.padding)
                nodes.padding.style.cssText = paddingCssText + " background-color: " + colorObj.padding + " !important;";
            else
                nodes.padding.style.cssText = paddingCssText + " background-color: #6A5ACD !important;";

            if (colorObj.border)
                nodes.border.style.cssText = borderCssText + " background-color: " + colorObj.border + " !important;";
            else
                nodes.border.style.cssText = borderCssText + " background-color: #444444 !important;";

            if (colorObj.margin)
                nodes.margin.style.cssText = marginCssText + " background-color: " + colorObj.margin + " !important;";
            else
                nodes.margin.style.cssText = marginCssText + " background-color: #EDFF64 !important;";

            var needsAppend = !nodes.offset.parentNode
                || nodes.offset.parentNode.ownerDocument != body.ownerDocument;

            if (needsAppend)
            {
                attachStyles(context, body.ownerDocument);
                body.appendChild(nodes.offset);
            }

            if (showLines)
            {
                if (!nodes.lines.top.parentNode)
                {
                    if (nodes.parent)
                        body.appendChild(nodes.parent);

                    for (line in nodes.lines)
                        body.appendChild(nodes.lines[line]);
                }
            }
            else if (nodes.lines.top.parentNode)
            {
                if (nodes.parent)
                    body.removeChild(nodes.parent);

                for (line in nodes.lines)
                    body.removeChild(nodes.lines[line]);
            }
        }
        else
        {
            this.ihl = getImageMapHighlighter(context);
            this.ihl.highlight(element, true);
        }
    },

    unhighlight: function(context)
    {
        HighlighterCache.clear();
        QuickInfoBox.hide();
    },

    getNodes: function(context, isMulti)
    {
        if (context.window)
        {
            var doc = context.window.document;

            if (FBTrace.DBG_ERRORS && !doc)
                FBTrace.sysout("inspector getNodes no document for window:" + window.location);
            if (FBTrace.DBG_INSPECT && doc)
                FBTrace.sysout("inspect.getNodes doc: " + doc.location);

            if (!isMulti)
            {
                var nodes = HighlighterCache.get(ident.boxModel);
                if (nodes)
                    return nodes;
            }

            var Ruler = "firebugResetStyles firebugBlockBackgroundColor firebugRuler firebugRuler";
            var Box = "firebugResetStyles firebugBlockBackgroundColor firebugLayoutBox firebugLayoutBox";
            var CustomizableBox = "firebugResetStyles firebugLayoutBox";
            var Line = "firebugResetStyles firebugBlockBackgroundColor firebugLayoutLine firebugLayoutLine";

            function create(className, name)
            {
                var div = doc.createElementNS("http://www.w3.org/1999/xhtml", "div");
                hideElementFromInspection(div);

                if (className !== CustomizableBox)
                    div.className = className + name;
                else
                    div.className = className;

                return div;
            }

            nodes =
            {
                parent: create(Box, "Parent"),
                rulerH: create(Ruler, "H"),
                rulerV: create(Ruler, "V"),
                offset: create(Box, "Offset"),
                margin: create(CustomizableBox, "Margin"),
                border: create(CustomizableBox, "Border"),
                padding: create(CustomizableBox, "Padding"),
                content: create(CustomizableBox, "Content"),
                lines: {
                    top: create(Line, "Top"),
                    right: create(Line, "Right"),
                    bottom: create(Line, "Bottom"),
                    left: create(Line, "Left")
                }
            };

            nodes.parent.appendChild(nodes.rulerH);
            nodes.parent.appendChild(nodes.rulerV);
            nodes.offset.appendChild(nodes.margin);
            nodes.margin.appendChild(nodes.border);
            nodes.border.appendChild(nodes.padding);
            nodes.padding.appendChild(nodes.content);
        }

        nodes.ident = ident.boxModel;
        HighlighterCache.add(nodes);
        return nodes;
    },

    setNodesByOffsetParent: function(win, offsetParent, nodes)
    {
        var parentStyle = win.getComputedStyle(offsetParent, "");
        var parentOffset = Dom.getLTRBWH(offsetParent);
        var parentX = parentOffset.left + parseInt(parentStyle.borderLeftWidth, 10);
        var parentY = parentOffset.top + parseInt(parentStyle.borderTopWidth, 10);
        var parentW = offsetParent.offsetWidth-1;
        var parentH = offsetParent.offsetHeight-1;

        nodes.parent.style.cssText = moveImp(null, parentX, parentY) + resizeImp(null, parentW, parentH);

        if (parentX < 14)
            Css.setClass(nodes.parent, "overflowRulerX");
        else
            Css.removeClass(nodes.parent, "overflowRulerX");

        if (parentY < 14)
            Css.setClass(nodes.parent, "overflowRulerY");
        else
            Css.removeClass(nodes.parent, "overflowRulerY");
    }
};

// ********************************************************************************************* //

function attachStyles(context, doc)
{
    if (!context.highlightStyleCache)
        context.highlightStyleCache = new WeakMap();
    var highlightStyleCache = context.highlightStyleCache;

    var style;
    if (highlightStyleCache.has(doc))
    {
        style = highlightStyleCache.get(doc);
    }
    else
    {
        style = Css.createStyleSheet(doc, highlightCssUrl);
        highlightStyleCache.set(doc, style);
    }

    // Cater for the possiblity that someone might have removed our stylesheet.
    if (!style.parentNode)
        Css.addStyleSheet(doc, style);
}

function createProxiesForDisabledElements(body)
{
    var i, rect, div, node, cs, css,
        doc = body.ownerDocument,
        xpe = new XPathEvaluator(),
        nsResolver = xpe.createNSResolver(doc.documentElement);

    var result = xpe.evaluate("//*[@disabled]", doc.documentElement,
        nsResolver, XPathResult.ORDERED_NODE_SNAPSHOT_TYPE, null);

    var l = result.snapshotLength;
    for (i=0; i<l; i++)
    {
        node = result.snapshotItem(i);
        cs = body.ownerDocument.defaultView.getComputedStyle(node, null);
        rect = node.getBoundingClientRect();
        div = doc.createElementNS("http://www.w3.org/1999/xhtml", "div");
        hideElementFromInspection(div);
        div.className = "firebugResetStyles fbProxyElement";

        css = moveImp(null, rect.left, rect.top + body.scrollTop) + resizeImp(null, rect.width, rect.height);
        if (cs.transform && cs.transform != "none")
            css += "transform:" + cs.transform + " !important;" +
                   "transform-origin:" + cs.transformOrigin + " !important;";
        if (cs.borderRadius)
            css += "border-radius:" + cs.borderRadius + " !important;";
        if (cs.borderTopLeftRadius)
            css += "border-top-left-radius:" + cs.borderTopLeftRadius + " !important;";
        if (cs.borderTopRightRadius)
            css += "border-top-right-radius:" + cs.borderTopRightRadius + " !important;";
        if (cs.borderBottomRightRadius)
            css += "border-bottom-right-radius:" + cs.borderBottomRightRadius + " !important;";
        if (cs.borderBottomLeftRadius)
            css += "border-bottom-left-radius:" + cs.borderBottomLeftRadius + " !important;";

        div.style.cssText = css;
        div.fbProxyFor = node;

        body.appendChild(div);
        div.ident = ident.proxyElt;
        HighlighterCache.add(div);
    }
}

function isVisibleElement(elt)
{
    var invisibleElements =
        {
            "head": true,
            "base": true,
            "basefont": true,
            "isindex": true,
            "link": true,
            "meta": true,
            "script": true,
            "style": true,
            "title": true
        };

    return !invisibleElements[elt.nodeName.toLowerCase()];
}

function hideElementFromInspection(elt)
{
    if (!FBTrace.DBG_INSPECT)
        Firebug.setIgnored(elt);
}

// highlightType is only to be used for multihighlighters
function storeHighlighterParams(highlighter, context, element, boxFrame, colorObj,
    highlightType, isMulti)
{
    var fir = Firebug.Inspector.repaint;

    fir.highlighter = highlighter;
    fir.context = context;
    fir.element = element;
    fir.boxFrame = boxFrame;
    fir.colorObj = colorObj;
    fir.highlightType = highlightType;
    fir.isMulti = isMulti;

    Firebug.Inspector.highlightedContext = context;
}

// ********************************************************************************************* //
// Registration

Firebug.registerModule(Firebug.Inspector);

return Firebug.Inspector;

// ********************************************************************************************* //
});<|MERGE_RESOLUTION|>--- conflicted
+++ resolved
@@ -18,13 +18,8 @@
     "firebug/html/highlighterCache",
     "firebug/html/quickInfoBox",
 ],
-<<<<<<< HEAD
 function(Obj, Firebug, Firefox, FirebugReps, Options, Locale, Events, Wrapper, Arr, Css, Dom, Xml,
-    Win, System, HighlighterCache) {
-=======
-function(Obj, Firebug, Firefox, FirebugReps, Locale, Events, Wrapper, Arr, Css, Dom, Xml,
     Win, System, HighlighterCache, QuickInfoBox) {
->>>>>>> 74e98b7a
 
 // ********************************************************************************************* //
 // Constants
@@ -815,48 +810,7 @@
         var styleSheet = Css.getStyleSheetByHref(url, context);
         if (styleSheet)
             return styleSheet;
-    },
-<<<<<<< HEAD
-
-    /**
-     * Toggle the quick info box.
-     */
-    toggleQuickInfoBox: function()
-    {
-        var qiBox = Firebug.chrome.$("fbQuickInfoPanel");
-
-        if (qiBox.state == "open")
-            quickInfoBox.hide();
-
-        quickInfoBox.boxEnabled = !quickInfoBox.boxEnabled;
-
-        Options.set("showQuickInfoBox", quickInfoBox.boxEnabled);
-    },
-
-    /**
-     * Hide the quick info box.
-     */
-    hideQuickInfoBox: function()
-    {
-        var qiBox = Firebug.chrome.$("fbQuickInfoPanel");
-
-        if (qiBox.state==="open")
-            quickInfoBox.hide();
-
-        this.inspectNode(null);
-    },
-
-    /**
-     * Pass all quick info box events to quickInfoBox.handleEvent() for handling.
-     * @param {Event} event Event to handle
-     */
-    quickInfoBoxHandler: function(event)
-    {
-        quickInfoBox.handleEvent(event);
     }
-
-=======
->>>>>>> 74e98b7a
 });
 
 // ********************************************************************************************* //
