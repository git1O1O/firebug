/* See license.txt for terms of usage */

define([
    "firebug/firebug",
    "firebug/lib/trace",
    "firebug/lib/locale",
    "firebug/lib/events",
    "firebug/lib/dom",
    "firebug/lib/options",
    "firebug/lib/domplate",
    "firebug/lib/object",
<<<<<<< HEAD
    "firebug/lib/css"
=======
    "firebug/lib/css",
>>>>>>> 0114a86f
    "firebug/chrome/module",
    "firebug/chrome/firefox",
],
function(Firebug, FBTrace, Locale, Events, Dom, Options, Domplate, Obj, Css, Module, Firefox) {

"use strict"

// ********************************************************************************************* //
// Constants

var Cc = Components.classes;
var Ci = Components.interfaces;
var Cu = Components.utils;

var domAttribs = ["nodeName", "id", "name", "offsetWidth", "offsetHeight"];
var cssAttribs = ["position"];
var compAttribs = [
    "width", "height", "zIndex", "position", "top", "right", "bottom", "left",
    "margin-top", "margin-right", "margin-bottom", "margin-left", "color",
    "backgroundColor", "fontFamily", "cssFloat", "display", "visibility"
];

// Tracing
var Trace = FBTrace.to("DBG_QUICKINFOBOX");
var TraceError = FBTrace.to("DBG_ERRORS");

// ********************************************************************************************* //
// Domplate

var {domplate, DIV, TABLE, TBODY, TR, TD, SPAN} = Domplate;

var tableTag =
    TABLE({"class": "fbQuickInfoTable", cellpadding: 0, cellspacing: 0},
        TBODY(
            TR({"class": "pin"},
                TD({"class": "", align: "right"},
                    DIV({"class": "fbQuickInfoPin $pin button", onclick: "$onClickPin"}),
                    DIV({"class": "fbQuickInfoClose button", onclick: "$onClickClose"})
                )
            )
        )
    );

var titleTag =
    TR(
        TD({"class": "fbQuickInfoBoxTitle"},
            SPAN("$title")
        )
    );

var rowTag =
    TR({"class": "row"},
        TD({"class": ""},
            SPAN({"class": "fbQuickInfoName"}, "$name: "),
            SPAN({"class": "fbQuickInfoValue"}, "$value")
        )
    );

// ********************************************************************************************* //
// Implementation

/**
 * Displays the most important DOM properties and computed CSS styles for the currently
 * inspected element. It can be freely positioned at the monitor via drag & drop.
 */
var QuickInfoBox = Obj.extend(Module,
/** @lends QuickInfoBox */
{
    boxEnabled: undefined,
    dragging: false,
    storedX: null,
    storedY: null,
    prevX: null,
    prevY: null,

    // * * * * * * * * * * * * * * * * * * * * * * * * * * * * * * * * * * * * * * * * * * * * * //
    // Module

    initialize: function()
    {
        Module.initialize.apply(this, arguments);

        this.qiPanel = Firebug.chrome.$("fbQuickInfoPanel");

        this.onContentLoadedListener = this.onContentLoaded.bind(this);
        this.onMouseDownListener = this.onMouseDown.bind(this);
        this.onMouseOverListener = this.onMouseOver.bind(this);
        this.onMouseOutListener = this.onMouseOut.bind(this);
        this.onMouseMoveListener = this.onMouseMove.bind(this);
        this.onMouseUpListener = this.onMouseUp.bind(this);

        var frame = this.getContentFrame();
        Events.addEventListener(frame, "load", this.onContentLoadedListener, true);

        Events.addEventListener(this.qiPanel, "mousedown", this.onMouseDownListener, true);
        Events.addEventListener(this.qiPanel, "mouseover", this.onMouseOverListener, true);
        Events.addEventListener(this.qiPanel, "mouseout", this.onMouseOutListener, true);
    },

    shutdown: function()
    {
        Module.shutdown.apply(this, arguments);

        var frame = this.getContentFrame();
        Events.removeEventListener(frame, "load", this.onContentLoadedListener, true);

        Events.removeEventListener(this.qiPanel, "mousedown", this.onMouseDownListener, true);
        Events.removeEventListener(this.qiPanel, "mouseover", this.onMouseOverListener, true);
        Events.removeEventListener(this.qiPanel, "mouseout", this.onMouseOutListener, true);
    },

    // * * * * * * * * * * * * * * * * * * * * * * * * * * * * * * * * * * * * * * * * * * * * * //

    onContentLoaded: function(event)
    {
        var doc = this.getContentDoc();
        doc.body.classList.add("fbQuickInfoPanelBody");

        Css.appendStylesheet(doc, "chrome://firebug/content/html/quickInfoBox.css");
    },

    // * * * * * * * * * * * * * * * * * * * * * * * * * * * * * * * * * * * * * * * * * * * * * //
    // Show/hide

    show: function(element)
    {
        if (!this.boxEnabled || !element)
            return;

        this.needsToHide = false;

        if (this.qiPanel.state === "closed")
        {
            var content = Firefox.getElementById("content");
            this.storedX = this.storedX || content.tabContainer.boxObject.screenX + 5;
            this.storedY = this.storedY || content.tabContainer.boxObject.screenY + 35;

            // Dynamically set noautohide to avoid Mozilla bug 545265.
            if (!this.noautohideAdded)
            {
                var self = this;
                this.noautohideAdded = true;
                this.qiPanel.addEventListener("popupshowing", function runOnce()
                {
                    self.qiPanel.removeEventListener("popupshowing", runOnce, false);
                    self.qiPanel.setAttribute("noautohide", true);
                }, false);
            }

            this.qiPanel.openPopupAtScreen(this.storedX, this.storedY, false);
        }

        var doc = this.getContentDoc();
        var parentNode = doc.body;

        // The tableTag template doesn't have its own object and so, we specify
        // all event handlers and properties through the input object.
        var input = {
            onClickPin: this.onClickPin.bind(this),
            pin: Options.get("pinQuickInfoBox") ? "pin" : "",
            onClickClose: this.onClickClose.bind(this),
        }

        // Render the basic quick-box layout. It's a table where every row represents
        // a CSS property or a section title. The pin icon displayed at the top-right
        // corner also gets one row.
        var table = tableTag.replace(input, parentNode, this);
        var tbody = table.firstChild;

        var needsTitle = this.addRows(element, tbody, domAttribs);
        var needsTitle2 = this.addRows(element.style, tbody, cssAttribs);

        // Properly create section titles.
        if (needsTitle || needsTitle2)
            titleTag.insertRows({title: Locale.$STR("quickInfo")}, tbody.firstChild, this);

        titleTag.insertRows({title: Locale.$STR("computedStyle")}, tbody.lastChild, this);

        // Generate content (a row == CSS property)
        this.addRows(element, tbody, compAttribs, true);

        // Always update size of the panel according to the content size. Some elements might
        // have more styles than others and so, require more space. We always need
        // to avoid scroll-bars.
        // Keep the default width (specified in firebugOverlay.xul for fbQuickInfoPanel)
        // and change only the height.
        this.qiPanel.sizeTo(this.qiPanel.popupBoxObject.width, doc.documentElement.clientHeight);
    },

    hide: function()
    {
        // If the preference says pin == true then do not hide.
        // xxxHonza: the box should be hidden when the user switches out of the HTML panel.
        if (Options.get("pinQuickInfoBox"))
            return;

        // if mouse is over panel defer hiding to mouseout to not cause flickering
        if (this.mouseover || this.dragging)
        {
            this.needsToHide = true;
            return;
        }

        this.prevX = null;
        this.prevY = null;
        this.needsToHide = false;

        this.qiPanel.hidePopup();
    },

    // * * * * * * * * * * * * * * * * * * * * * * * * * * * * * * * * * * * * * * * * * * * * * //

    addRows: function(domBase, parentNode, attribs, computedStyle)
    {
        if (!domBase)
            return;

        // Iterate over all attributes and generate HTML content of the info box.
        var needsTitle = false;
        for (var i=0; i<attribs.length; i++)
        {
            var value;
            if (computedStyle)
            {
                var defaultView = Dom.getNonFrameBody(domBase).ownerDocument.defaultView;
                var cs = defaultView.getComputedStyle(domBase, null);

                value = cs.getPropertyValue(attribs[i]);

                if (value && /rgb\(\d+,\s\d+,\s\d+\)/.test(value))
                    value = rgbToHex(value);
            }
            else
            {
                value = domBase[attribs[i]];
            }

            if (!value)
                continue;

            // There is at least one value displayed so, the title should be generated.
            needsTitle = true;

            var input = {name: attribs[i], value: value}
            rowTag.insertRows(input, parentNode.lastChild, rowTag);
        }

        return needsTitle;
    },

    // * * * * * * * * * * * * * * * * * * * * * * * * * * * * * * * * * * * * * * * * * * * * * //
    // Events

    onClickPin: function(event)
    {
        var target = event.target;
        if (!Css.hasClass(target, "fbQuickInfoPin"))
            return;

        // The state of the pin needs to be updated in preferences.
        Options.togglePref("pinQuickInfoBox");

        // Update also the icon state.
        Css.toggleClass(target, "pin");
    },

    onClickClose: function(event)
    {
        var target = event.target;
        if (!Css.hasClass(target, "fbQuickInfoClose"))
            return;

        this.qiPanel.hidePopup();
    },

    onMouseDown: function(event)
    {
        var target = event.target;
        var node = target.firstChild ? target.firstChild.nodeType : target.nodeType;

        // skip dragging when user click on button or on text
        if (Css.hasClass(target, "button") || node == Node.TEXT_NODE)
            return;

        Events.addEventListener(this.qiPanel, "mousemove", this.onMouseMoveListener, true);
        Events.addEventListener(this.qiPanel, "mouseup", this.onMouseUpListener, true);

        this.dragging = true;
        this.prevX = event.screenX;
        this.prevY = event.screenY;
    },

    // this is a hack to find when mouse enters and leaves panel
    // it requires that #fbQuickInfoPanel have border
    onMouseOver: function(event)
    {
        if (this.dragging)
            return;

        this.mouseover = true;
    },

    onMouseOut: function(event)
    {
        if (this.dragging)
            return;

        this.mouseover = false;

        // if hiding was deferred because mouse was over panel hide it
        if (this.needsToHide && event.target.nodeName == "panel")
            this.hide();
    },

    onMouseMove: function(event)
    {
        if (!this.dragging)
            return;

        var box = this.qiPanel.boxObject;
        var boxX = box.screenX;
        var boxY = box.screenY;
        var x = event.screenX;
        var y = event.screenY;
        var diffX = x - this.prevX;
        var diffY = y - this.prevY;

        this.qiPanel.moveTo(boxX + diffX, boxY + diffY);

        this.prevX = x;
        this.prevY = y;
        this.storedX = boxX;
        this.storedY = boxY;
    },

    onMouseUp: function(event)
    {
        Events.removeEventListener(this.qiPanel, "mousemove", this.onMouseMoveListener, true);
        Events.removeEventListener(this.qiPanel, "mouseup", this.onMouseUpListener, true);

        this.prevX = this.prevY = null;
        this.dragging = false;
    },

    // * * * * * * * * * * * * * * * * * * * * * * * * * * * * * * * * * * * * * * * * * * * * * //

    /**
     * Toggle the quick info box.
     */
    toggleQuickInfoBox: function()
    {
        if (this.qiPanel.state == "open")
            QuickInfoBox.hide();

        QuickInfoBox.boxEnabled = !QuickInfoBox.boxEnabled;

        Options.set("showQuickInfoBox", QuickInfoBox.boxEnabled);
    },

    /**
     * Hide the quick info box.
     */
    hideQuickInfoBox: function()
    {
        if (this.qiPanel.state === "open")
            QuickInfoBox.hide();
    },

    // * * * * * * * * * * * * * * * * * * * * * * * * * * * * * * * * * * * * * * * * * * * * * //
    // Helpers

    getContentFrame: function()
    {
        if (!this.qiPanel)
        {
            TraceError.sysout("quickInfoBox.getContentFrame; ERROR no panel!");
            return;
        }

        return this.qiPanel.getElementsByClassName("fbQuickInfoPanelContent")[0];
    },

    getContentDoc: function()
    {
        var contentFrame = this.getContentFrame();
        return contentFrame.contentWindow.document;
    },
});

// ********************************************************************************************* //
// Helpers

// xxxHonza: duplication of Css.rgbToHex
function rgbToHex(value)
{
    return value.replace(/\brgb\((\d{1,3}),\s*(\d{1,3}),\s*(\d{1,3})\)/gi, function(_, r, g, b)
    {
        return "#"+((1 << 24) + (r << 16) + (g << 8) + (b << 0)).toString(16).substr(-6).toUpperCase();
    });
}

// ********************************************************************************************* //
// Registration

Firebug.registerModule(QuickInfoBox);

return QuickInfoBox;

// ********************************************************************************************* //
});<|MERGE_RESOLUTION|>--- conflicted
+++ resolved
@@ -9,11 +9,7 @@
     "firebug/lib/options",
     "firebug/lib/domplate",
     "firebug/lib/object",
-<<<<<<< HEAD
-    "firebug/lib/css"
-=======
     "firebug/lib/css",
->>>>>>> 0114a86f
     "firebug/chrome/module",
     "firebug/chrome/firefox",
 ],
