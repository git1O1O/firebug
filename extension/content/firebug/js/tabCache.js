/* See license.txt for terms of usage */

define([
    "firebug/lib/object",
    "firebug/firebug",
    "firebug/lib/xpcom",
    "firebug/net/requestObserver",
    "firebug/net/responseObserver",
    "firebug/lib/locale",
    "firebug/lib/events",
    "firebug/lib/url",
    "firebug/lib/http",
    "firebug/lib/string",
    "firebug/chrome/window",
    "firebug/net/jsonViewer",
    "firebug/trace/traceModule",
    "firebug/trace/traceListener",
    "firebug/lib/options",
    "firebug/js/sourceCache"
],
function(Obj, Firebug, Xpcom, HttpRequestObserver, HttpResponseObserver, Locale, Events,
    Url, Http, Str, Win, JSONViewerModel, TraceModule, TraceListener, Options) {

// ********************************************************************************************* //
// Constants

const Cc = Components.classes;
const Ci = Components.interfaces;

const ioService = Cc["@mozilla.org/network/io-service;1"].getService(Ci.nsIIOService);

// List of text content types. These content-types are cached.
var contentTypes =
{
    "text/plain": 1,
    "text/html": 1,
    "text/xml": 1,
    "text/xsl": 1,
    "text/xul": 1,
    "text/css": 1,
    "text/sgml": 1,
    "text/rtf": 1,
    "text/x-setext": 1,
    "text/richtext": 1,
    "text/javascript": 1,
    "text/jscript": 1,
    "text/tab-separated-values": 1,
    "text/rdf": 1,
    "text/xif": 1,
    "text/ecmascript": 1,
    "text/vnd.curl": 1,
    "text/x-json": 1,
    "text/x-js": 1,
    "text/js": 1,
    "text/vbscript": 1,
    "view-source": 1,
    "view-fragment": 1,
    "application/xml": 1,
    "application/xhtml+xml": 1,
    "application/atom+xml": 1,
    "application/rss+xml": 1,
    "application/mathml+xml": 1,
    "application/rdf+xml": 1,
    "application/vnd.mozilla.maybe.feed": 1,
    "application/vnd.mozilla.xul+xml": 1,
    "application/javascript": 1,
    "application/x-javascript": 1,
    "application/x-httpd-php": 1,
    "application/rdf+xml": 1,
    "application/ecmascript": 1,
    "application/http-index-format": 1,
    "application/json": 1,
    "application/x-js": 1,
    "multipart/mixed" : 1,
    "multipart/x-mixed-replace" : 1,
    "image/svg+xml" : 1
};

// ********************************************************************************************* //
// Model implementation

/**
 * Implementation of cache model. The only purpose of this object is to register an HTTP
 * observer, so that HTTP communication can be intercepted and all incoming data stored
 * within a cache.
 */
Firebug.TabCacheModel = Obj.extend(Firebug.ActivableModule,
{
    dispatchName: "tabCache",
    contentTypes: contentTypes,
    fbListeners: [],

    initialize: function()
    {
        Firebug.ActivableModule.initialize.apply(this, arguments);

        this.traceListener = new TraceListener("tabCache.", "DBG_CACHE", false);
        TraceModule.addListener(this.traceListener);
    },

    initializeUI: function(owner)
    {
        Firebug.ActivableModule.initializeUI.apply(this, arguments);

        if (FBTrace.DBG_CACHE)
            FBTrace.sysout("tabCache.initializeUI;");

        // Read additional text MIME types from preferences.
        var mimeTypes = Options.get("cache.mimeTypes");
        if (mimeTypes)
        {
            var list = mimeTypes.split(" ");
            for (var i=0; i<list.length; i++)
                contentTypes[list[i]] = 1;
        }

        // Merge with JSON types
        var jsonTypes = JSONViewerModel.contentTypes;
        for (var p in jsonTypes)
            contentTypes[p] = 1;
    },

    onObserverChange: function(observer)
    {
        if (FBTrace.DBG_CACHE)
            FBTrace.sysout("tabCache.onObserverChange; hasObservers: " + this.hasObservers());

        // If Firebug is in action, we need to test to see if we need to addObserver
        if (!Firebug.getSuspended())
            this.onResumeFirebug();
    },

    onResumeFirebug: function()
    {
        if (FBTrace.DBG_CACHE)
            FBTrace.sysout("tabCache.onResumeFirebug; hasObsevers: " + this.hasObservers());

        if (this.hasObservers() && !this.observing)
        {
            HttpRequestObserver.addObserver(this, "firebug-http-event", false);
            this.observing = true;
        }
    },

    onSuspendFirebug: function()
    {
        if (FBTrace.DBG_CACHE)
            FBTrace.sysout("tabCache.onSuspendFirebug; hasObsevers: " + this.hasObservers());

        if (this.observing)
        {
            HttpRequestObserver.removeObserver(this, "firebug-http-event");
            this.observing = false;
        }
    },

    shutdown: function()
    {
        if (FBTrace.DBG_CACHE)
            FBTrace.sysout("tabCache.shutdown; Cache model destroyed.");

        TraceModule.removeListener(this.traceListener);

        if (this.observing)
            HttpRequestObserver.removeObserver(this, "firebug-http-event");
    },

    initContext: function(context)
    {
        if (FBTrace.DBG_CACHE)
            FBTrace.sysout("tabCache.initContext for: " + context.getName());
    },

    // * * * * * * * * * * * * * * * * * * * * * * * * * * * * * * * * * * * * * * * * * * * * * //
    // nsIObserver

    observe: function(subject, topic, data)
    {
        try
        {
            if (!(subject instanceof Ci.nsIHttpChannel))
                return;

            // XXXjjb this same code is in net.js, better to have it only once
            var win = Http.getWindowForRequest(subject);
            if (!win)
            {
                if (FBTrace.DBG_CACHE)
                    FBTrace.sysout("tabCache.observe; " + topic + ", NO WINDOW");
                return;
            }

            if (topic == "http-on-modify-request")
                this.onModifyRequest(subject, win);
            else if (topic == "http-on-examine-response")
                this.onExamineResponse(subject, win);
            else if (topic == "http-on-examine-cached-response")
                this.onCachedResponse(subject, win);
        }
        catch (err)
        {
            if (FBTrace.DBG_ERRORS)
                FBTrace.sysout("tabCache.observe EXCEPTION", err);
        }
    },

    onModifyRequest: function(request, win)
    {
    },

    onExamineResponse: function(request, win)
    {
        this.registerStreamListener(request, win);
    },

    onCachedResponse: function(request, win)
    {
        this.registerStreamListener(request, win);
    },

    registerStreamListener: function(request, win, forceRegister)
    {
        if (Firebug.getSuspended() && !forceRegister)
        {
            if (FBTrace.DBG_CACHE)
                FBTrace.sysout("tabCache.registerStreamListener; DO NOT TRACK, " +
                    "Firebug suspended for: " + Http.safeGetRequestName(request));
            return;
        }

        if (!this.hasObservers())
            return;

        try
        {
            if (FBTrace.DBG_CACHE)
                FBTrace.sysout("tabCache.registerStreamListener; " +
                    Http.safeGetRequestName(request));

            HttpResponseObserver.register(win, request, new ChannelListenerProxy(win));
        }
        catch (err)
        {
            if (FBTrace.DBG_ERRORS)
                FBTrace.sysout("tabCache.Register Traceable Listener EXCEPTION", err);
        }
    },

    shouldCacheRequest: function(request)
    {
        if (!(request instanceof Ci.nsIHttpChannel))
            return;

        // Allow to customize caching rules.
        if (Events.dispatch2(this.fbListeners, "shouldCacheRequest", [request]))
            return true;

        // Cache only text responses for now.
        var contentType = request.contentType;
        if (contentType)
            contentType = contentType.split(";")[0];

        contentType = Str.trim(contentType);
        if (contentTypes[contentType])
            return true;

        // Hack to work around application/octet-stream for js files (see issue 2063).
        // Let's cache all files with js extensions.
        var extension = Url.getFileExtension(Http.safeGetRequestName(request));
        if (extension == "js")
            return true;

        if (FBTrace.DBG_CACHE)
            FBTrace.sysout("tabCache.shouldCacheRequest; Request not cached: " +
                request.contentType + ", " + Http.safeGetRequestName(request));

        return false;
    },
});

// ********************************************************************************************* //
// Tab Cache

/**
 * This cache object is intended to cache all responses made by a specific tab.
 * The implementation is based on nsITraceableChannel interface introduced in
 * Firefox 3.0.4. This interface allows to intercept all incoming HTTP data.
 *
 * This object replaces the SourceCache, which still exist only for backward
 * compatibility.
 *
 * The object is derived from SourceCache, so the same interface and most of the
 * implementation is used.
 */
Firebug.TabCache = function(context)
{
    if (FBTrace.DBG_CACHE)
        FBTrace.sysout("tabCache.TabCache Created for: " + context.getName());

    Firebug.SourceCache.call(this, context);

    // Set of HTTP responses (URLs) that has been limited in the cache.
    // Used by the UI to notify the user.
    this.limitedResponses = {};
};

Firebug.TabCache.prototype = Obj.extend(Firebug.SourceCache.prototype,
{
    // Responses in progress
    responses: [],

    storePartialResponse: function(request, responseText, win, offset)
    {
        if (!offset)
            offset = 0;

        if (FBTrace.DBG_CACHE)
            FBTrace.sysout("tabCache.storePartialResponse " + Http.safeGetRequestName(request),
                request.contentCharset);

        var url = Http.safeGetRequestName(request);
        var response = this.getResponse(request);

        // Skip any response data that we have received before (f ex when
        // response packets are repeated due to quirks in how authentication
        // requests are projected to the channel listener)
        var newRawSize = offset + responseText.length;
        var addRawBytes = newRawSize - response.rawSize;

        if (responseText.length > addRawBytes)
            responseText = responseText.substr(responseText.length - addRawBytes);

        // Size of each response is limited.
        var limitNotReached = true;
        var responseSizeLimit = Options.get("cache.responseLimit");
        if (response.size + responseText.length >= responseSizeLimit)
        {
            limitNotReached = false;
            responseText = responseText.substr(0, responseSizeLimit - response.size);
<<<<<<< HEAD
            if (FBTrace.DBG_CACHE)
                FBTrace.sysout("tabCache.storePartialResponse Max size limit reached for: " + url);
=======

            this.limitedResponses[url] = true;

            if (FBTrace.DBG_CACHE)
            {
                FBTrace.sysout("tabCache.storePartialResponse; Maximum response limit " +
                    "reached for: " + url);
            }
>>>>>>> 084db43b
        }

        response.size += responseText.length;
        response.rawSize = newRawSize;

        // Store partial content into the cache.
        this.store(url, responseText, true);

        // Return false if furhter parts of this response should be ignored.
        return limitNotReached;
    },

    isLimited: function(url)
    {
        return this.limitedResponses[url];
    },

    getResponse: function(request)
    {
        var url = Http.safeGetRequestName(request);
        var response = this.responses[url];
        if (!response)
        {
            this.invalidate(url);
            this.responses[url] = response = {
                request: request,
                size: 0,
                rawSize: 0
            };
        }

        return response;
    },

    storeSplitLines: function(url, lines)
    {
        if (FBTrace.DBG_CACHE)
            FBTrace.sysout("tabCache.storeSplitLines: " + url, lines);

        var currLines = this.cache[url];
        if (!currLines)
            currLines = this.cache[url] = [];

        // Join the last line with the new first one to make the source code
        // lines properly formatted...
        if (currLines.length && lines.length)
        {
            // ... but only if the last line isn't already completed.
            var lastLine = currLines[currLines.length-1];
            if (lastLine && lastLine.search(/\r|\n/) == -1)
                currLines[currLines.length-1] += lines.shift();
        }

        // Append new lines (if any) into the array for specified url.
        if (lines.length)
            this.cache[url] = currLines.concat(lines);

        return this.cache[url];
    },

    /**
     * Returns the content of a response of a request from the FF cache.
     *
     * @param {string} url The URL of the request.
     * @param {string} [method] The method ("GET", "POST"...)
     * @param {*} [file] The file.
     * @param {object} [options] List of options:
     *      - {boolean} getRaw: If set to true, return the raw (non-charset-converted) content
     *                          of the cache.
     *
     * @return {string} The content of the cache.
     */
    loadFromCache: function(url, method, file, options)
    {
        var getRaw = options && options.getRaw;
        // The ancestor implementation (SourceCache) uses ioService.newChannel, which
        // can result in additional request to the server (in case the response can't
        // be loaded from the Firefox cache) - known as the double-load problem.
        // This new implementation (TabCache) uses nsITraceableChannel, so all responses
        // should be already cached.

        // xxxHonza: TODO entire implementation of this method should be removed in Firebug 1.5
        // xxxHonza: let's try to get the response from the cache till #449198 is fixed.
        var stream;
        var responseText;
        try
        {
            if (!url)
                return responseText;

            if (url === "<unknown>")
                return [Locale.$STR("message.sourceNotAvailableFor") + ": " + url];

            var channel = ioService.newChannel(url, null, null);

            // These flag combination doesn't repost the request.
            channel.loadFlags = Ci.nsIRequest.LOAD_FROM_CACHE |
                Ci.nsICachingChannel.LOAD_ONLY_FROM_CACHE |
                Ci.nsICachingChannel.LOAD_BYPASS_LOCAL_CACHE_IF_BUSY;

            if (!this.context.window)
            {
                if (FBTrace.DBG_ERRORS)
                {
                    FBTrace.sysout("tabCache.loadFromCache; ERROR this.context.window " +
                        "is undefined");
                }
            }

            stream = channel.open();

            // The response doesn't have to be in the browser cache.
            if (!stream.available())
            {
                if (FBTrace.DBG_CACHE)
                    FBTrace.sysout("tabCache.loadFromCache; Failed to load source for: " + url);

                stream.close();
                return [Locale.$STR("message.sourceNotAvailableFor") + ": " + url];
            }

            // Don't load responses that shouldn't be cached.
            if (!Firebug.TabCacheModel.shouldCacheRequest(channel))
            {
                if (FBTrace.DBG_CACHE)
                    FBTrace.sysout("tabCache.loadFromCache; The resource from this URL is not "+
                        "text: " + url);

                stream.close();
                return [Locale.$STR("message.The resource from this URL is not text") + ": " + url];
            }

            responseText = Http.readFromStream(stream);

            if (FBTrace.DBG_CACHE)
                FBTrace.sysout("tabCache.loadFromCache (response coming from FF Cache) " +
                    url, responseText);

            responseText = this.store(url, responseText, true);
            if (!getRaw)
                responseText = this.convertCachedData(url);
        }
        catch (err)
        {
            if (FBTrace.DBG_ERRORS || FBTrace.DBG_CACHE)
                FBTrace.sysout("tabCache.loadFromCache EXCEPTION on url \'" + url +"\'", err);
        }
        finally
        {
            if (stream)
                stream.close();
        }

        return responseText;
    },

    // nsIStreamListener - callbacks from channel stream listener component.
    onStartRequest: function(request, requestContext)
    {
        if (FBTrace.DBG_CACHE)
            FBTrace.sysout("tabCache.channel.startRequest: " + Http.safeGetRequestName(request));

        // Make sure the response-entry (used to count total response size) is properly
        // initialized (cleared) now. If no data is received, the response entry remains empty.
        var response = this.getResponse(request);

        Events.dispatch(Firebug.TabCacheModel.fbListeners, "onStartRequest", [this.context, request]);
        Events.dispatch(this.fbListeners, "onStartRequest", [this.context, request]);
    },

    onDataAvailable: function(request, requestContext, inputStream, offset, count)
    {
        if (FBTrace.DBG_CACHE)
            FBTrace.sysout("tabCache.channel.onDataAvailable: " + Http.safeGetRequestName(request));

        // If the stream is read a new one must be provided (the stream doesn't implement
        // nsISeekableStream).
        var stream = {
            value: inputStream
        };

        Events.dispatch(Firebug.TabCacheModel.fbListeners, "onDataAvailable",
            [this.context, request, requestContext, stream, offset, count]);
        Events.dispatch(this.fbListeners, "onDataAvailable", [this.context,
            request, requestContext, stream, offset, count]);

        return stream.value;
    },

    onStopRequest: function(request, requestContext, statusCode)
    {
        // The response has been received; remove the request from the list of
        // current responses.
        var url = Http.safeGetRequestName(request);
        delete this.responses[url];

        // For not penalizing the performance, we don't load from the cache when the resource is not
        // found.
        var responseText = this.loadText(url, null, null, {"dontLoadFromCache": true});

        if (FBTrace.DBG_CACHE)
            FBTrace.sysout("tabCache.channel.stopRequest: " + Http.safeGetRequestName(request),
                responseText);

        Events.dispatch(Firebug.TabCacheModel.fbListeners, "onStopRequest",
            [this.context, request, responseText]);
        Events.dispatch(this.fbListeners, "onStopRequest", [this.context, request, responseText]);
    }
});

// ********************************************************************************************* //
// Proxy Listener

function ChannelListenerProxy(win)
{
    this.window = win;
}

ChannelListenerProxy.prototype =
{
    onStartRequest: function(request, requestContext)
    {
        var context = this.getContext();
        if (context)
            context.sourceCache.onStartRequest(request, requestContext);
    },

    onDataAvailable: function(request, requestContext, inputStream, offset, count)
    {
        var context = this.getContext();
        if (!context)
            return null;

        return context.sourceCache.onDataAvailable(request, requestContext,
            inputStream, offset, count);
    },

    onStopRequest: function(request, requestContext, statusCode)
    {
        var context = this.getContext();
        if (context)
            context.sourceCache.onStopRequest(request, requestContext, statusCode);
    },

    onCollectData: function(request, data, offset)
    {
        var context = this.getContext();
        if (!context)
        {
            if (FBTrace.DBG_CACHE)
                FBTrace.sysout("tabCache.channel.onCollectData: NO CONTEXT " +
                    Http.safeGetRequestName(request), data);

            return false;
        }

        // Store received data into the cache as they come. If the method returns
        // false, the rest of the response is ignored (not cached). This is used
        // to limit size of a cached response.
        return context.sourceCache.storePartialResponse(request, data, this.window, offset);
    },

    getContext: function()
    {
        try
        {
            return Firebug.connection.getContextByWindow(this.window);
        }
        catch (e)
        {
        }
        return null;
    },

    shouldCacheRequest: function(request)
    {
        try
        {
            return Firebug.TabCacheModel.shouldCacheRequest(request);
        }
        catch (err)
        {
        }
        return false;
    }
};

// ********************************************************************************************* //
// Registration

Firebug.registerActivableModule(Firebug.TabCacheModel);

return Firebug.TabCacheModel;

// ********************************************************************************************* //
});<|MERGE_RESOLUTION|>--- conflicted
+++ resolved
@@ -337,11 +337,6 @@
         {
             limitNotReached = false;
             responseText = responseText.substr(0, responseSizeLimit - response.size);
-<<<<<<< HEAD
-            if (FBTrace.DBG_CACHE)
-                FBTrace.sysout("tabCache.storePartialResponse Max size limit reached for: " + url);
-=======
-
             this.limitedResponses[url] = true;
 
             if (FBTrace.DBG_CACHE)
@@ -349,7 +344,6 @@
                 FBTrace.sysout("tabCache.storePartialResponse; Maximum response limit " +
                     "reached for: " + url);
             }
->>>>>>> 084db43b
         }
 
         response.size += responseText.length;
