--- conflicted
+++ resolved
@@ -61,7 +61,7 @@
         "firebug/css/computedPanel",
         "firebug/cookies/cookieModule",
         "firebug/cookies/cookiePanel",
-<<<<<<< HEAD
+        "firebug/css/selectorPanel",
 
         // Remoting
         "firebug/remoting/connectionMenu",
@@ -69,9 +69,6 @@
 
         // JSD2
         "firebug/debugger/main",
-=======
-        "firebug/css/selectorPanel",
->>>>>>> 5144308c
     ];
 
     return config;
