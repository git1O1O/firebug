/* See license.txt for terms of usage */

define([
    "firebug/firebug",
    "firebug/chrome/activableModule",
    "firebug/chrome/module",
    "firebug/chrome/rep",
    "firebug/lib/trace",
    "firebug/lib/object",
    "firebug/lib/domplate",
    "firebug/lib/locale",
    "firebug/lib/xpcom",
    "firebug/lib/css",
    "firebug/lib/http",
    "firebug/net/netUtils"
],
function(Firebug, ActivableModule, Module, Rep, FBTrace, Obj, Domplate, Locale, Xpcom, Css, Http,
    NetUtils) {

"use strict";

// ********************************************************************************************* //
// Constants

var {domplate, DIV, PRE} = Domplate;

var Trace = FBTrace.to("DBG_XMLVIEWER");

// List of XML related content types.
var xmlContentTypes =
[
    "text/xml",
    "application/xml",
    "application/xhtml+xml",
    "application/rss+xml",
    "application/atom+xml",,
    "application/vnd.mozilla.maybe.feed",
    "application/mathml+xml",
    "application/rdf+xml",
    "application/vnd.mozilla.xul+xml"
];

// ********************************************************************************************* //
// Model implementation

/**
 * @module Implements viewer for XML based network responses. In order to create a new
 * tab within network request detail, a listener is registered into
 * <code>Firebug.NetMonitor.NetInfoBody</code> object.
 */
<<<<<<< HEAD
Firebug.XMLViewerModel = Obj.extend(Firebug.Module,
/** @lends Firebug.XMLViewerModel */
=======
Firebug.XMLViewerModel = Obj.extend(Module,
/** lends Firebug.XMLViewerModel */
>>>>>>> 21a5ff34
{
    dispatchName: "xmlViewer",

    initialize: function()
    {
        ActivableModule.initialize.apply(this, arguments);
        Firebug.NetMonitor.NetInfoBody.addListener(this);
    },

    shutdown: function()
    {
        ActivableModule.shutdown.apply(this, arguments);
        Firebug.NetMonitor.NetInfoBody.removeListener(this);
    },

    /**
     * Check response's content-type and if it's a XML, create a new tab with XML preview.
     */
    initTabBody: function(infoBox, file)
    {
        Trace.sysout("xmlviewer.initTabBody", infoBox);

        // If the response is XML let's display a pretty preview.
        if (this.isXML(Http.safeGetContentType(file.request)))
        {
            Firebug.NetMonitor.NetInfoBody.appendTab(infoBox, "XML",
                Locale.$STR("xmlviewer.tab.XML"));

            Trace.sysout("xmlviewer.initTabBody; XML response available");
        }
    },

    isXML: function(contentType)
    {
        if (!contentType)
            return false;

        return NetUtils.matchesContentType(contentType, xmlContentTypes);
    },

    /**
     * Parse XML response and render pretty printed preview.
     */
    updateTabBody: function(infoBox, file, context)
    {
        var tab = infoBox.selectedTab;
        var tabBody = infoBox.getElementsByClassName("netInfoXMLText").item(0);
        if (!Css.hasClass(tab, "netInfoXMLTab") || tabBody.updated)
            return;

        tabBody.updated = true;

        this.insertXML(tabBody, NetUtils.getResponseText(file, context));
    },

    insertXML: function(parentNode, text)
    {
        var parser = Xpcom.CCIN("@mozilla.org/xmlextras/domparser;1", "nsIDOMParser");
        var doc = parser.parseFromString(text, "text/xml");
        var root = doc.documentElement;

        // Error handling
        var nsURI = "http://www.mozilla.org/newlayout/xml/parsererror.xml";
        if (root.namespaceURI == nsURI && root.nodeName == "parsererror")
        {
            this.ParseError.tag.replace({error: {
                message: root.firstChild.nodeValue,
                source: root.lastChild.textContent
            }}, parentNode);
            return;
        }

        Trace.sysout("xmlviewer.updateTabBody; XML response parsed", doc);

        // Override getHidden in these templates. The parsed XML document is
        // hidden, but we want to display it using 'visible' styling.
        var templates = [
            Firebug.HTMLPanel.CompleteElement,
            Firebug.HTMLPanel.Element,
            Firebug.HTMLPanel.TextElement,
            Firebug.HTMLPanel.EmptyElement,
            Firebug.HTMLPanel.XEmptyElement,
        ];

        var originals = [];
        for (var i=0; i<templates.length; i++)
        {
            originals[i] = templates[i].getHidden;
            templates[i].getHidden = function() {
                return "";
            };
        }

        // Generate XML preview.
        Firebug.HTMLPanel.CompleteElement.tag.replace({object: doc.documentElement}, parentNode);

        for (var i=0; i<originals.length; i++)
            templates[i].getHidden = originals[i];
    }
});

// ********************************************************************************************* //
// Domplate

/**
 * @domplate Represents a template for displaying XML parser errors. Used by
 * <code>Firebug.XMLViewerModel</code>.
 */
Firebug.XMLViewerModel.ParseError = domplate(Rep,
{
    tag:
        DIV({"class": "xmlInfoError"},
            DIV({"class": "xmlInfoErrorMsg"}, "$error.message"),
            PRE({"class": "xmlInfoErrorSource"}, "$error|getSource")
        ),

    getSource: function(error)
    {
        var parts = error.source.split("\n");
        if (parts.length != 2)
            return error.source;

        var limit = 50;
        var column = parts[1].length;
        if (column >= limit) {
            parts[0] = "..." + parts[0].substr(column - limit);
            parts[1] = "..." + parts[1].substr(column - limit);
        }

        if (parts[0].length > 80)
            parts[0] = parts[0].substr(0, 80) + "...";

        return parts.join("\n");
    }
});

// ********************************************************************************************* //
// Registration

Firebug.registerModule(Firebug.XMLViewerModel);

return Firebug.XMLViewerModel;

// ********************************************************************************************* //
});<|MERGE_RESOLUTION|>--- conflicted
+++ resolved
@@ -48,13 +48,8 @@
  * tab within network request detail, a listener is registered into
  * <code>Firebug.NetMonitor.NetInfoBody</code> object.
  */
-<<<<<<< HEAD
-Firebug.XMLViewerModel = Obj.extend(Firebug.Module,
+Firebug.XMLViewerModel = Obj.extend(Module,
 /** @lends Firebug.XMLViewerModel */
-=======
-Firebug.XMLViewerModel = Obj.extend(Module,
-/** lends Firebug.XMLViewerModel */
->>>>>>> 21a5ff34
 {
     dispatchName: "xmlViewer",
 
