--- conflicted
+++ resolved
@@ -203,13 +203,8 @@
         if (!enabled)
             return;
 
-<<<<<<< HEAD
-        if (!this.filterCategory)
-            this.setFilter(Options.get("netFilterCategory"));
-=======
         if (!this.filterCategories)
             this.setFilter(Options.get("netFilterCategories").split(" "));
->>>>>>> 05f79bf9
 
         this.layout();
 
@@ -1210,15 +1205,9 @@
     {
         var cachedSize = 0, totalSize = 0;
 
-<<<<<<< HEAD
-        var category = Options.get("netFilterCategory");
-        if (category == "all")
-            category = null;
-=======
         var categories = this.filterCategories;
         if (categories == "all")
             categories = null;
->>>>>>> 05f79bf9
 
         var fileCount = 0;
         var minTime = 0, maxTime = 0;
