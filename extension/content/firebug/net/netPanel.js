--- conflicted
+++ resolved
@@ -23,12 +23,8 @@
     "firebug/net/netUtils",
     "firebug/net/netProgress",
     "firebug/css/cssReps",
-<<<<<<< HEAD
     "firebug/debugger/breakpoints/breakpointConditionEditor",
-=======
     "firebug/net/timeInfoTip",
-    "firebug/js/breakpoint",
->>>>>>> f97d9344
     "firebug/net/xmlViewer",
     "firebug/net/svgViewer",
     "firebug/net/jsonViewer",
@@ -42,11 +38,7 @@
 ],
 function(Obj, Firebug, Firefox, Domplate, Xpcom, Locale,
     Events, Options, Url, SourceLink, Http, Css, Dom, Win, Search, Str,
-<<<<<<< HEAD
-    Arr, System, Menu, NetUtils, NetProgress, CSSInfoTip, ConditionEditor) {
-=======
-    Arr, System, Menu, NetUtils, NetProgress, CSSInfoTip, TimeInfoTip) {
->>>>>>> f97d9344
+    Arr, System, Menu, NetUtils, NetProgress, CSSInfoTip, ConditionEditor, TimeInfoTip) {
 
 with (Domplate) {
 
