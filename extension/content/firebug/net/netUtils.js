--- conflicted
+++ resolved
@@ -13,11 +13,7 @@
     "firebug/lib/string",
     "firebug/lib/xml"
 ],
-<<<<<<< HEAD
-function(Firebug, Options, Locale, Events, Url, Firefox, Xpcom, Http, Str, Xml) {
-=======
-function(Firebug, Locale, Events, Url, Firefox, Wrapper, Xpcom, Http, Str, Xml) {
->>>>>>> c49a3f12
+function(Firebug, Options, Locale, Events, Url, Firefox, Wrapper, Xpcom, Http, Str, Xml) {
 
 // ********************************************************************************************* //
 // Constants
