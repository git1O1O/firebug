/* See license.txt for terms of usage */

define([
    "firebug/chrome/eventSource",
    "firebug/lib/object",
    "firebug/firebug",
    "firebug/chrome/firefox",
    "firebug/lib/domplate",
    "firebug/lib/locale",
    "firebug/lib/events",
    "firebug/lib/options",
    "firebug/lib/url",
    "firebug/lib/css",
    "firebug/lib/dom",
    "firebug/chrome/window",
    "firebug/lib/search",
    "firebug/lib/string",
    "firebug/lib/json",
    "firebug/lib/array",
    "firebug/dom/toggleBranch",
    "firebug/lib/dragdrop",
    "firebug/net/netUtils",
    "firebug/net/netProgress",
    "firebug/lib/http",
<<<<<<< HEAD
    "firebug/debugger/breakpoints/breakpointModule",
=======
    "firebug/chrome/rep",
    "firebug/js/breakpoint",
>>>>>>> 21a5ff34
    "firebug/net/xmlViewer",
    "firebug/net/svgViewer",
    "firebug/net/jsonViewer",
    "firebug/net/fontViewer",
    "firebug/chrome/infotip",
    "firebug/css/cssPanel",
    "firebug/chrome/searchBox",
    "firebug/console/errors",
    "firebug/net/netMonitor"
],
function(EventSource, Obj, Firebug, Firefox, Domplate, Locale, Events, Options, Url, Css, Dom,
    Win, Search, Str, Json, Arr, ToggleBranch, DragDrop, NetUtils, NetProgress, Http, Rep) {

// ********************************************************************************************* //
// Constants

var {domplate, FOR, TAG, DIV, SPAN, TD, TR, TH, TABLE, THEAD, TBODY, P, CODE, PRE, A, IFRAME} = Domplate;

const Cc = Components.classes;
const Ci = Components.interfaces;
const Cr = Components.results;

const hiddenColsPref = "net.hiddenColumns";

var panelName = "net";

// ********************************************************************************************* //

const reSplitIP = /^(\d+)\.(\d+)\.(\d+)\.(\d+):(\d+)$/;

/**
 * @domplate Represents a template that is used to render basic content of the net panel.
 */
Firebug.NetMonitor.NetRequestTable = domplate(Rep, new EventSource(),
{
    inspectable: false,

    tableTag:
        TABLE({"class": "netTable", cellpadding: 0, cellspacing: 0, hiddenCols: "",
            "role": "treegrid"},
            THEAD(
                TR({"class": "netHeaderRow netRow focusRow outerFocusRow",
                    onclick: "$onClickHeader", "role": "row"},
                    TD({id: "netBreakpointBar", width: "1%", "class": "netHeaderCell",
                        "role": "columnheader"},
                        "&nbsp;"
                    ),
                    TD({id: "netHrefCol", width: "18%", "class": "netHeaderCell alphaValue a11yFocus",
                        "role": "columnheader"},
                        DIV({"class": "netHeaderCellBox",
                            title: Locale.$STR("net.header.URL Tooltip")},
                            Locale.$STR("net.header.URL")
                        )
                    ),
                    TD({id: "netStatusCol", width: "12%", "class": "netHeaderCell alphaValue a11yFocus",
                        "role": "columnheader"},
                        DIV({"class": "netHeaderCellBox",
                            title: Locale.$STR("net.header.Status Tooltip")},
                            Locale.$STR("net.header.Status")
                        )
                    ),
                    TD({id: "netProtocolCol", width: "4%", "class": "netHeaderCell alphaValue a11yFocus",
                        "role": "columnheader"},
                        DIV({"class": "netHeaderCellBox",
                            title: Locale.$STR("net.header.Protocol Tooltip")},
                            Locale.$STR("net.header.Protocol")
                        )
                    ),
                    TD({id: "netDomainCol", width: "12%", "class": "netHeaderCell alphaValue a11yFocus",
                        "role": "columnheader"},
                        DIV({"class": "netHeaderCellBox",
                            title: Locale.$STR("net.header.Domain Tooltip")},
                            Locale.$STR("net.header.Domain")
                        )
                    ),
                    TD({id: "netSizeCol", width: "4%", "class": "netHeaderCell a11yFocus",
                        "role": "columnheader"},
                        DIV({"class": "netHeaderCellBox",
                            title: Locale.$STR("net.header.Size Tooltip")},
                            Locale.$STR("net.header.Size")
                        )
                    ),
                    TD({id: "netLocalAddressCol", width: "4%", "class": "netHeaderCell a11yFocus",
                        "role": "columnheader"},
                        DIV({"class": "netHeaderCellBox",
                            title: Locale.$STR("net.header.Local IP Tooltip")},
                            Locale.$STR("net.header.Local IP")
                        )
                    ),
                    TD({id: "netRemoteAddressCol", width: "4%", "class": "netHeaderCell a11yFocus",
                        "role": "columnheader"},
                        DIV({"class": "netHeaderCellBox",
                            title: Locale.$STR("net.header.Remote IP Tooltip")},
                            Locale.$STR("net.header.Remote IP")
                        )
                    ),
                    TD({id: "netTimeCol", width: "53%", "class": "netHeaderCell a11yFocus",
                        "role": "columnheader"},
                        DIV({"class": "netHeaderCellBox",
                            title: Locale.$STR("net.header.Timeline Tooltip")},
                            Locale.$STR("net.header.Timeline")
                        )
                    )
                )
            ),
            TBODY({"class": "netTableBody", "role" : "presentation"})
        ),

    limitTag:
        DIV({"class": "panelNotificationBox collapsed"}),

    // * * * * * * * * * * * * * * * * * * * * * * * * * * * * * * * * * * * * * * * * * * * * * //

    onClickHeader: function(event)
    {
        if (FBTrace.DBG_NET)
            FBTrace.sysout("net.onClickHeader\n");

        // Also support enter key for sorting
        if (!Events.isLeftClick(event) && !(event.type == "keypress" && event.keyCode == 13))
            return;

        var table = Dom.getAncestorByClass(event.target, "netTable");
        var column = Dom.getAncestorByClass(event.target, "netHeaderCell");
        this.sortColumn(table, column);
    },

    sortColumn: function(table, col, direction)
    {
        if (!col)
            return;

        var numerical = !Css.hasClass(col, "alphaValue");

        var colIndex = 0;
        for (col = col.previousSibling; col; col = col.previousSibling)
            ++colIndex;

        // the first breakpoint bar column is not sortable.
        if (colIndex == 0)
            return;

        this.sort(table, colIndex, numerical, direction);
    },

    sort: function(table, colIndex, numerical, direction)
    {
        var headerRow = table.querySelector(".netHeaderRow");

        // Remove class from the currently sorted column
        var headerSorted = Dom.getChildByClass(headerRow, "netHeaderSorted");
        Css.removeClass(headerSorted, "netHeaderSorted");
        if (headerSorted)
            headerSorted.removeAttribute("aria-sort");

        // Mark new column as sorted.
        var header = headerRow.childNodes[colIndex];
        Css.setClass(header, "netHeaderSorted");

        // If the column is already using required sort direction, bubble out.
        if ((direction == "desc" && header.sorted == 1) ||
            (direction == "asc" && header.sorted == -1))
            return;

        var newDirection = ((header.sorted && header.sorted == 1) || (!header.sorted && direction == "asc")) ? "ascending" : "descending";
        if (header)
            header.setAttribute("aria-sort", newDirection);

        var tbody = table.lastChild;
        var colID = header.getAttribute("id");

        table.setAttribute("sortcolumn", colID);
        table.setAttribute("sortdirection", newDirection);

        var values = [];
        for (var row = tbody.childNodes[1]; row; row = row.nextSibling)
        {
            if (!row.repObject)
                continue;

            if (Css.hasClass(row, "history"))
                continue;

            var cell = row.childNodes[colIndex];
            var sortFunction = function sort(a, b) { return a.value < b.value ? -1 : 1; };
            var ipSortFunction = function sort(a, b)
            {
                var aParts = reSplitIP.exec(a.value);
                var bParts = reSplitIP.exec(b.value);

                if (!aParts)
                    return -1;
                if (!bParts)
                    return 1;

                for (var i=1; i<aParts.length; ++i)
                {
                    if (parseInt(aParts[i]) != parseInt(bParts[i]))
                        return parseInt(aParts[i]) < parseInt(bParts[i]) ? -1 : 1;
                }

                return 1;
            };
            var value;

            switch (colID)
            {
                case "netTimeCol":
                    value = row.repObject.requestNumber;
                    break;
                case "netSizeCol":
                    value = row.repObject.size;
                    break;
                case "netRemoteAddressCol":
                case "netLocalAddressCol":
                    value = cell.textContent;
                    sortFunction = ipSortFunction;
                    break;
                default:
                    value = numerical ? parseFloat(cell.textContent) : cell.textContent;
            }

            if (Css.hasClass(row, "opened"))
            {
                var netInfoRow = row.nextSibling;
                values.push({row: row, value: value, info: netInfoRow});
                row = netInfoRow;
            }
            else
            {
                values.push({row: row, value: value});
            }
        }

        values.sort(sortFunction);

        if (newDirection == "ascending")
        {
            Css.removeClass(header, "sortedDescending");
            Css.setClass(header, "sortedAscending");
            header.sorted = -1;

            for (var i = 0; i < values.length; ++i)
            {
                tbody.appendChild(values[i].row);
                if (values[i].info)
                    tbody.appendChild(values[i].info);
            }
        }
        else
        {
            Css.removeClass(header, "sortedAscending");
            Css.setClass(header, "sortedDescending");

            header.sorted = 1;

            for (var i = values.length-1; i >= 0; --i)
            {
                tbody.appendChild(values[i].row);
                if (values[i].info)
                    tbody.appendChild(values[i].info);
            }
        }

        // Make sure the summary row is again at the end.
        var summaryRow = tbody.getElementsByClassName("netSummaryRow").item(0);
        tbody.appendChild(summaryRow);
    },

    supportsObject: function(object, type)
    {
        return (object == this);
    },

    /**
     * Provides menu items for header context menu.
     */
    getContextMenuItems: function(object, target, context)
    {
        var popup = Firebug.chrome.$("fbContextMenu");
        if (popup.firstChild && popup.firstChild.getAttribute("command") == "cmd_copy")
            popup.removeChild(popup.firstChild);

        var items = [];

        // Iterate over all columns and create a menu item for each.
        var table = context.getPanel(panelName, true).table;
        var hiddenCols = table.getAttribute("hiddenCols");

        var lastVisibleIndex;
        var visibleColCount = 0;

        // Iterate all columns except of the first one for breakpoints.
        var header = Dom.getAncestorByClass(target, "netHeaderRow");
        var columns = Arr.cloneArray(header.childNodes);
        columns.shift();
        for (var i=0; i<columns.length; i++)
        {
            var column = columns[i];
            var columnContent = column.getElementsByClassName("netHeaderCellBox").item(0);
            var visible = (hiddenCols.indexOf(column.id) == -1);

            items.push({
                label: columnContent.textContent,
                tooltiptext: columnContent.title,
                type: "checkbox",
                checked: visible,
                nol10n: true,
                command: Obj.bindFixed(this.onShowColumn, this, context, column.id)
            });

            if (visible)
            {
                lastVisibleIndex = i;
                visibleColCount++;
            }
        }

        // If the last column is visible, disable its menu item.
        if (visibleColCount == 1)
            items[lastVisibleIndex].disabled = true;

        items.push("-");
        items.push({
            label: "net.header.Reset_Header",
            tooltiptext: "net.header.tip.Reset_Header",
            command: Obj.bindFixed(this.onResetColumns, this, context)
        });

        return items;
    },

    onShowColumn: function(context, colId)
    {
        var panel = context.getPanel(panelName, true);
        var table = panel.table;
        var hiddenCols = table.getAttribute("hiddenCols");

        // If the column is already present in the list of hidden columns,
        // remove it, otherwise append it.
        var index = hiddenCols.indexOf(colId);
        if (index >= 0)
        {
            table.setAttribute("hiddenCols", hiddenCols.substr(0,index-1) +
                hiddenCols.substr(index+colId.length));
        }
        else
        {
            table.setAttribute("hiddenCols", hiddenCols + " " + colId);
        }

        // Store current state into the preferences.
        Options.set(hiddenColsPref, table.getAttribute("hiddenCols"));

        panel.updateHRefLabelWidth();
    },

    onResetColumns: function(context)
    {
        var panel = context.getPanel(panelName, true);
        var header = panel.panelNode.getElementsByClassName("netHeaderRow").item(0);

        // Reset widths
        var columns = header.childNodes;
        for (var i=0; i<columns.length; i++)
        {
            var col = columns[i];
            if (col.style)
                col.style.width = "";
        }

        // Reset visibility. Only the Status column is hidden by default.
        Options.clear(hiddenColsPref);
        panel.table.setAttribute("hiddenCols", Options.get(hiddenColsPref));
    },
});

// ********************************************************************************************* //

/**
 * @domplate Represents a template that is used to render net panel entries.
 */
Firebug.NetMonitor.NetRequestEntry = domplate(Rep, new EventSource(),
{
    fileTag:
        FOR("file", "$files",
            TR({"class": "netRow $file.file|getCategory focusRow outerFocusRow",
                onclick: "$onClick", "role": "row", "aria-expanded": "false",
                $hasHeaders: "$file.file|hasRequestHeaders",
                $history: "$file.file.history",
                $loaded: "$file.file.loaded",
                $responseError: "$file.file|isError",
                $fromBFCache: "$file.file|isFromBFCache",
                $fromCache: "$file.file.fromCache",
                $inFrame: "$file.file|getInFrame"},
                TD({"class": "netDebugCol netCol"},
                   DIV({"class": "sourceLine netRowHeader",
                   onclick: "$onClickRowHeader"},
                        "&nbsp;"
                   )
                ),
                TD({"class": "netHrefCol netCol a11yFocus", "role": "rowheader"},
                    DIV({"class": "netHrefLabel netLabel",
                         style: "margin-left: $file.file|getIndent\\px"},
                        "$file.file|getHref"
                    ),
                    DIV({"class": "netFullHrefLabel netHrefLabel",
                         style: "margin-left: $file.file|getIndent\\px"},
                        "$file.file.href"
                    )
                ),
                TD({"class": "netStatusCol netCol a11yFocus", "role": "gridcell"},
                    DIV({"class": "netStatusLabel netLabel"}, "$file.file|getStatus")
                ),
                TD({"class": "netProtocolCol netCol a11yFocus", "role": "gridcell"},
                    DIV({"class": "netProtocolLabel netLabel"}, "$file.file|getProtocol")
                ),
                TD({"class": "netDomainCol netCol a11yFocus", "role": "gridcell" },
                    DIV({"class": "netDomainLabel netLabel"}, "$file.file|getDomain")
                ),
                TD({"class": "netSizeCol netCol a11yFocus", "role": "gridcell",
                    "aria-describedby": "fbNetSizeInfoTip"},
                    DIV({"class": "netSizeLabel netLabel"}, "$file.file|getSize")
                ),
                TD({"class": "netLocalAddressCol netCol a11yFocus", "role": "gridcell"},
                    DIV({"class": "netAddressLabel netLabel"}, "$file.file|getLocalAddress")
                ),
                TD({"class": "netRemoteAddressCol netCol a11yFocus", "role": "gridcell"},
                    DIV({"class": "netAddressLabel netLabel"}, "$file.file|getRemoteAddress")
                ),
                TD({"class": "netTimeCol netCol a11yFocus", "role": "gridcell",
                    "aria-describedby": "fbNetTimeInfoTip" },
                    DIV({"class": "netLoadingIcon"}),
                    DIV({"class": "netBar"},
                        "&nbsp;",
                        DIV({"class": "netBlockingBar", style: "left: $file.offset"}),
                        DIV({"class": "netResolvingBar", style: "left: $file.offset"}),
                        DIV({"class": "netConnectingBar", style: "left: $file.offset"}),
                        DIV({"class": "netSendingBar", style: "left: $file.offset"}),
                        DIV({"class": "netWaitingBar", style: "left: $file.offset"}),
                        DIV({"class": "netReceivingBar", style: "left: $file.offset; width: $file.width"},
                            SPAN({"class": "netTimeLabel"}, "$file|getElapsedTime")
                        )
                        // Page timings (vertical lines) are dynamically appended here.
                    )
                )
            )
        ),

    netInfoTag:
        TR({"class": "netInfoRow $file|getCategory outerFocusRow", "role" : "row"},
            TD({"class": "sourceLine netRowHeader"}),
            TD({"class": "netInfoCol", colspan: 8, "role" : "gridcell"})
        ),

    activationTag:
        TR({"class": "netRow netActivationRow"},
            TD({"class": "netCol netActivationLabel", colspan: 9, "role": "status"},
                Locale.$STR("net.ActivationMessage")
            )
        ),

    summaryTag:
        TR({"class": "netRow netSummaryRow focusRow outerFocusRow", "role": "row",
            "aria-live": "polite"},
            TD({"class": "netCol"}, "&nbsp;"),
            TD({"class": "netCol netHrefCol a11yFocus", "role" : "rowheader"},
                DIV({"class": "netCountLabel netSummaryLabel",
                    title: Locale.$STR("net.summary.tip.request count")},
                    "-"
                )
            ),
            TD({"class": "netCol netStatusCol a11yFocus", "role" : "gridcell"}),
            TD({"class": "netCol netProtocolCol a11yFocus", "role" : "gridcell"}),
            TD({"class": "netCol netDomainCol a11yFocus", "role" : "gridcell"}),
            TD({"class": "netTotalSizeCol netCol netSizeCol a11yFocus", "role": "gridcell"},
                DIV({"class": "netTotalSizeLabel netSummaryLabel",
                    title: Locale.$STR("net.summary.tip.total size")},
                    "0 B"
                )
            ),
            TD({"class": "netTotalTimeCol netCol netTimeCol a11yFocus", "role":
                "gridcell", colspan: "3"},
                DIV({"class": "netSummaryBar", style: "width: 100%"},
                    DIV({"class": "netCacheSizeLabel netSummaryLabel", collapsed: "true",
                        title: Locale.$STR("net.summary.tip.total cached size")},
                        "(" + Locale.$STRF("net.summary.from_cache", ["0 B"]) + ")"
                    ),
                    DIV({"class": "netTotalTimeLabel netSummaryLabel",
                        title: Locale.$STR("net.summary.tip.total request time")},
                        "0ms"
                    )
                )
            )
        ),

    footerTag:
        TR({"class": "netFooterRow", "style" : "height: 100%"},
            TD({"class": "", colspan: 9})
        ),

    onClickRowHeader: function(event)
    {
        Events.cancelEvent(event);

        var rowHeader = event.target;
        if (!Css.hasClass(rowHeader, "netRowHeader"))
            return;

        var row = Dom.getAncestorByClass(event.target, "netRow");
        if (!row)
            return;

        var context = Firebug.getElementPanel(row).context;
        var panel = context.getPanel(panelName, true);
        if (panel)
            panel.breakOnRequest(row.repObject);
    },

    onClick: function(event)
    {
        if (Events.isLeftClick(event))
        {
            var row = Dom.getAncestorByClass(event.target, "netRow");
            if (row)
            {
                // Click on the rowHeader element inserts a breakpoint.
                if (Dom.getAncestorByClass(event.target, "netRowHeader"))
                    return;

                this.toggleHeadersRow(row);
                Events.cancelEvent(event);
            }
        }
    },

    toggleHeadersRow: function(row)
    {
        if (!Css.hasClass(row, "hasHeaders"))
            return;

        var file = row.repObject;

        Css.toggleClass(row, "opened");
        if (Css.hasClass(row, "opened"))
        {
            var netInfoRow = this.netInfoTag.insertRows({file: file}, row)[0];
            var netInfoCol = netInfoRow.getElementsByClassName("netInfoCol").item(0);
            var netInfoBox = Firebug.NetMonitor.NetInfoBody.tag.replace({file: file}, netInfoCol);

            // Notify listeners so additional tabs can be created.
            Events.dispatch(Firebug.NetMonitor.NetInfoBody.fbListeners, "initTabBody",
                [netInfoBox, file]);

            // Select "Headers" tab by default, if no other tab is selected already.
            // (e.g. by a third party Firebug extension in 'initTabBody' event)
            if (!netInfoBox.selectedTab)
                Firebug.NetMonitor.NetInfoBody.selectTabByName(netInfoBox, "Headers");

            var category = NetUtils.getFileCategory(row.repObject);
            if (category)
                Css.setClass(netInfoBox, "category-" + category);

            row.setAttribute("aria-expanded", "true");
        }
        else
        {
            var netInfoRow = row.nextSibling;
            var netInfoBox = netInfoRow.getElementsByClassName("netInfoBody").item(0);

            Events.dispatch(Firebug.NetMonitor.NetInfoBody.fbListeners, "destroyTabBody",
                [netInfoBox, file]);

            row.parentNode.removeChild(netInfoRow);
            row.setAttribute("aria-expanded", "false");
        }
    },

    getCategory: function(file)
    {
        var category = NetUtils.getFileCategory(file);
        if (category)
            return "category-" + category;

        return "category-undefined";
    },

    getInFrame: function(file)
    {
        return !!(file.document ? file.document.parent : false);
    },

    getIndent: function(file)
    {
        // XXXjoe Turn off indenting for now, it's confusing since we don't
        // actually place nested files directly below their parent
        //return file.document.level * indentWidth;
        return 10;
    },

    isNtlmAuthorizationRequest: function(file)
    {
        if (file.responseStatus != 401)
            return false;

        //xxxsz: file.responseHeaders is undefined here for some reason
        var resp = file.responseHeadersText.match(/www-authenticate:\s(.+)/i)[1];
        return (resp && resp.search(/ntlm|negotiate/i) >= 0);
    },

    isError: function(file)
    {
        if (file.aborted)
            return true;

        if (this.isNtlmAuthorizationRequest(file))
            return false;

        var errorRange = Math.floor(file.responseStatus/100);
        return errorRange == 4 || errorRange == 5;
    },

    isFromBFCache: function(file)
    {
        return file.fromBFCache;
    },

    getHref: function(file)
    {
        var fileName = Url.getFileName(file.href);
        var limit = Options.get("stringCropLength");
        if (limit > 0)
            fileName = Str.cropString(fileName, limit);
        return (file.method ? file.method.toUpperCase() : "?") + " " + fileName;
    },

    getProtocol: function(file)
    {
        var protocol = Url.getProtocol(file.href);
        var text = file.responseHeadersText;
        var spdy = text ? text.search(/X-Firefox-Spdy/i) >= 0 : null;
        return spdy ? protocol + " SPDY" : protocol;
    },

    getStatus: function(file)
    {
        var text = "";

        if (file.responseStatus)
            text += file.responseStatus + " ";

        if (file.responseStatusText)
            text += file.responseStatusText;

        text = text ? Str.cropString(text) : " ";

        if (file.fromAppCache)
            text += " (AppCache)";
        else if (file.fromBFCache)
            text += " (BFCache)";

        return text;
    },

    getDomain: function(file)
    {
        return Url.getPrettyDomain(file.href);
    },

    getSize: function(file)
    {
        var size = (file.size >= 0) ? file.size : 0;
        return this.formatSize(size);
    },

    getLocalAddress: function(file)
    {
        return Str.formatIP(file.localAddress, file.localPort);
    },

    getRemoteAddress: function(file)
    {
        return Str.formatIP(file.remoteAddress, file.remotePort);
    },

    getElapsedTime: function(file)
    {
        if (!file.elapsed || file.elapsed < 0)
            return "";

        return this.formatTime(file.elapsed);
    },

    hasRequestHeaders: function(file)
    {
        return !!file.requestHeaders;
    },

    formatSize: function(bytes)
    {
        return Str.formatSize(bytes);
    },

    formatTime: function(elapsed)
    {
        return Str.formatTime(elapsed);
    }
});

// ********************************************************************************************* //

Firebug.NetMonitor.NetPage = domplate(Rep,
{
    separatorTag:
        TR({"class": "netRow netPageSeparatorRow"},
            TD({"class": "netCol netPageSeparatorLabel", colspan: 8, "role": "separator"})
        ),

    pageTag:
        TR({"class": "netRow netPageRow", onclick: "$onPageClick"},
            TD({"class": "netCol netPageCol", colspan: 8, "role": "separator"},
                DIV({"class": "netLabel netPageLabel netPageTitle"}, "$page|getTitle")
            )
        ),

    getTitle: function(page)
    {
        return page.pageTitle;
    },

    onPageClick: function(event)
    {
        if (!Events.isLeftClick(event))
            return;

        var target = event.target;
        var pageRow = Dom.getAncestorByClass(event.target, "netPageRow");
        var panel = Firebug.getElementPanel(pageRow);

        if (!Css.hasClass(pageRow, "opened"))
        {
            Css.setClass(pageRow, "opened");

            var files = pageRow.files;

            // Move all net-rows from the persistedState to this panel.
            panel.insertRows(files, pageRow);

            for (var i=0; i<files.length; i++)
                panel.queue.push(files[i].file);

            panel.layout();
        }
        else
        {
            Css.removeClass(pageRow, "opened");

            var nextRow = pageRow.nextSibling;
            while (!Css.hasClass(nextRow, "netPageRow") &&
                !Css.hasClass(nextRow, "netPageSeparatorRow"))
            {
                var nextSibling = nextRow.nextSibling;
                nextRow.parentNode.removeChild(nextRow);
                nextRow = nextSibling;
            }
        }
    },
});

// ********************************************************************************************* //

/**
 * @domplate Represents a template that is used to render detailed info about a request.
 * This template is rendered when a request is expanded.
 */
Firebug.NetMonitor.NetInfoBody = domplate(Rep, new EventSource(),
{
    tag:
        DIV({"class": "netInfoBody", _repObject: "$file"},
            TAG("$infoTabs", {file: "$file"}),
            TAG("$infoBodies", {file: "$file"})
        ),

    infoTabs:
        DIV({"class": "netInfoTabs focusRow subFocusRow", "role": "tablist"},
            A({"class": "netInfoParamsTab netInfoTab a11yFocus", onclick: "$onClickTab", "role": "tab",
                view: "Params",
                $collapsed: "$file|hideParams"},
                Locale.$STR("URLParameters")
            ),
            A({"class": "netInfoHeadersTab netInfoTab a11yFocus", onclick: "$onClickTab", "role": "tab",
                view: "Headers"},
                Locale.$STR("Headers")
            ),
            A({"class": "netInfoPostTab netInfoTab a11yFocus", onclick: "$onClickTab", "role": "tab",
                view: "Post",
                $collapsed: "$file|hidePost"},
                Locale.$STR("Post")
            ),
            A({"class": "netInfoPutTab netInfoTab a11yFocus", onclick: "$onClickTab", "role": "tab",
                view: "Put",
                $collapsed: "$file|hidePut"},
                Locale.$STR("Put")
            ),
            A({"class": "netInfoPatchTab netInfoTab a11yFocus", onclick: "$onClickTab", "role": "tab",
                view: "Patch",
                $collapsed: "$file|hidePatch"},
                Locale.$STR("net.label.Patch")
            ),
            A({"class": "netInfoResponseTab netInfoTab a11yFocus", onclick: "$onClickTab", "role": "tab",
                view: "Response",
                $collapsed: "$file|hideResponse"},
                Locale.$STR("Response")
            ),
            A({"class": "netInfoHtmlTab netInfoTab a11yFocus", onclick: "$onClickTab", "role": "tab",
               view: "Html",
               $collapsed: "$file|hideHtml"},
               Locale.$STR("HTML")
            )
        ),

    infoBodies:
        DIV({"class": "netInfoBodies outerFocusRow"},
            TABLE({"class": "netInfoParamsText netInfoText netInfoParamsTable", "role": "tabpanel",
                    cellpadding: 0, cellspacing: 0}, TBODY()),
            DIV({"class": "netInfoHeadersText netInfoText", "role": "tabpanel"}),
            DIV({"class": "netInfoPostText netInfoText", "role": "tabpanel"}),
            DIV({"class": "netInfoPutText netInfoText", "role": "tabpanel"}),
            DIV({"class": "netInfoPatchText netInfoText", "role": "tabpanel"}),
            DIV({"class": "netInfoResponseText netInfoText", "role": "tabpanel"}),
            DIV({"class": "netInfoHtmlText netInfoText", "role": "tabpanel"},
                IFRAME({"class": "netInfoHtmlPreview", "role": "document", "sandbox": ""}),
                DIV({"class": "htmlPreviewResizer"})
            )
        ),

    headerDataTag:
        FOR("param", "$headers",
            TR({"role": "listitem"},
                TD({"class": "netInfoParamName", "role": "presentation"},
                    TAG("$param|getNameTag", {param: "$param"})
                ),
                TD({"class": "netInfoParamValue", "role": "list", "aria-label": "$param.name"},
                    FOR("line", "$param|getParamValueIterator",
                        CODE({"class": "focusRow subFocusRow", "role": "listitem"}, "$line")
                    )
                )
            )
        ),

    responseHeadersFromBFCacheTag:
        TR(
            TD({"class": "headerFromBFCache"},
                Locale.$STR("net.label.ResponseHeadersFromBFCache")
            )
        ),

    customTab:
        A({"class": "netInfo$tabId\\Tab netInfoTab", onclick: "$onClickTab",
            view: "$tabId", "role": "tab"},
            "$tabTitle"
        ),

    customBody:
        DIV({"class": "netInfo$tabId\\Text netInfoText", "role": "tabpanel"}),

    // * * * * * * * * * * * * * * * * * * * * * * * * * * * * * * * * * * * * * * * * * * * * * //

    nameTag:
        SPAN("$param|getParamName"),

    nameWithTooltipTag:
        SPAN({title: "$param.name"}, "$param|getParamName"),

    // * * * * * * * * * * * * * * * * * * * * * * * * * * * * * * * * * * * * * * * * * * * * * //

    getNameTag: function(param)
    {
        return (this.getParamName(param) == param.name) ? this.nameTag : this.nameWithTooltipTag;
    },

    getParamName: function(param)
    {
        var name = param.name;
        var limit = Firebug.netParamNameLimit;
        if (limit <= 0)
            return name;

        if (name.length > limit)
            name = name.substr(0, limit) + "...";
        return name;
    },

    // * * * * * * * * * * * * * * * * * * * * * * * * * * * * * * * * * * * * * * * * * * * * * //

    hideParams: function(file)
    {
        return !file.urlParams || !file.urlParams.length;
    },

    hidePost: function(file)
    {
        return file.method.toUpperCase() != "POST";
    },

    hidePut: function(file)
    {
        return file.method.toUpperCase() != "PUT";
    },

    hidePatch: function(file)
    {
        return file.method.toUpperCase() != "PATCH";
    },

    hideResponse: function(file)
    {
        var headers = file.responseHeaders;
        for (var i=0; headers && i<headers.length; i++)
        {
            if (headers[i].name == "Content-Length")
                return headers[i].value == 0;
        }

        return file.category in NetUtils.binaryFileCategories || file.responseText == "";
    },

    hideHtml: function(file)
    {
        if (!file.mimeType)
            return true;

        var types = ["text/html", "application/xhtml+xml"];
        return !NetUtils.matchesContentType(file.mimeType, types);
    },

    onClickTab: function(event)
    {
        this.selectTab(event.currentTarget);
    },

    getParamValueIterator: function(param)
    {
        // This value is inserted into CODE element and so, make sure the HTML isn't escaped (1210).
        // This is why the second parameter is true.
        // The CODE (with style white-space:pre) element preserves whitespaces so they are
        // displayed the same, as they come from the server (1194).
        // In case of a long header values of post parameters the value must be wrapped (2105).
        return Str.wrapText(param.value, true);
    },

    // * * * * * * * * * * * * * * * * * * * * * * * * * * * * * * * * * * * * * * * * * * * * * //

    appendTab: function(netInfoBox, tabId, tabTitle)
    {
        // Create new tab and body.
        var args = {tabId: tabId, tabTitle: tabTitle};
        this.customTab.append(args, netInfoBox.getElementsByClassName("netInfoTabs").item(0));
        this.customBody.append(args, netInfoBox.getElementsByClassName("netInfoBodies").item(0));
    },

    selectTabByName: function(netInfoBox, tabName)
    {
        var tab = Dom.getChildByClass(netInfoBox, "netInfoTabs", "netInfo" + tabName + "Tab");
        if (!tab)
            return false;

        this.selectTab(tab);

        return true;
    },

    selectTab: function(tab)
    {
        var netInfoBox = Dom.getAncestorByClass(tab, "netInfoBody");

        var view = tab.getAttribute("view");
        if (netInfoBox.selectedTab)
        {
            netInfoBox.selectedTab.removeAttribute("selected");
            netInfoBox.selectedText.removeAttribute("selected");
            netInfoBox.selectedTab.setAttribute("aria-selected", "false");
        }
        var textBodyName = "netInfo" + view + "Text";

        netInfoBox.selectedTab = tab;
        netInfoBox.selectedText = netInfoBox.getElementsByClassName(textBodyName).item(0);

        netInfoBox.selectedTab.setAttribute("selected", "true");
        netInfoBox.selectedText.setAttribute("selected", "true");
        netInfoBox.selectedTab.setAttribute("aria-selected", "true");

        var file = Firebug.getRepObject(netInfoBox);
        var panel = Firebug.getElementPanel(netInfoBox);
        if (!panel)
        {
            if (FBTrace.DBG_ERRORS)
                FBTrace.sysout("net.selectTab; ERROR no panel");
            return;
        }

        var context = panel.context;
        this.updateInfo(netInfoBox, file, context);
    },

    updateInfo: function(netInfoBox, file, context)
    {
        if (FBTrace.DBG_NET)
            FBTrace.sysout("net.updateInfo; file", file);

        if (!netInfoBox)
        {
            if (FBTrace.DBG_NET || FBTrace.DBG_ERRORS)
                FBTrace.sysout("net.updateInfo; ERROR netInfo == null " + file.href, file);
            return;
        }

        var tab = netInfoBox.selectedTab;
        if (Css.hasClass(tab, "netInfoParamsTab"))
        {
            if (file.urlParams && !netInfoBox.urlParamsPresented)
            {
                netInfoBox.urlParamsPresented = true;
                this.insertHeaderRows(netInfoBox, file.urlParams, "Params");
            }
        }

        if (Css.hasClass(tab, "netInfoHeadersTab"))
        {
            var headersText = netInfoBox.getElementsByClassName("netInfoHeadersText").item(0);

            if (file.responseHeaders && !netInfoBox.responseHeadersPresented)
            {
                netInfoBox.responseHeadersPresented = true;

                Firebug.NetMonitor.NetInfoHeaders.renderHeaders(headersText,
                    file.responseHeaders, "ResponseHeaders");

                // If the request comes from the BFCache do not display reponse headers.
                // There is not real response from the server and all headers come from
                // the cache. So, the user should see the 'Response Headers From Cache'
                // section (see issue 5573).
                if (file.fromBFCache)
                {
                    // Display a message instead of headers.
                    var body = Dom.getElementByClass(headersText, "netInfoResponseHeadersBody");
                    Firebug.NetMonitor.NetInfoBody.responseHeadersFromBFCacheTag.replace({}, body);
                }
            }

            if (file.cachedResponseHeaders && !netInfoBox.cachedResponseHeadersPresented)
            {
                netInfoBox.cachedResponseHeadersPresented = true;
                Firebug.NetMonitor.NetInfoHeaders.renderHeaders(headersText,
                    file.cachedResponseHeaders, "CachedResponseHeaders");
            }

            if (file.requestHeaders && !netInfoBox.requestHeadersPresented)
            {
                netInfoBox.requestHeadersPresented = true;
                Firebug.NetMonitor.NetInfoHeaders.renderHeaders(headersText,
                    file.requestHeaders, "RequestHeaders");
            }

            if (!file.postRequestsHeaders)
            {
                var text = NetUtils.getPostText(file, context, true);
                file.postRequestsHeaders = Http.getHeadersFromPostText(file.request, text);
            }

            if (file.postRequestsHeaders && !netInfoBox.postRequestsHeadersPresented)
            {
                netInfoBox.postRequestsHeadersPresented = true;
                Firebug.NetMonitor.NetInfoHeaders.renderHeaders(headersText,
                    file.postRequestsHeaders, "PostRequestHeaders");
            }
        }

        if (Css.hasClass(tab, "netInfoPostTab"))
        {
            if (!netInfoBox.postPresented)
            {
                netInfoBox.postPresented = true;
                var postText = netInfoBox.getElementsByClassName("netInfoPostText").item(0);
                Firebug.NetMonitor.NetInfoPostData.render(context, postText, file);
            }
        }

        if (Css.hasClass(tab, "netInfoPutTab"))
        {
            if (!netInfoBox.putPresented)
            {
                netInfoBox.putPresented = true;
                var putText = netInfoBox.getElementsByClassName("netInfoPutText").item(0);
                Firebug.NetMonitor.NetInfoPostData.render(context, putText, file);
            }
        }

        if (Css.hasClass(tab, "netInfoPatchTab"))
        {
            if (!netInfoBox.patchPresented)
            {
                netInfoBox.patchPresented = true;
                var patchText = netInfoBox.getElementsByClassName("netInfoPatchText").item(0);
                Firebug.NetMonitor.NetInfoPostData.render(context, patchText, file);
            }
        }

        if (Css.hasClass(tab, "netInfoResponseTab") && file.loaded && !netInfoBox.responsePresented)
        {
            var responseTextBox = netInfoBox.getElementsByClassName("netInfoResponseText").item(0);

            // Let listeners display the response
            Events.dispatch(this.fbListeners, "updateResponse", [netInfoBox, file, context]);

            if (FBTrace.DBG_NET)
                FBTrace.sysout("netInfoResponseTab", {netInfoBox: netInfoBox, file: file});
            if (!netInfoBox.responsePresented)
            {
                if (file.category == "image")
                {
                    netInfoBox.responsePresented = true;

                    var responseImage = netInfoBox.ownerDocument.createElement("img");
                    responseImage.src = file.href;

                    Dom.clearNode(responseTextBox);
                    responseTextBox.appendChild(responseImage, responseTextBox);
                }
                else if (!(NetUtils.binaryCategoryMap.hasOwnProperty(file.category)))
                {
                    this.setResponseText(file, netInfoBox, responseTextBox, context);
                }
            }
        }

        if (Css.hasClass(tab, "netInfoHtmlTab") && file.loaded && !netInfoBox.htmlPresented)
        {
            netInfoBox.htmlPresented = true;

            var text = NetUtils.getResponseText(file, context);
            this.htmlPreview = netInfoBox.getElementsByClassName("netInfoHtmlPreview").item(0);
            this.htmlPreview.contentWindow.document.body.innerHTML = text;

            // Workaround for issue 5774 (it's not clear why the 'load' event is actually
            // sent to the iframe when the user swithes Firebug panels).
            // The event is sent only for the iframes in the Console panel.
            context.addEventListener(this.htmlPreview, "load", function(event)
            {
                try
                {
                    event.target.contentDocument.body.innerHTML = text;
                }
                catch (err)
                {
                    if (FBTrace.DBG_ERRORS)
                        FBTrace.sysout("net.updateInfo; EXCEPTION " + err, err);
                }
            });

            var defaultHeight = parseInt(Options.get("netHtmlPreviewHeight"));
            if (!isNaN(defaultHeight))
                this.htmlPreview.style.height = defaultHeight + "px";

            var handler = netInfoBox.querySelector(".htmlPreviewResizer");
            this.resizer = new DragDrop.Tracker(handler, {
                onDragStart: Obj.bind(this.onDragStart, this),
                onDragOver: Obj.bind(this.onDragOver, this),
                onDrop: Obj.bind(this.onDrop, this)
            });
        }

        // Notify listeners about update so, content of custom tabs can be updated.
        Events.dispatch(Firebug.NetMonitor.NetInfoBody.fbListeners, "updateTabBody",
            [netInfoBox, file, context]);
    },

    // * * * * * * * * * * * * * * * * * * * * * * * * * * * * * * * * * * * * * * * * * * * * * //
    // HTML Preview Resizer

    onDragStart: function(tracker)
    {
        var body = Dom.getBody(this.htmlPreview.ownerDocument);
        body.setAttribute("resizingHtmlPreview", "true");
        this.startHeight = this.htmlPreview.clientHeight;
    },

    onDragOver: function(newPos, tracker)
    {
        var newHeight = (this.startHeight + newPos.y);
        this.htmlPreview.style.height = newHeight + "px";
        Options.setPref(Firebug.prefDomain, "netHtmlPreviewHeight", newHeight);
    },

    onDrop: function(tracker)
    {
        var body = Dom.getBody(this.htmlPreview.ownerDocument);
        body.removeAttribute("resizingHtmlPreview");
    },

    // * * * * * * * * * * * * * * * * * * * * * * * * * * * * * * * * * * * * * * * * * * * * * //

    setResponseText: function(file, netInfoBox, responseTextBox, context)
    {
        // Get response text and make sure it doesn't exceed the max limit.
        var text = NetUtils.getResponseText(file, context);
        var limit = Firebug.netDisplayedResponseLimit + 15;
        var limitReached = text ? (text.length > limit) : false;
        if (limitReached)
            text = text.substr(0, limit) + "...";

        // Insert the response into the UI.
        if (text)
            Str.insertWrappedText(text, responseTextBox);
        else
            Str.insertWrappedText("", responseTextBox);

        // Append a message informing the user that the response isn't fully displayed.
        if (limitReached)
        {
            var object = {
                text: Locale.$STR("net.responseSizeLimitMessage"),
                onClickLink: function() {
                    NetUtils.openResponseInTab(file);
                }
            };
            Firebug.NetMonitor.ResponseSizeLimit.append(object, responseTextBox);
        }

        netInfoBox.responsePresented = true;

        if (FBTrace.DBG_NET)
            FBTrace.sysout("net.setResponseText; response text updated");
    },

    insertHeaderRows: function(netInfoBox, headers, tableName, rowName)
    {
        if (!headers.length)
            return;

        var headersTable = netInfoBox.getElementsByClassName("netInfo"+tableName+"Table").item(0);
        var tbody = Dom.getChildByClass(headersTable, "netInfo" + rowName + "Body");
        if (!tbody)
            tbody = headersTable.firstChild;
        var titleRow = Dom.getChildByClass(tbody, "netInfo" + rowName + "Title");

        headers.sort(function(a, b)
        {
            return a.name > b.name ? 1 : -1;
        });

        this.headerDataTag.insertRows({headers: headers}, titleRow ? titleRow : tbody);
        Css.removeClass(titleRow, "collapsed");
    },
});

// ********************************************************************************************* //

/**
 * @domplate Represents posted data within request info (the info, which is visible when
 * a request entry is expanded. This template renders content of the Post tab.
 */
Firebug.NetMonitor.NetInfoPostData = domplate(Rep, new EventSource(),
{
    // application/x-www-form-urlencoded
    paramsTable:
        TABLE({"class": "netInfoPostParamsTable", cellpadding: 0, cellspacing: 0,
            "role": "presentation"},
            TBODY({"role": "list", "aria-label": Locale.$STR("net.label.Parameters")},
                TR({"class": "netInfoPostParamsTitle", "role": "presentation"},
                    TD({colspan: 2, "role": "presentation"},
                        DIV({"class": "netInfoPostParams"},
                            Locale.$STR("net.label.Parameters"),
                            SPAN({"class": "netInfoPostContentType"},
                                "application/x-www-form-urlencoded"
                            )
                        )
                    )
                )
            )
        ),

    // multipart/form-data
    partsTable:
        TABLE({"class": "netInfoPostPartsTable", cellpadding: 0, cellspacing: 0,
            "role": "presentation"},
            TBODY({"role": "list", "aria-label": Locale.$STR("net.label.Parts")},
                TR({"class": "netInfoPostPartsTitle", "role": "presentation"},
                    TD({colspan: 2, "role":"presentation" },
                        DIV({"class": "netInfoPostParams"},
                            Locale.$STR("net.label.Parts"),
                            SPAN({"class": "netInfoPostContentType"},
                                "multipart/form-data"
                            )
                        )
                    )
                )
            )
        ),

    // application/json
    jsonTable:
        TABLE({"class": "netInfoPostJSONTable", cellpadding: 0, cellspacing: 0,
            "role": "presentation"},
            TBODY({"role": "list", "aria-label": Locale.$STR("jsonviewer.tab.JSON")},
                TR({"class": "netInfoPostJSONTitle", "role": "presentation"},
                    TD({"role": "presentation" },
                        DIV({"class": "netInfoPostParams"},
                            Locale.$STR("jsonviewer.tab.JSON")
                        )
                    )
                ),
                TR(
                    TD({"class": "netInfoPostJSONBody"})
                )
            )
        ),

    // application/xml
    xmlTable:
        TABLE({"class": "netInfoPostXMLTable", cellpadding: 0, cellspacing: 0,
            "role": "presentation"},
            TBODY({"role": "list", "aria-label": Locale.$STR("xmlviewer.tab.XML")},
                TR({"class": "netInfoPostXMLTitle", "role": "presentation"},
                    TD({"role": "presentation" },
                        DIV({"class": "netInfoPostParams"},
                            Locale.$STR("xmlviewer.tab.XML")
                        )
                    )
                ),
                TR(
                    TD({"class": "netInfoPostXMLBody"})
                )
            )
        ),

    // image/svg+xml
    svgTable:
        TABLE({"class": "netInfoPostSVGTable", cellpadding: 0, cellspacing: 0,
            "role": "presentation"},
            TBODY({"role": "list", "aria-label": Locale.$STR("svgviewer.tab.SVG")},
                TR({"class": "netInfoPostSVGTitle", "role": "presentation"},
                    TD({"role": "presentation" },
                        DIV({"class": "netInfoPostParams"},
                            Locale.$STR("svgviewer.tab.SVG")
                        )
                    )
                ),
                TR(
                    TD({"class": "netInfoPostSVGBody"})
                )
            )
        ),

    // application/x-woff
    fontTable:
      TABLE({"class": "netInfoPostFontTable", cellpadding: 0, cellspacing: 0,
        "role": "presentation"},
          TBODY({"role": "list", "aria-label": Locale.$STR("fontviewer.tab.Font")},
              TR({"class": "netInfoPostFontTitle", "role": "presentation"},
                  TD({"role": "presentation" },
                      Locale.$STR("fontviewer.tab.Font")
                  )
              ),
              TR(
                  TD({"class": "netInfoPostFontBody"})
              )
          )
      ),

    sourceTable:
        TABLE({"class": "netInfoPostSourceTable", cellpadding: 0, cellspacing: 0,
            "role": "presentation"},
            TBODY({"role": "list", "aria-label": Locale.$STR("net.label.Source")},
                TR({"class": "netInfoPostSourceTitle", "role": "presentation"},
                    TD({colspan: 2, "role": "presentation"},
                        DIV({"class": "netInfoPostSource"},
                            Locale.$STR("net.label.Source")
                        )
                    )
                )
            )
        ),

    sourceBodyTag:
        TR({"role": "presentation"},
            TD({colspan: 2, "role": "presentation"},
                FOR("line", "$param|getParamValueIterator",
                    CODE({"class":"focusRow subFocusRow", "role": "listitem"}, "$line")
                )
            )
        ),

    getParamValueIterator: function(param)
    {
        return Firebug.NetMonitor.NetInfoBody.getParamValueIterator(param);
    },

    render: function(context, parentNode, file)
    {
        var text = NetUtils.getPostText(file, context, true);
        if (text == undefined)
            return;

        if (NetUtils.isURLEncodedRequest(file, context))
        {
            var lines = text.split("\n");
            var params = Url.parseURLEncodedText(lines[lines.length-1]);
            if (params)
                this.insertParameters(parentNode, params);
        }

        if (NetUtils.isMultiPartRequest(file, context))
        {
            var data = this.parseMultiPartText(file, context);
            if (data)
                this.insertParts(parentNode, data);
        }

        var contentType = NetUtils.findHeader(file.requestHeaders, "content-type");

        // TODO: Trigger an event here instead and register the viewer models as listeners
        if (Firebug.JSONViewerModel.isJSON(contentType, text))
            this.insertJSON(parentNode, file, context);

        if (Firebug.XMLViewerModel.isXML(contentType))
            this.insertXML(parentNode, file, context);

        if (Firebug.SVGViewerModel.isSVG(contentType))
            this.insertSVG(parentNode, file, context);

        if (Firebug.FontViewerModel.isFont(contentType, file.href, text))
            this.insertFont(parentNode, file, context);

        var postText = NetUtils.getPostText(file, context);

        // Make sure headers are not displayed in the 'source' section.
        postText = Http.removeHeadersFromPostText(file.request, postText);
        postText = NetUtils.formatPostText(postText);
        if (postText)
            this.insertSource(parentNode, postText);
    },

    insertParameters: function(parentNode, params)
    {
        if (!params || !params.length)
            return;

        var paramTable = this.paramsTable.append(null, parentNode);
        var row = paramTable.getElementsByClassName("netInfoPostParamsTitle").item(0);

        Firebug.NetMonitor.NetInfoBody.headerDataTag.insertRows({headers: params}, row);
    },

    insertParts: function(parentNode, data)
    {
        if (!data.params || !data.params.length)
            return;

        var partsTable = this.partsTable.append(null, parentNode);
        var row = partsTable.getElementsByClassName("netInfoPostPartsTitle").item(0);

        Firebug.NetMonitor.NetInfoBody.headerDataTag.insertRows({headers: data.params}, row);
    },

    insertJSON: function(parentNode, file, context)
    {
        var text = NetUtils.getPostText(file, context);
        var data = Json.parseJSONString(text, "http://" + file.request.originalURI.host);
        if (!data)
            return;

        var jsonTable = this.jsonTable.append(null, parentNode);
        var jsonBody = jsonTable.getElementsByClassName("netInfoPostJSONBody").item(0);

        if (!this.toggles)
            this.toggles = new ToggleBranch.ToggleBranch();

        Firebug.DOMPanel.DirTable.tag.replace(
            {object: data, toggles: this.toggles}, jsonBody);
    },

    insertXML: function(parentNode, file, context)
    {
        var text = NetUtils.getPostText(file, context);

        var jsonTable = this.xmlTable.append(null, parentNode);
        var jsonBody = jsonTable.getElementsByClassName("netInfoPostXMLBody").item(0);

        Firebug.XMLViewerModel.insertXML(jsonBody, text);
    },

    insertSVG: function(parentNode, file, context)
    {
        var text = NetUtils.getPostText(file, context);

        var jsonTable = this.svgTable.append(null, parentNode);
        var jsonBody = jsonTable.getElementsByClassName("netInfoPostSVGBody").item(0);

        Firebug.SVGViewerModel.insertSVG(jsonBody, text);
    },

    insertFont: function(parentNode, file, context)
    {
        var text = NetUtils.getPostText(file, context);

        var fontTable = this.fontTable.append(null, parentNode);
        var fontBody = fontTable.getElementsByClassName("netInfoPostFontBody").item(0);

        Firebug.FontViewerModel.insertFont(fontBody, text);
    },

    insertSource: function(parentNode, text)
    {
        var sourceTable = this.sourceTable.append(null, parentNode);
        var row = sourceTable.getElementsByClassName("netInfoPostSourceTitle").item(0);

        var param = {value: text};
        this.sourceBodyTag.insertRows({param: param}, row);
    },

    parseMultiPartText: function(file, context)
    {
        var text = NetUtils.getPostText(file, context);
        if (text == undefined)
            return null;

        FBTrace.sysout("net.parseMultiPartText; boundary: ", text);

        var boundary = text.match(/\s*boundary=\s*(.*)/)[1];

        var divider = "\r\n\r\n";
        var bodyStart = text.indexOf(divider);
        var body = text.substr(bodyStart + divider.length);

        var postData = {};
        postData.mimeType = "multipart/form-data";
        postData.params = [];

        var parts = body.split("--" + boundary);
        for (var i=0; i<parts.length; i++)
        {
            var part = parts[i].split(divider);
            if (part.length != 2)
                continue;

            var m = part[0].match(/\s*name=\"(.*)\"(;|$)/);
            postData.params.push({
                name: (m && m.length > 1) ? m[1] : "",
                value: Str.trim(part[1])
            });
        }

        return postData;
    }
});

// ********************************************************************************************* //

/**
 * @domplate Used within the Net panel to display raw source of request and response headers
 * as well as pretty-formatted summary of these headers.
 */
Firebug.NetMonitor.NetInfoHeaders = domplate(Rep, new EventSource(),
{
    tag:
        DIV({"class": "netInfoHeadersTable", "role": "tabpanel"},
            DIV({"class": "netHeadersGroup collapsed", "data-pref": "netResponseHeadersVisible"},
                DIV({"class": "netInfoHeadersGroup netInfoResponseHeadersTitle"},
                    SPAN({"class": "netHeader twisty",
                        onclick: "$toggleHeaderContent"},
                        Locale.$STR("ResponseHeaders")
                    ),
                    SPAN({"class": "netHeadersViewSource response collapsed", onclick: "$onViewSource",
                        _sourceDisplayed: false, _rowName: "ResponseHeaders"},
                        Locale.$STR("net.headers.view source")
                    )
                ),
                TABLE({cellpadding: 0, cellspacing: 0},
                    TBODY({"class": "netInfoResponseHeadersBody", "role": "list",
                        "aria-label": Locale.$STR("ResponseHeaders")})
                )
            ),
            DIV({"class": "netHeadersGroup collapsed", "data-pref": "netRequestHeadersVisible"},
                DIV({"class": "netInfoHeadersGroup netInfoRequestHeadersTitle"},
                    SPAN({"class": "netHeader twisty", 
                        onclick: "$toggleHeaderContent"},
                        Locale.$STR("RequestHeaders")),
                    SPAN({"class": "netHeadersViewSource request collapsed", onclick: "$onViewSource",
                        _sourceDisplayed: false, _rowName: "RequestHeaders"},
                        Locale.$STR("net.headers.view source")
                    )
                ),
                TABLE({cellpadding: 0, cellspacing: 0},
                    TBODY({"class": "netInfoRequestHeadersBody", "role": "list",
                    "aria-label": Locale.$STR("RequestHeaders")})
                )
            ),
            DIV({"class": "netHeadersGroup collapsed", "data-pref": "netCachedHeadersVisible"},
                DIV({"class": "netInfoHeadersGroup netInfoCachedResponseHeadersTitle"},
                    SPAN({"class": "netHeader twisty", 
                        onclick: "$toggleHeaderContent"},
                        Locale.$STR("CachedResponseHeaders"))
                ),
                TABLE({cellpadding: 0, cellspacing: 0},
                    TBODY({"class": "netInfoCachedResponseHeadersBody", "role": "list",
                        "aria-label": Locale.$STR("CachedResponseHeaders")})
                )
            ),
            DIV({"class": "netHeadersGroup collapsed", "data-pref": "netPostRequestHeadersVisible"},
                DIV({"class": "netInfoHeadersGroup netInfoPostRequestHeadersTitle"},
                    SPAN({"class": "netHeader twisty", 
                        onclick: "$toggleHeaderContent"},
                    Locale.$STR("PostRequestHeaders"))
                ),
                TABLE({cellpadding: 0, cellspacing: 0},
                    TBODY({"class": "netInfoPostRequestHeadersBody", "role": "list",
                        "aria-label": Locale.$STR("PostRequestHeaders")})
                )
            )
        ),

    sourceTag:
        TR({"role": "presentation"},
            TD({colspan: 2, "role": "presentation"},
                PRE({"class": "source"})
            )
        ),

    toggleHeaderContent: function(event)
    {
        var target = event.target;
        var headerGroup = Dom.getAncestorByClass(target, "netHeadersGroup");
        
        Css.toggleClass(headerGroup, "opened");
        if (Css.hasClass(headerGroup, "opened")) 
        {
            headerGroup.setAttribute("aria-expanded", "true");
            Options.set(headerGroup.dataset.pref, true);
        }
        else
        {
            headerGroup.setAttribute("aria-expanded", "false");
            Options.set(headerGroup.dataset.pref, false);
        }
    },

    onViewSource: function(event)
    {
        var target = event.target;
        var requestHeaders = (target.rowName == "RequestHeaders");

        var netInfoBox = Dom.getAncestorByClass(target, "netInfoBody");
        var file = netInfoBox.repObject;

        if (target.sourceDisplayed)
        {
            var headers = requestHeaders ? file.requestHeaders : file.responseHeaders;
            this.insertHeaderRows(netInfoBox, headers, target.rowName);
            target.textContent = Locale.$STR("net.headers.view source");
        }
        else
        {
            var source = requestHeaders ? file.requestHeadersText : file.responseHeadersText;
            this.insertSource(netInfoBox, source, target.rowName);
            target.textContent = Locale.$STR("net.headers.pretty print");
        }

        target.sourceDisplayed = !target.sourceDisplayed;

        Events.cancelEvent(event);
    },

    insertSource: function(netInfoBox, source, rowName)
    {
        var tbody = netInfoBox.getElementsByClassName("netInfo" + rowName + "Body").item(0);
        var node = this.sourceTag.replace({}, tbody);
        var sourceNode = node.getElementsByClassName("source").item(0);
        sourceNode.textContent = source;
    },

    insertHeaderRows: function(netInfoBox, headers, rowName)
    {
        var headersTable = netInfoBox.getElementsByClassName("netInfoHeadersTable").item(0);
        var tbody = headersTable.getElementsByClassName("netInfo" + rowName + "Body").item(0);

        Dom.clearNode(tbody);

        if (headers && headers.length)
        {
            headers.sort(function(a, b)
            {
                return a.name > b.name ? 1 : -1;
            });

            Firebug.NetMonitor.NetInfoBody.headerDataTag.insertRows({headers: headers}, tbody);

            var titleRow = headersTable.getElementsByClassName("netInfo" + rowName + "Title").item(0)
            var parent = Dom.getAncestorByClass(titleRow, "netHeadersGroup");
            Css.removeClass(parent, "collapsed");
        }
    },

    init: function(parent)
    {
        var rootNode = this.tag.append({}, parent);

        var netInfoBox = Dom.getAncestorByClass(parent, "netInfoBody");
        var file = netInfoBox.repObject;

        var viewSource;
        var headers = rootNode.getElementsByClassName("netHeadersGroup");

        if (Options.get("netResponseHeadersVisible"))
            Css.setClass(headers[0], "opened");

        if (Options.get("netRequestHeadersVisible"))
            Css.setClass(headers[1], "opened");

        if (Options.get("netCachedHeadersVisible"))
            Css.setClass(headers[2], "opened");

        if (Options.get("netPostRequestHeadersVisible"))
            Css.setClass(headers[3], "opened");

        viewSource = rootNode.getElementsByClassName("netHeadersViewSource request").item(0);
        if (file.requestHeadersText)
            Css.removeClass(viewSource, "collapsed");

        viewSource = rootNode.getElementsByClassName("netHeadersViewSource response").item(0);
        if (file.responseHeadersText)
            Css.removeClass(viewSource, "collapsed");
    },

    renderHeaders: function(parent, headers, rowName)
    {
        if (!parent.firstChild)
            this.init(parent);

        this.insertHeaderRows(parent, headers, rowName);
    }
});

// ********************************************************************************************* //

/**
 * @domplate Represents a template for a pupup tip with detailed size info.
 */
Firebug.NetMonitor.SizeInfoTip = domplate(Rep,
{
    tag:
        TABLE({"class": "sizeInfoTip", "id": "fbNetSizeInfoTip", role:"presentation"},
            TBODY(
                FOR("size", "$sizeInfo",
                    TAG("$size|getRowTag", {size: "$size"})
                )
            )
        ),

    sizeTag:
        TR({"class": "sizeInfoRow", $collapsed: "$size|hideRow"},
            TD({"class": "sizeInfoLabelCol"}, "$size.label"),
            TD({"class": "sizeInfoSizeCol"}, "$size|formatSize"),
            TD({"class": "sizeInfoDetailCol"}, "$size|formatNumber")
        ),

    separatorTag:
        TR(
            TD({"colspan": 3, "height": "7px"})
        ),

    descTag:
        TR(
            TD({"colspan": 3, "class": "sizeInfoDescCol"}, "$size.label")
        ),

    getRowTag: function(size)
    {
        if (size.size == -2)
            return this.descTag;

        return (size.label == "-") ? this.separatorTag : this.sizeTag;
    },

    hideRow: function(size)
    {
        return size.size < 0;
    },

    formatSize: function(size)
    {
        return Str.formatSize(size.size);
    },

    formatNumber: function(size)
    {
        return size.size && size.size >= 1024 ? "(" + size.size.toLocaleString() + " B)" : "";
    },

    render: function(file, parentNode)
    {
        var postText = NetUtils.getPostText(file, Firebug.currentContext, true);
        postText = postText ? postText : "";

        var sizeInfo = [];
        sizeInfo.push({label: Locale.$STR("net.sizeinfo.Response Body"), size: file.size});
        sizeInfo.push({label: Locale.$STR("net.sizeinfo.Post Body"), size: postText.length});

        if (file.requestHeadersText)
        {
            var responseHeaders = file.responseHeadersText ? file.responseHeadersText : 0;
            sizeInfo.push({label: "-", size: 0});
            sizeInfo.push({label: Locale.$STR("net.sizeinfo.Total Received") + "*",
                size: (responseHeaders.length ? responseHeaders.length : 0)  + file.size});
            sizeInfo.push({label: Locale.$STR("net.sizeinfo.Total Sent") + "*",
                size: file.requestHeadersText.length + postText.length});
            sizeInfo.push({label: " ", size: -2});
            sizeInfo.push({label: "* " + Locale.$STR("net.sizeinfo.Including HTTP Headers"),
                size: -2});
        }

        this.tag.replace({sizeInfo: sizeInfo}, parentNode);
    }
});

// ********************************************************************************************* //

Firebug.NetMonitor.ResponseSizeLimit = domplate(Rep,
{
    tag:
        DIV({"class": "netInfoResponseSizeLimit"},
            SPAN("$object.beforeLink"),
            A({"class": "objectLink", onclick: "$onClickLink"},
                "$object.linkText"
            ),
            SPAN("$object.afterLink")
        ),

    reLink: /^(.*)<a>(.*)<\/a>(.*$)/,
    append: function(obj, parent)
    {
        var m = obj.text.match(this.reLink);
        return this.tag.append({onClickLink: obj.onClickLink,
            object: {
            beforeLink: m[1],
            linkText: m[2],
            afterLink: m[3],
        }}, parent, this);
    }
});

// ********************************************************************************************* //
// Registration

Firebug.registerRep(Firebug.NetMonitor.NetRequestTable);

return Firebug.NetMonitor.NetRequestTable;

// ********************************************************************************************* //
});<|MERGE_RESOLUTION|>--- conflicted
+++ resolved
@@ -22,12 +22,8 @@
     "firebug/net/netUtils",
     "firebug/net/netProgress",
     "firebug/lib/http",
-<<<<<<< HEAD
+    "firebug/chrome/rep",
     "firebug/debugger/breakpoints/breakpointModule",
-=======
-    "firebug/chrome/rep",
-    "firebug/js/breakpoint",
->>>>>>> 21a5ff34
     "firebug/net/xmlViewer",
     "firebug/net/svgViewer",
     "firebug/net/jsonViewer",
