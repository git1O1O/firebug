--- conflicted
+++ resolved
@@ -1514,11 +1514,7 @@
     // It can't be created here since derived objects would share
     // the same array.
     this.fbListeners = null;
-<<<<<<< HEAD
-}
-=======
 };
->>>>>>> e5518f8a
 
 Firebug.Listener.prototype =
 {
