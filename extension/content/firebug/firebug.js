/* See license.txt for terms of usage */

(function() { with (FBL) {

// ************************************************************************************************
// Constants

const Cc = Components.classes;
const Ci = Components.interfaces;

const nsIPrefBranch = Ci.nsIPrefBranch;
const nsIPrefBranch2 = Ci.nsIPrefBranch2;
const nsISupports = Ci.nsISupports;


const PrefService = Cc["@mozilla.org/preferences-service;1"];

const nsIPrefService = Ci.nsIPrefService;
const prefService = PrefService.getService(nsIPrefService);

const observerService = CCSV("@mozilla.org/observer-service;1", "nsIObserverService");
const categoryManager = CCSV("@mozilla.org/categorymanager;1", "nsICategoryManager");
const stringBundleService = CCSV("@mozilla.org/intl/stringbundle;1", "nsIStringBundleService");
const promptService = CCSV("@mozilla.org/embedcomp/prompt-service;1", "nsIPromptService");

// * * * * * * * * * * * * * * * * * * * * * * * * * * * * * * * * * * * * * * * * * * * * * * * *
// There is one Firebug object per browser.xul

const contentBox = $("fbContentBox");
const contentSplitter = $("fbContentSplitter");
const toggleCommand = $("cmd_toggleFirebug");
const detachCommand = $("cmd_toggleDetachFirebug");
const versionURL = "chrome://firebug/content/branch.properties";
const statusBarContextMenu = $("fbStatusContextMenu");

// * * * * * * * * * * * * * * * * * * * * * * * * * * * * * * * * * * * * * * * * * * * * * * * *

const prefs = PrefService.getService(nsIPrefBranch2);

// * * * * * * * * * * * * * * * * * * * * * * * * * * * * * * * * * * * * * * * * * * * * * * * *

const firebugURLs =  // TODO chrome.js
{
    main: "http://www.getfirebug.com",
    FAQ: "http://getfirebug.com/wiki/index.php/FAQ",
    docs: "http://www.getfirebug.com/docs.html",
    keyboard: "http://getfirebug.com/wiki/index.php/Keyboard_and_Mouse_Shortcuts",
    discuss: "http://groups.google.com/group/firebug",
    issues: "http://code.google.com/p/fbug/issues/list",
    donate: "http://getfirebug.com/getinvolved"
};

const prefNames =  // XXXjjb TODO distribute to modules
[
    // Global
    "defaultPanelName", "throttleMessages", "textSize", "showInfoTips",
    "largeCommandLine", "textWrapWidth", "openInWindow", "showErrorCount",
    "activateSameOrigin", "allPagesActivation", "hiddenPanels",
    "panelTabMinWidth", "sourceLinkLabelWidth", "currentVersion",
    "useDefaultLocale", "toolbarCustomizationDone", "addonBarOpened",
    "showBreakNotification",

    // Search
    "searchCaseSensitive", "searchGlobal", "searchUseRegularExpression",
    "netSearchHeaders", "netSearchParameters", "netSearchResponseBody",

    // Console
    "showJSErrors", "showJSWarnings", "showCSSErrors", "showXMLErrors",
    "showChromeErrors", "showChromeMessages", "showExternalErrors",
    "showXMLHttpRequests", "showNetworkErrors", "tabularLogMaxHeight",
    "consoleFilterTypes",

    // HTML
    "showFullTextNodes", "showCommentNodes",
    "showTextNodesWithWhitespace", "showTextNodesWithEntities",
    "highlightMutations", "expandMutations", "scrollToMutations", "shadeBoxModel",
    "showQuickInfoBox", "displayedAttributeValueLimit",

    // CSS
    "showUserAgentCSS",
    "expandShorthandProps",

    // Script
    "decompileEvals", "replaceTabs",

    // DOM
    "showUserProps", "showUserFuncs", "showDOMProps", "showDOMFuncs", "showDOMConstants",
    "ObjectShortIteratorMax",

    // Layout
    "showRulers",

    // Net
    "netFilterCategory", "netDisplayedResponseLimit",
    "netDisplayedPostBodyLimit", "netPhaseInterval", "sizePrecision",
    "netParamNameLimit", "netShowPaintEvents", "netShowBFCacheResponses",

    // JSON Preview
    "sortJsonPreview",

    // Stack
    "omitObjectPathStack",

    // Debugging
    "clearDomplate"
];

const servicePrefNames = [
    "showStackTrace", // Console
    "filterSystemURLs", // Stack
    "showAllSourceFiles", "breakOnErrors",  "trackThrowCatch" // Script
];

const scriptBlockSize = 20;

const PLACEMENT_NONE = 0;
const PLACEMENT_INBROWSER = 1;
const PLACEMENT_DETACHED = 2;
const PLACEMENT_MINIMIZED = 3;

// ************************************************************************************************
// Globals

var modules = [];
var activeContexts = [];
var activableModules = [];
var extensions = [];
var panelTypes = [];
var earlyRegPanelTypes = []; // See Firebug.registerPanelType for more info
var reps = [];
var defaultRep = null;
var defaultFuncRep = null;
var menuItemControllers = [];

var panelTypeMap = {};
var optionUpdateMap = {};

var deadWindows = [];
var deadWindowTimeout = 0;
var clearContextTimeout = 0;


try
{
    // Register default Firebug string bundle (yet before domplate templates).
    // Notice that this category entry must not be persistent in Fx 4.0
    categoryManager.addCategoryEntry("strings_firebug",
        "chrome://firebug/locale/firebug.properties", "", false, true);
}
catch (exc)
{
    dump("Register default string bundle FAILS: "+exc+"\n");
}

// ************************************************************************************************

/**
 * @class Represents the main Firebug application object. An instance of this object is
 * created for each browser window (browser.xul).
 */
top.Firebug =
{
    version: "1.6",

    dispatchName: "Firebug",
    modules: modules,
    panelTypes: panelTypes,
    uiListeners: [],
    reps: reps,
    prefDomain: "extensions.firebug",
    servicePrefDomain: "extensions.firebug.service",

    stringCropLength: 50,

    tabBrowser: null,
    originalChrome: FirebugChrome,
    chrome: FirebugChrome,

    isInitialized: false,
    migrations: {},

    // Custom stylesheets registered by extensions.
    stylesheets: [],

    // * * * * * * * * * * * * * * * * * * * * * * * * * * * * * * * * * * * * * * * * * * * * * *
    // Initialization

    initialize: function()
    {
        FBTrace.timeEnd("SCRIPTTAG_TIME");
        FBTrace.time("MODULE_TIME");
        if (FBTrace.sysout && (!FBL || !FBL.initialize) )
            FBTrace.sysout("Firebug is broken, FBL incomplete, if the last function is QI, check lib.js:", FBL);
        else if (FBTrace.DBG_INITIALIZE)
            FBTrace.sysout("firebug.initialize FBL: " + FBL);

        // Till now all registered panels (too soon) have been inserted into earlyRegPanelTypes.
        var tempPanelTypes = earlyRegPanelTypes;
        earlyRegPanelTypes = null;

        Firebug.LoadManager = FirebugLoadManager;
        delete FirebugLoadManager; // unpollute global

        Firebug.LoadManager.loadCore(function coreInitialize()
        {
<<<<<<< HEAD
            var firebugScope = // pump the objects from this scope down into module loader
            {
                window : window,
                Firebug: Firebug,
                fbXPCOMUtils: fbXPCOMUtils,
                FBL: FBL,
                FirebugReps: FirebugReps,
                FBTrace: FBTrace,
                domplate: domplate,
                setTimeout: function(fn, delay) { return window.setTimeout(fn, delay); }, // bind window via closure
                clearTimeout: function(timeout) { return window.clearTimeout(timeout); }, // bind window via closure
                setInterval: function(fn, delay) { return window.setInterval(fn, delay); }, // bind window via closure
                clearInterval: function(timeout) { return window.clearInterval(timeout); }, // bind window via closure
            };
            var uid = Math.random();  // to give each XUL window its own loader (for now)
            var config = {
                context:"Firebug "+uid, // TODO XUL window id on FF4.0+
                baseUrl: "resource://firebugModules/",
                onDebug: function() {
                    if (!this.FBTrace)
                    {
                        // traceConsoleService is a global of |window| frome trace.js.
                        // on the first call we use it to get a ref to the Cu.import module object
                        this.FBTrace = traceConsoleService.getTracer("extensions.firebug");
                    }
                    this.FBTrace.sysout.apply(this.FBTrace,arguments);
                },
                onError: function()
                {
                    Cu.reportError(arguments[0]);
                    if (!this.FBTrace)
                    {
                        // traceConsoleService is a global of |window| frome trace.js.
                        // on the first call we use it to get a ref to the Cu.import module object
                        this.FBTrace = traceConsoleService.getTracer("extensions.firebug");
                    }
                    this.FBTrace.sysout.apply(this.FBTrace,arguments);
                },
                waitSeconds: 0,
                debug: true,
                /* edit: function(errorMsg, errorURL, errorLineNumber)
                {
                    window.alert(errorMsg+" "+errorURL+"@"+errorLineNumber);
                },
                edit: function(context, url, module)
                {
                    FBTrace.sysout("opening window modal on "+url);
                    var a = {url: url};
                    return window.showModalDialog("chrome://firebug/content/external/editors.xul",{}, "resizable:yes;scroll:yes;dialogheight:480;dialogwidth:600;center:yes");
                }
                */
            };
            var loader = new ModuleLoader(firebugScope, config);

            var defaultPanels = // this will pull in all the rest of the code by dependencies
                [
                 "tabContext.js",
                 "sourceBox.js",
                 "script.js",
                ];

            // FIXME need dynamic loading here
                defaultPanels.push("javascriptmodule.js");
            //
                defaultPanels.push("debugger.js");

            loader.define(defaultPanels, function delay(){
=======
>>>>>>> 8c9340fb
                Firebug.completeInitialize(tempPanelTypes);
        });
    },

    completeInitialize: function(tempPanelTypes)
    {
        FBL.initialize();  // non require.js modules

        // Append early registered panels at the end.
        panelTypes.push.apply(panelTypes, tempPanelTypes);

        const tabBrowser = $("content");
        if (tabBrowser) // TODO Firebug.TabWatcher
        {
            if (FBTrace.DBG_INITIALIZE)
                FBTrace.sysout("firebug.initialize has a tabBrowser");
            this.tabBrowser = tabBrowser;
        }

        this.initializePrefs();
        this.initializeBTI();

        if (FBTrace.DBG_INITIALIZE)
            FBTrace.sysout("firebug.initialize client: "+this.clientID+" with prefDomain "+this.prefDomain);

        this.isInitialized = true;

        dispatch(modules, "initialize", [this.prefDomain, prefNames]);
    },


    initializeBTI: function()
    {
        try
        {
            // Load Browser Tools Interface definition
            //Components.utils.import("resource://firebug/bti/bti.js", this);
        }
        catch (err)
        {
            if (FBTrace.DBG_INITIALIZE)
                FBTrace.sysout("firebug.initializeBTI EXCEPTION:" + err, err);
        }
    },

    getVersion: function()
    {
        if (!this.fullVersion)
            this.fullVersion = this.loadVersion(versionURL);

        return this.fullVersion;
    },

    loadVersion: function(versionURL)
    {
        var content = getResource(versionURL);
        if (!content)
            return "no content at "+versionURL;

        var m = /RELEASE=(.*)/.exec(content);
        if (m)
            var release = m[1];
        else
            return "no RELEASE in "+versionURL;

        m = /VERSION=(.*)/.exec(content);
        if (m)
            var version = m[1];
        else
            return "no VERSION in "+versionURL;

        return version+""+release;
    },

    /*
     *  Substitute strings in the UI, with fall back to en-US
     */
    internationalizeUI: function(doc) // TODO chrome.js
    {
        if (!doc)
            return;

        if (FBTrace.DBG_INITIALIZE)
            FBTrace.sysout("Firebug.internationalizeUI");

        var elements = doc.getElementsByClassName("fbInternational");
        var attributes = ["label", "tooltiptext", "aria-label"];
        for (var i=0; i<elements.length; i++)
        {
            for(var j=0; j<attributes.length; j++)
            {
                if (elements[i].hasAttribute(attributes[j]))
                    FBL.internationalize(elements[i], attributes[j]);
            }
        }

        // Translated strings for this label don't include "..." at the end.
        var node = doc.getElementById("menu_openFirebugEditors");
        if (node)
        {
            var label = node.getAttribute("label") + "...";
            node.setAttribute("label", label);
        }

        node = doc.getElementById("menu_configureEditors");
        if (node)
        {
            var label = node.getAttribute("label") + "...";
            node.setAttribute("label", label);
        }

        // Allow other modules to internationalize UI labels (called also for
        // detached Firebug window).
        dispatch(modules, "internationalizeUI", [doc]);
    },

    /**
     * Called when the UI is ready to be initialized, once the panel browsers are loaded,
     * but before any contexts are created.
     */
    initializeUI: function(detachArgs)
    {
        if (FBTrace.DBG_INITIALIZE)
            FBTrace.sysout("firebug.initializeUI detachArgs:", detachArgs);

        var version = this.getVersion(); // TODO chrome.js
        if (version)
        {
            this.version = version;
            $('fbStatusBar').setAttribute("tooltiptext", "Firebug " + version);

            // At this moment there is more 'Firebug About' items (in the icon and tools menu).
            var nodes = document.querySelectorAll(".firebugAbout");
            for (var i=0; i<nodes.length; i++)
            {
                var node = nodes[i];
                var aboutLabel = node.getAttribute("label");
                node.setAttribute("label", aboutLabel + " " + version);
            }
        }

        dispatch(menuItemControllers, "initialize", []);  // TODO chrome.js

        // In the case that the user opens firebug in a new window but then closes Firefox window, we don't get the
        // quitApplicationGranted event (platform is still running) and we call shutdown (Firebug isDetached).
        window.addEventListener('unload', shutdownFirebug, false);

        Firebug.TabWatcher.initialize(this);
        Firebug.TabWatcher.addListener(this);

        // Initial activation of registered panel types. All panel -> module dependencies
        // should be defined now (in onActivationChange).  Must be called after Firebug.TabWatcher is ready.
        Firebug.PanelActivation.activatePanelTypes(panelTypes);

        // Tell the modules the UI is up.
        dispatch(modules, "initializeUI", [detachArgs]);
    },

    /*
     * called in browser when Firefox closes and in externalMode when fbs gets quitApplicationGranted.
     */
    shutdown: function()
    {
        this.shutdownUI();

        prefService.savePrefFile(null);
        prefs.removeObserver(this.prefDomain, this, false);
        prefs.removeObserver(this.servicePrefDomain, this, false);

        dispatch(modules, "shutdown");

        this.closeDeadWindows();

        if (FBTrace.DBG_INITIALIZE)
            FBTrace.sysout("firebug.shutdown exited client "+this.clientID);
    },

    shutdownUI: function()  // TODO chrome.js
    {
        window.removeEventListener('unload', shutdownFirebug, false);

        Firebug.TabWatcher.destroy();

        // Remove the listener after the Firebug.TabWatcher.destroy() method is called so,
        // destroyContext event is properly dispatched to the Firebug object and
        // consequently to all registered modules.
        Firebug.TabWatcher.removeListener(this);

        dispatch(modules, "disable", [FirebugChrome]);
    },

    // ----------------------------------------------------------------------------------------------------------------
    // TODO this entire section to XULWindow

    getSuspended: function()  // TODO XULWindow
    {
        var suspendMarker = $("firebugStatus");
        if (suspendMarker.hasAttribute("suspended"))
            return suspendMarker.getAttribute("suspended");
        return null;
    },

    setSuspended: function(value)  // TODO XULWindow
    {
        var suspendMarker = $("firebugStatus");
        if (FBTrace.DBG_ACTIVATION)
            FBTrace.sysout("Firebug.setSuspended to "+value+". Browser: " +
                Firebug.chrome.window.document.title);

        if (value)
            suspendMarker.setAttribute("suspended", value);
        else
            suspendMarker.removeAttribute("suspended");

        Firebug.resetTooltip();
    },

    toggleSuspend: function()  // TODO XULWindow
    {
        // getSuspended returns non-null value if Firebug is suspended.
        if (this.getSuspended())
        {
            // Firebug is suspended now. Two possible actions have been executed:
            // 1) Firebug UI is closed and the user clicked on the status bar icon in order to
            //    show the UI and resume Firebug.
            // 2) Firebug is detached, but suspended for the current page. The user clicked
            //    either on the status bar icon or on an activation button that is displayed
            //    within detached Firebug window.
            this.toggleBar(true);
        }
        else
        {
            // The users wants to suspend Firebug, let's do it and pull down the visible UI.
            // xxxHonza: the Firebug isn't suspended if detached and the user clicks on the
            // status bar icon (the detached window should becoma blank displaying only
            // the activation button).
            this.suspend();

            // Close detached Firebug or
            // show/hide Firebug UI according to the browser.showFirebug flag.
            if (Firebug.isDetached())
                this.toggleDetachBar(false);
            else
                this.syncBar();
        }
    },

    broadcast: function(message, args)
    {
        // dispatch message to all XUL windows registered to firebug service.
        // Implemented in Firebug.JavaScriptModule.
    },

    suspend: function()  // dispatch suspendFirebug to all windows
    {
        if(Firebug.rerun)
            return;

        this.broadcast('suspendFirebug', []);
    },

    suspendFirebug: function() // dispatch onSuspendFirebug to all modules
    {

        var cancelSuspend = dispatch2(activableModules, 'onSuspendingFirebug', []);
        if (cancelSuspend)
            return;

        this.setSuspended("suspending");

        var cancelSuspend = dispatch2(activableModules, 'onSuspendFirebug', [Firebug.currentContext]);  // TODO no context arg

        if (cancelSuspend)
            Firebug.resume();
        else
            this.setSuspended("suspended");
    },

    resume: function()
    {
        this.broadcast('resumeFirebug', []);
    },

    resumeFirebug: function()  // dispatch onResumeFirebug to all modules
    {
        this.setSuspended("resuming");
        dispatch(activableModules, 'onResumeFirebug', [Firebug.currentContext]);// TODO no context arg
        this.setSuspended(null);
    },

    getEnablementStatus: function()
    {
        var strOn = $STR("enablement.on");
        var strOff = $STR("enablement.off");

        var status = "";
        var firebugStatus = $('firebugStatus');
        if (firebugStatus.getAttribute("console") == "on")
            status +="Console: "+strOn+",";
        else
            status +="Console: "+strOff+",";

        if (firebugStatus.getAttribute("net") == "on")
            status +=" Net: "+strOn+",";
        else
            status +=" Net: "+strOff+",";

        if (firebugStatus.getAttribute("script") == "on")
            status +=" Script: "+strOn;
        else
            status +=" Script: "+strOff+"";

        return status;
    },

    resetTooltip: function()
    {
        if (FBTrace.DBG_TOOLTIP)
          FBTrace.sysout("resetTooltip called");

        var tooltip = "Firebug " + Firebug.getVersion();

        tooltip += "\n" + Firebug.getEnablementStatus();

        if (Firebug.getSuspended())
            tooltip += "\n" + Firebug.getSuspended();
        else
            tooltip += "\n" + $STRP("plural.Total_Firebugs2", [Firebug.TabWatcher.contexts.length]);

        if (Firebug.allPagesActivation == "on")
        {
            var label = $STR("enablement.on");
            tooltip += "\n"+label+" "+$STR("enablement.for all pages");
        }
        // else allPagesActivation == "none" we don't show it.

        tooltip += "\n" + $STR(Firebug.getPlacement());

        $('firebugStatus').setAttribute("tooltiptext", tooltip);
    },

    getURLsForAllActiveContexts: function()
    {
        var contextURLSet = [];  // create a list of all unique activeContexts
        Firebug.TabWatcher.iterateContexts( function createActiveContextList(context)
        {
            if (FBTrace.DBG_WINDOWS)
                FBTrace.sysout("context "+context.getName());

            try
            {
                var cw = context.window;
                if (cw)
                {
                    if (cw.closed)
                        url = "about:closed";
                    else
                        if ('location' in cw)
                            var url = cw.location.toString();
                        else
                            var url = context.getName();
                    if (url)
                    {
                        if (contextURLSet.indexOf(url) == -1)
                            contextURLSet.push(url);
                    }
                }
            }
            catch(e)
            {
                if (FBTrace.DBG_ERRORS)
                    FBTrace.sysout("firebug.getURLsForAllActiveContexts could not get window.location for a context", e);
            }
        });

        if (FBTrace.DBG_ACTIVATION)
            FBTrace.sysout("active contexts urls "+contextURLSet.length);

        return contextURLSet;
    },

    // * * * * * * * * * * * * * * * * * * * * * * * * * * * * * * * * * * * * * * * * * * * * * *
    // Dead Windows  XXXjjb this code is not used by 1.4, external placement.

    killWindow: function(browser, chrome)
    {
        deadWindows.push({browser: browser, chrome: chrome});
        deadWindowTimeout = setTimeout(function() { Firebug.closeDeadWindows(); }, 3000);
    },

    rescueWindow: function(browser)
    {
        for (var i = 0; i < deadWindows.length; ++i)
        {
            if (deadWindows[i].browser == browser)
            {
                deadWindows.splice(i, 1);
                if (FBTrace.DBG_WINDOWS)
                    FBTrace.sysout("rescued "+browser.currentURI.spec);
                break;
            }
        }
    },

    closeDeadWindows: function()
    {
        for (var i = 0; i < deadWindows.length; ++i)
            deadWindows[i].chrome.close();

        deadWindows = [];
        deadWindowTimeout = 0;
    },

    // * * * * * * * * * * * * * * * * * * * * * * * * * * * * * * * * * * * * * * * * * * * * * *
    // Registration

    /*
     * Set a default value for a preference into the firebug preferences list.
     * @param name preference name, possibly dot segmented, will be stored under extensions.firebug.<name>
     * @param value default value of preference
     * @return true if default set, else false
     */
    registerPreference: function(name, value)
    {
        var currentValue = this.getPref(this.prefDomain, name);

        if (FBTrace.DBG_INITIALIZE)
            FBTrace.sysout("registerPreference "+name+" -> "+value+" type "+typeof(value)+" with currentValue "+currentValue);

        if (currentValue === undefined)
        {
            // https://developer.mozilla.org/en/Code_snippets/Preferences
            //This is the reason why you should usually pass strings ending with a dot to getBranch(), like prefs.getBranch("accessibility.").
            var defaultBranch = prefService.getDefaultBranch(this.prefDomain+"."); //

            var type = this.getPreferenceTypeByExample( typeof(value) );
            if (this.setPreference(name, value, type, defaultBranch))
                return true;
        }
        return false;
    },

    registerModule: function()
    {
        modules.push.apply(modules, arguments);

        if (FBTrace.DBG_INITIALIZE)
        {
            for (var i = 0; i < arguments.length; ++i)
                FBTrace.sysout("registerModule "+arguments[i].dispatchName);
        }
    },

    unregisterModule: function()
    {
        for (var i = 0; i < arguments.length; ++i)
            remove(modules, arguments[i]);
    },

    registerActivableModule: function()
    {
        activableModules.push.apply(activableModules, arguments);
        this.registerModule.apply(this, arguments);
    },

    registerExtension: function()  // TODO remove
    {
        extensions.push.apply(extensions, arguments);

        for (var i = 0; i < arguments.length; ++i)
            Firebug.TabWatcher.addListener(arguments[i]);

        for (var j = 0; j < arguments.length; j++)
            Firebug.uiListeners.push(arguments[j]);
    },

    unregisterExtension: function()  // TODO remove
    {
        for (var i = 0; i < arguments.length; ++i)
        {
            Firebug.TabWatcher.removeListener(arguments[i]);
            remove(Firebug.uiListeners, arguments[i]);
            remove(extensions, arguments[i])
        }
    },

    registerUIListener: function()
    {
        for (var j = 0; j < arguments.length; j++)
            Firebug.uiListeners.push(arguments[j]);
    },

    unregisterUIListener: function()
    {
        for (var i = 0; i < arguments.length; ++i)
            remove(Firebug.uiListeners, arguments[i]);
    },

    registerPanel: function()
    {
        // In order to keep built in panels (like Console, Script...) be the first one
        // and insert all panels coming from extension at the end, catch any early registered
        // panel (i.e. before FBL.initialize is called, such as YSlow) in a temp array
        // that is appended at the end as soon as FBL.initialize is called.
        if (earlyRegPanelTypes)
            earlyRegPanelTypes.push.apply(earlyRegPanelTypes, arguments);
        else
            panelTypes.push.apply(panelTypes, arguments);

        for (var i = 0; i < arguments.length; ++i)
            panelTypeMap[arguments[i].prototype.name] = arguments[i];

        if (FBTrace.DBG_INITIALIZE)
            for (var i = 0; i < arguments.length; ++i)
                FBTrace.sysout("registerPanel "+arguments[i].prototype.name+"\n");
    },

    unregisterPanel: function(panelType)
    {
        for (var i = 0; i < panelTypes.length; ++i)
        {
            if (panelTypes[i] == panelType)
            {
                panelTypes.splice(i, 1);
                break;
            }
        }

        delete panelTypeMap[panelType.prototype.name];
    },

    registerRep: function()
    {
        reps.push.apply(reps, arguments);
    },

    unregisterRep: function()
    {
        for (var i = 0; i < arguments.length; ++i)
            remove(reps, arguments[i]);
    },

    setDefaultReps: function(funcRep, rep)
    {
        defaultRep = rep;
        defaultFuncRep = funcRep;
    },

    registerStringBundle: function(bundleURI)
    {
        categoryManager.addCategoryEntry("strings_firebug", bundleURI, "", false, true);
        this.stringBundle = null;
    },

    /**
     * Allows registering of custom stylesheet coming from extension. The stylesheet is then
     * used automatially thorough Firebug UI.
     * @param {Object} styleURI URI of the stylesheet.
     */
    registerStylesheet: function(styleURI)
    {
        this.stylesheets.push(styleURI);
    },

    registerMenuItem: function(menuItemController)
    {
        FBTrace.sysout("Firebug.registerMenuItem");
        menuItemControllers.push(menuItemController);
    },

    // * * * * * * * * * * * * * * * * * * * * * * * * * * * * * * * * * * * * * * * * * * * * * *
    // Localization

    getStringBundle: function()
    {
        if (!this.stringBundle)
            this.stringBundle = stringBundleService.createExtensibleBundle("strings_firebug");
        return this.stringBundle;
    },

    getDefaultStringBundle: function()
    {
        if (!this.defaultStringBundle)
        {
            var ioService = Cc["@mozilla.org/network/io-service;1"].getService(Ci.nsIIOService);
            var chromeRegistry = Cc["@mozilla.org/chrome/chrome-registry;1"].getService(Ci.nsIChromeRegistry);
            var bundle = document.getElementById("strings_firebug");
            var uri = ioService.newURI(bundle.src, "UTF-8", null);
            var fileURI = chromeRegistry.convertChromeURL(uri).spec;
            var parts = fileURI.split("/");
            parts[parts.length - 2] = "en-US";
            this.defaultStringBundle = stringBundleService.createBundle(parts.join("/"));
        }
        return this.defaultStringBundle;
    },

    getPluralRule: function()
    {
        try {
            return this.getStringBundle().GetStringFromName("pluralRule");
        } catch (err) { }
    },

    // * * * * * * * * * * * * * * * * * * * * * * * * * * * * * * * * * * * * * * * * * * * * * *
    // Options
    // TODO create options.js as module, support per context options eg break on error

    initializePrefs: function()
    {
        for (var i = 0; i < prefNames.length; ++i)
            this[prefNames[i]] = this.getPref(this.prefDomain, prefNames[i]);
        for (var i = 0; i < servicePrefNames.length; ++i)
            this[servicePrefNames[i]] = this.getPref(this.servicePrefDomain, servicePrefNames[i]);

        prefs.addObserver(this.prefDomain, this, false);
        prefs.addObserver(this.servicePrefDomain, this, false);

        var basePrefNames = prefNames.length;


        for (var i = basePrefNames; i < prefNames.length; ++i)
            this[prefNames[i]] = this.getPref(this.prefDomain, prefNames[i]);

        if (FBTrace.DBG_OPTIONS)
        {
             for (var i = 0; i < prefNames.length; ++i)
                FBTrace.sysout("firebug.initialize option "+this.prefDomain+"."+prefNames[i]+"="+
                    this[prefNames[i]]+"\n");

             for (var i = 0; i < servicePrefNames.length; ++i)
                FBTrace.sysout("firebug.initialize option (service) "+this.servicePrefDomain+"."+
                    servicePrefNames[i]+"="+this[servicePrefNames[i]]+"\n");
        }
    },

    togglePref: function(name)
    {
        this.setPref(Firebug.prefDomain, name, !this[name]);
    },

    getPref: function(prefDomain, name)
    {
        var prefName = prefDomain + "." + name;

        var type = prefs.getPrefType(prefName);
        if (type == nsIPrefBranch.PREF_STRING)
            return prefs.getCharPref(prefName);
        else if (type == nsIPrefBranch.PREF_INT)
            return prefs.getIntPref(prefName);
        else if (type == nsIPrefBranch.PREF_BOOL)
            return prefs.getBoolPref(prefName);
    },

    /*
     * @param prefDomain, eg extensions.firebug, eg Firebug.prefDomain
     * @param name X for extension.firebug.X
     * @param value setting for X
     * @param prefType optional for adding a new pref,
     */
    setPref: function(prefDomain, name, value, prefType)
    {
        var prefName = prefDomain + "." + name;

        var type = this.getPreferenceTypeByExample( (prefType?prefType:typeof(value)) );

        if (!this.setPreference(prefName, value, type, prefs))
            return;

        setTimeout(function delaySavePrefs()
        {
            if (FBTrace.DBG_OPTIONS)
                FBTrace.sysout("firebug.delaySavePrefs type="+type+" name="+prefName+" value="+value+"\n");
            prefs.savePrefFile(null);
        });

        if (FBTrace.DBG_OPTIONS)
            FBTrace.sysout("firebug.setPref type="+type+" name="+prefName+" value="+value+"\n");
    },

    setPreference: function(prefName, value, type, prefBranch)
    {
        // xxxHonza, XXXjjb: sometimes I am seeing: extensions.firebugcommandLineShowCompleterPopup
        // preference that should really be: extensions.firebug.commandLineShowCompleterPopup
        // Is the better fix for this (this is rather a workaround).
        //if (prefName.indexOf("extensions.firebug") != 0)
        //    prefName = "." + prefName;
        if ((prefBranch.root+prefName).indexOf("bug.") == -1)
            FBTrace.sysout("WARNING setPreference called without bug.", {prefName: prefName, value: value});
        // The above lines and comments should be removed once the prefs seem correct

        if (type == nsIPrefBranch.PREF_STRING)
            prefBranch.setCharPref(prefName, value);
        else if (type == nsIPrefBranch.PREF_INT)
            prefBranch.setIntPref(prefName, value);
        else if (type == nsIPrefBranch.PREF_BOOL)
            prefBranch.setBoolPref(prefName, value);
        else if (type == nsIPrefBranch.PREF_INVALID)
        {
            FBTrace.sysout("firebug.setPref FAILS: Invalid preference "+prefName+" with type "+type+", check that it is listed in defaults/prefs.js");
            return false;
        }
        return true;
    },

    getPreferenceTypeByExample: function(prefType)
    {
        if (prefType)
        {
            if (prefType === typeof("s"))
                var type = nsIPrefBranch.PREF_STRING;
            else if (prefType === typeof(1))
                var type = nsIPrefBranch.PREF_INT;
            else if (prefType === typeof (true))
                var type = nsIPrefBranch.PREF_BOOL;
            else
                var type = nsIPrefBranch.PREF_INVALID;
        }
        else
        {
            var type = prefs.getPrefType(prefName);
        }
        return type;
    },

    clearPref: function(prefDomain, name)
    {
        var prefName = prefDomain + "." + name;
        if (prefs.prefHasUserValue(prefName))
            prefs.clearUserPref(prefName);
    },

    increaseTextSize: function(amt)
    {
        this.setTextSize(this.textSize+amt);
    },

    setTextSize: function(value)
    {
        this.setPref(Firebug.prefDomain, "textSize", value);
    },

    updatePref: function(name, value)
    {
        // Prevent infinite recursion due to pref observer
        if (optionUpdateMap.hasOwnProperty(name))
            return;

        try
        {
            optionUpdateMap[name] = 1;
            this[name] = value;

            dispatch(modules, "updateOption", [name, value]);

            // Update the current chrome...
            Firebug.chrome.updateOption(name, value);

            // ... as well as the original in-browser chrome (if Firebug is currently detached).
            // xxxHonza, xxxJJB: John, the Firebug.externalChrome is not longer set, is it correct?
            // it's still used in FirebugChrome.setGlobalAttribute.
            if (Firebug.chrome != Firebug.originalChrome)
                Firebug.originalChrome.updateOption(name, value);

        }
        catch (err)
        {
            if (FBTrace.DBG_OPTIONS)
                FBTrace.sysout("firebug.updatePref EXCEPTION:" + err, err);
        }
        finally
        {
            delete optionUpdateMap[name];
        }

        if (FBTrace.DBG_OPTIONS)
            FBTrace.sysout("firebug.updatePref EXIT: "+name+"="+value+"\n");
    },

    // * * * * * * * * * * * * * * * * * * * * * * * * * * * * * * * * * * * * * * * * * * * * * *
    // Browser Bottom Bar
    // TODO XULWindow

    showBar: function(show)
    {
        var browser = Firebug.chrome.getCurrentBrowser();

        if (FBTrace.DBG_WINDOWS || FBTrace.DBG_ACTIVATION)
            FBTrace.sysout("showBar("+show+") for browser "+browser.currentURI.spec+
                " Firebug.currentContext "+Firebug.currentContext);

        var contentBox = Firebug.chrome.$("fbContentBox");
        var contentSplitter = Firebug.chrome.$("fbContentSplitter");

        var shouldShow = show/* && !Firebug.isDetached()*/;
        contentBox.setAttribute("collapsed", !shouldShow);

        if(!show)
            Firebug.Inspector.inspectNode(null);

        if (contentSplitter)
            contentSplitter.setAttribute("collapsed", !shouldShow);

        //xxxHonza: should be removed.
        dispatch(Firebug.uiListeners, show ? "showUI" : "hideUI", [browser, Firebug.currentContext]);

        // Sync panel state after the showUI event is dispatched. syncPanel method calls
        // Panel.show method, which expects the active context to be already registered.
        if (show)
            Firebug.chrome.syncPanel();
    },

    closeFirebug: function(userCommand)  // this is really deactivate
    {
        var browser = FirebugChrome.getCurrentBrowser();

        Firebug.TabWatcher.unwatchBrowser(browser, userCommand);
        Firebug.resetTooltip();
    },

    /*
     * Primary function to activate or minimize firebug. Used by
     * <ol>
     * <li>the status bar icon click action</li>
     * <li>the activation button (within Firebug.xul) click action</li>
     * </ol>
     * @param forceOpen: don't minimize, stay open if open.
     * @param panelName: eg 'script', to select a specific panel.
     */
    toggleBar: function(forceOpen, panelName)
    {
        var browser = FirebugChrome.getCurrentBrowser();

        if (panelName)
            Firebug.chrome.selectPanel(panelName);

        if (Firebug.currentContext && browser.showFirebug)  // then we are already debugging the selected tab
        {
            if (Firebug.isDetached()) // if we are out of the browser focus the window
                Firebug.chrome.focus();
            else if (Firebug.openInWindow)
                this.detachBar(context);
            else if (Firebug.isMinimized()) // toggle minimize
                Firebug.unMinimize();
            else if (!forceOpen)  // else isInBrowser
                Firebug.minimizeBar();
        }
        else  // closed or no context or no showFirebug
        {
            if (FBTrace.DBG_ERRORS)
            {
                var context = Firebug.TabWatcher.getContextByWindow(browser.contentWindow);
                if (context) // ASSERT: we should not have showFirebug false on a page with a context
                    FBTrace.sysout("Firebug.toggleBar: placement "+this.getPlacement()+ " context: "+context.getName()+" Firebug.currentContext: "+(Firebug.currentContext?Firebug.currentContext.getName():"null")+" browser.showFirebug:"+browser.showFirebug);
            }

            var created = Firebug.TabWatcher.watchBrowser(browser);  // create a context for this page
            if (!created)
            {
                if (FBTrace.DBG_ERRORS)
                    FBTrace.sysout("Rejected page should explain to user!");
                return false;
            }

            if (Firebug.isMinimized()) // then toggle minimize
                Firebug.unMinimize();
        }
        return true;
     },

    minimizeBar: function()  // just pull down the UI, but don't deactivate the context
    {
        if (Firebug.isDetached())  // TODO disable minimize on externalMode
        {
            // TODO reattach
            Firebug.toggleDetachBar(false, false);
            Firebug.chrome.focus() ;
        }
        else // inBrowser -> minimized
        {
            Firebug.setPlacement("minimized");
            this.showBar(false);
        }
    },

    unMinimize: function()
    {
        this.updateActiveContexts(Firebug.currentContext);
        Firebug.setPlacement("inBrowser");
        Firebug.showBar(true);
    },

    onShowDetachTooltip: function(tooltip)
    {
        tooltip.label = Firebug.isDetached() ? $STR("firebug.AttachFirebug") :
            $STR("firebug.DetachFirebug");
        return true;
    },

    toggleDetachBar: function(forceOpen, reopenInBrowser)  // detached -> closed; inBrowser -> detached TODO reattach
    {
        if (!forceOpen && Firebug.isDetached())  // detached -> minimized
        {
            setTimeout(function delayMinimize()
            {
                if (reopenInBrowser)
                    Firebug.unMinimize();
                else
                    Firebug.minimizeBar();
            }, 200);
            Firebug.chrome.close();
        }
        else
            this.detachBar(Firebug.currentContext);
    },

    closeDetachedWindow: function(userCommands)
    {
        Firebug.showBar(false);

        if (Firebug.currentContext)
            Firebug.TabWatcher.unwatchBrowser(Firebug.currentContext.browser, userCommands);
        // else the user closed Firebug external window while not looking at a debugged web page.

        Firebug.resetTooltip();
    },

    setChrome: function(newChrome, newPlacement)
    {
        var oldChrome = Firebug.chrome;
        Firebug.dispatchToPanels("detach", [oldChrome, newChrome]);
        Firebug.chrome = newChrome;
        Firebug.setPlacement(newPlacement);

        // reattach all contexts to the new chrome
        Firebug.TabWatcher.iterateContexts(function reattach(context)
        {
            context.reattach(oldChrome, newChrome);

            Firebug.reattachContext(context.browser, context);
        });
    },

    detachBar: function(context)
    {
        if (!context)
        {
            var browser = Firebug.chrome.getCurrentBrowser();
            var created = Firebug.TabWatcher.watchBrowser(browser);  // create a context for this page
            if (!created)
            {
                if (FBTrace.DBG_ERRORS)
                    FBTrace.sysout("Firebug.detachBar, no context in "+window.location);
                return null;
            }
            context = Firebug.TabWatcher.getContextByWindow(browser.contentWindow);
        }

        if (Firebug.isDetached())  // can be set true attachBrowser
        {
            Firebug.chrome.focus();
            return null;
        }

        this.showBar(false);  // don't show in browser.xul now

        Firebug.chrome.setFirebugContext(context);  // make sure the Firebug.currentContext agrees with context

        this.setPlacement("detached");  // we'll reset it in the new window, but we seem to race with code in this window.

        if (FBTrace.DBG_ACTIVATION)
            FBTrace.sysout("Firebug.detachBar opening firebug.xul for context "+Firebug.currentContext.getName() );

        var args = {
            FBL: FBL,
            Firebug: this,
            browser: context.browser,
        };
        var win = openWindow("Firebug", "chrome://firebug/content/firebug.xul", "", args);

        return win;
    },

    syncBar: function()  // show firebug if we should
    {
        var browser = FirebugChrome.getCurrentBrowser();
        this.showBar(browser && browser.showFirebug);  // implicitly this is operating in the chrome of browser.xul
    },

    // * * * * * * * * * * * * * * * * * * * * * * * * * * * * * * * * * * * * * * * * * * * * * *
    // TODO to options.js

    resetAllOptions: function(confirm)  // to default state
    {
        if (confirm)
        {
            if (!promptService.confirm(null, $STR("Firebug"), $STR("confirmation.Reset_All_Firebug_Options")))
                return;
        }

        var preferences = prefs.getChildList("extensions.firebug", {});
        for (var i = 0; i < preferences.length; i++)
        {
            if (preferences[i].indexOf("DBG_") == -1 && preferences[i].indexOf("filterSystemURLs") == -1)
            {
                if (FBTrace.DBG_OPTIONS)
                    FBTrace.sysout("Clearing option: "+i+") "+preferences[i]);
                if (prefs.prefHasUserValue(preferences[i]))  // avoid exception
                    prefs.clearUserPref(preferences[i]);
            }
            else
            {
                if (FBTrace.DBG_OPTIONS)
                    FBTrace.sysout("Skipped clearing option: "+i+") "+preferences[i]);
            }
        }

        Firebug.TabWatcher.iterateContexts( function clearBPs(context)
        {
            Firebug.JavaScriptModule.clearAllBreakpoints(context);
        });
    },

    // * * * * * * * * * * * * * * * * * * * * * * * * * * * * * * * * * * * * * * * * * * * * * *
    // Panels

    getPanelType: function(panelName)
    {
        if (panelTypeMap.hasOwnProperty(panelName))
            return panelTypeMap[panelName];
        else
            return null;
    },

    getPanelTitle: function(panelType)
    {
        return panelType.prototype.title ? panelType.prototype.title
            : FBL.$STR("Panel-"+panelType.prototype.name);
    },

    getPanelTooltip: function(panelType)
    {
        return panelType.prototype.tooltip ? panelType.prototype.tooltip
            : this.getPanelTitle(panelType);
    },

    getMainPanelTypes: function(context)
    {
        var resultTypes = [];

        for (var i = 0; i < panelTypes.length; ++i)
        {
            var panelType = panelTypes[i];
            if (!panelType.prototype.parentPanel)
                resultTypes.push(panelType);
        }

        if (context.panelTypes)
        {
            for (var i = 0; i < context.panelTypes.length; ++i)
            {
                var panelType = context.panelTypes[i];
                if (!panelType.prototype.parentPanel)
                    resultTypes.push(panelType);
            }
        }

        resultTypes.sort(function(a, b)
        {
            return a.prototype.order < b.prototype.order ? -1 : 1;
        });

        return resultTypes;
    },

    getSidePanelTypes: function(context, mainPanel)
    {
        if (!mainPanel)
            return [];

        var resultTypes = [];

        for (var i = 0; i < panelTypes.length; ++i)
        {
            var panelType = panelTypes[i];
            if (panelType.prototype.parentPanel && (panelType.prototype.parentPanel == mainPanel.name) )
                resultTypes.push(panelType);
        }

        if (context.panelTypes)
        {
            for (var i = 0; i < context.panelTypes.length; ++i)
            {
                var panelType = context.panelTypes[i];
                if (panelType.prototype.parentPanel == mainPanel.name)
                    resultTypes.push(panelType);
            }
        }

        resultTypes.sort(function(a, b)
        {
            return a.prototype.order < b.prototype.order ? -1 : 1;
        });

        return resultTypes;
    },

    /**
     * Gets an object containing the state of the panel from the last time
     * it was displayed before one or more page reloads.
     * The 'null' return here is a too-subtle signal to the panel code in bindings.xml.
     * Note that panel.context may not have a persistedState, but in addition the persisted
     * state for panel.name may be null.
     */
    getPanelState: function(panel)
    {
        var persistedState = panel.context.persistedState;
        if (!persistedState || !persistedState.panelState)
            return null;

        return persistedState.panelState[panel.name];
    },

    showPanel: function(browser, panel)
    {
        // The panel may be null
        dispatch(modules, "showPanel", [browser, panel]);
    },

    showSidePanel: function(browser, sidePanel)
    {
        dispatch(modules, "showSidePanel", [browser, sidePanel]);
    },

    reattachContext: function(browser, context)
    {
        dispatch(modules, "reattachContext", [browser, context]);
    },

    eachPanel: function(callback)
    {
        Firebug.TabWatcher.iterateContexts(function iteratePanels(context)
        {
            var rc = context.eachPanelInContext(callback);
            if (rc)
                return rc;
        });
    },

    dispatchToPanels: function(fName, args)
    {
        Firebug.eachPanel( function dispatchToPanel(panel)
        {
            if (panel[fName])
                return panel[fName].apply(panel,args);
        });
    },

    // * * * * * * * * * * * * * * * * * * * * * * * * * * * * * * * * * * * * * * * * * * * * * *
    // URL mapping

    getObjectByURL: function(context, url)
    {
        for (var i = 0; i < modules.length; ++i)
        {
            var object = modules[i].getObjectByURL(context, url);
            if (object)
                return object;
        }
    },

    // * * * * * * * * * * * * * * * * * * * * * * * * * * * * * * * * * * * * * * * * * * * * * *
    // Reps

    getRep: function(object, context)
    {
        var type = typeof(object);
        if (type == 'object' && object instanceof String)
            type = 'string';

        for (var i = 0; i < reps.length; ++i)
        {
            var rep = reps[i];
            try
            {
                if (rep.supportsObject(object, type, (context?context:Firebug.currentContext) ))
                {
                    if (FBTrace.DBG_DOM)
                        FBTrace.sysout("getRep type: "+type+" object: "+object, rep);
                    return rep;
                }
            }
            catch (exc)
            {
                if (FBTrace.DBG_ERRORS)
                {
                    FBTrace.sysout("firebug.getRep FAILS: "+ exc, exc);
                    FBTrace.sysout("firebug.getRep reps["+i+"/"+reps.length+"]: "+(typeof(reps[i])), reps[i]);
                }
            }
        }

        if (FBTrace.DBG_DOM)
            FBTrace.sysout("getRep default type: "+type+" object: "+object, rep);

        return (type == 'function')?defaultFuncRep:defaultRep;
    },

    getRepObject: function(node)
    {
        var target = null;
        for (var child = node; child; child = child.parentNode)
        {
            if (hasClass(child, "repTarget"))
                target = child;

            if (child.repObject)
            {
                if (!target && hasClass(child, "repIgnore"))
                    break;
                else
                    return child.repObject;
            }
        }
    },

    /*
     * The child node that has a repObject
     */
    getRepNode: function(node)
    {
        for (var child = node; child; child = child.parentNode)
        {
            if (child.repObject)
                return child;
        }
    },

    getElementByRepObject: function(element, object)
    {
        for (var child = element.firstChild; child; child = child.nextSibling)
        {
            if (child.repObject == object)
                return child;
        }
    },

    /**
     * Takes an element from a panel document and finds the owning panel.
     */
    getElementPanel: function(element)
    {
        for (; element; element = element.parentNode)
        {
            if (element.ownerPanel)
                return element.ownerPanel;
        }
    },

    // * * * * * * * * * * * * * * * * * * * * * * * * * * * * * * * * * * * * * * * * * * * * * *

    visitWebsite: function(which)
    {
        openNewTab(firebugURLs[which]);
    },

    // * * * * * * * * * * * * * * * * * * * * * * * * * * * * * * * * * * * * * * * * * * * * * *
    // nsISupports

    QueryInterface : function(iid)
    {
        if (iid.equals(nsISupports))
        {
            return this;
        }

        throw Components.results.NS_NOINTERFACE;
    },

    // * * * * * * * * * * * * * * * * * * * * * * * * * * * * * * * * * * * * * * * * * * * * * *
    // nsIPrefObserver
    // TODO options.js

    observe: function(subject, topic, data)
    {
        if (data.indexOf("extensions.") == -1)
            return;

        if (data.substring(0, Firebug.prefDomain.length) == Firebug.prefDomain)
            var domain = Firebug.prefDomain;
        if (data.substring(0, Firebug.servicePrefDomain.length) == Firebug.servicePrefDomain)
            var domain = Firebug.servicePrefDomain;

        if (domain)
        {
            var name = data.substr(domain.length+1);
            var value = this.getPref(domain, name);
            if (FBTrace.DBG_OPTIONS) FBTrace.sysout("firebug.observe name = value: "+name+"= "+value+"\n");
            this.updatePref(name, value);
        }
    },

    // * * * * * * * * * * * * * * * * * * * * * * * * * * * * * * * * * * * * * * * * * * * * * *
    // nsIFireBugClient  These are per Firefox XUL window callbacks

    enableXULWindow: function()  // Called when the first context is created.
    {
        if (window.closed)
            throw new Error("enableXULWindow window is closed!!");

        if (FBTrace.DBG_ACTIVATION)
            FBTrace.sysout("enable XUL Window +++++++++++++++++++++++++++++++++++++++",
                Firebug.detachArgs);

        // allows errors to flow thru fbs and callbacks to supportWindow to begin
        dispatch(modules, "enable", [FirebugChrome]);
    },

    disableXULWindow: function()
    {
        dispatch(modules, "disable", [FirebugChrome]);
        if (FBTrace.DBG_ACTIVATION)
            FBTrace.sysout("disable XUL Window --------------------------------------");
    },

    // * * * * * * * * * * * * * * * * * * * * * * * * * * * * * * * * * * * * * * * * * * * * * //

    onPauseJSDRequested: function(rejection)
    {
        if (top.Firebug.currentContext)  // then we are active in this browser.xul
            rejection.push(true); // so reject the request

        dispatch2(Firebug.JavaScriptModule.fbListeners, "onPauseJSDRequested", [rejection]);
    },

    onJSDActivate: function(active, why)  // just before hooks are set
    {
        this.setIsJSDActive(active);

        if (FBTrace.DBG_ACTIVATION)
            FBTrace.sysout("debugger.onJSDActivate "+why+" active:"+active+"\n");

        dispatch2(Firebug.JavaScriptModule.fbListeners, "onJSDActivate", [active, why]);
    },

    onJSDDeactivate: function(active, why)
    {
        this.setIsJSDActive(active);

        if (FBTrace.DBG_ACTIVATION)
            FBTrace.sysout("debugger.onJSDDeactivate "+why+" active:"+active+"\n");

        dispatch2(Firebug.JavaScriptModule.fbListeners, "onJSDDeactivate", [active, why]);
    },

    setIsJSDActive: function(active)  // should only be call on the jsd activation events, so it correctly reflects jsd state
    {
        // Front side UI mark
        if (active)
            $('firebugStatus').setAttribute("script", "on");
        else
            $('firebugStatus').setAttribute("script", "off");

        Firebug.resetTooltip();

        // Front side state
        Firebug.JavaScriptModule.jsDebuggerOn = active;

        if (FBTrace.DBG_ACTIVATION)
            FBTrace.sysout("debugger.setIsJSDActive "+active+" icon attribute: "+$('firebugStatus').getAttribute("script"));

    },

    // * * * * * * * * * * * * * * * * * * * * * * * * * * * * * * * * * * * * * * * * * * * * * *
    // Placement

    isDetached: function()
    {
        return Firebug.placement == PLACEMENT_DETACHED;
    },

    isMinimized: function()
    {
        return Firebug.placement == PLACEMENT_MINIMIZED;
    },

    isInBrowser: function()
    {
        return Firebug.placement == PLACEMENT_INBROWSER;
    },

    placements: ["none", "inBrowser", "detached", "minimized"],

    placement: 1,

    setPlacement: function(toPlacement)
    {
        // TODO : This should probably be an event so others can link into this
        Firebug.chrome.$("fbSearchBox").hideOptions();

        if (FBTrace.DBG_ACTIVATION)
            FBTrace.sysout("Firebug.setPlacement from "+Firebug.getPlacement()+" to "+toPlacement+" with chrome "+Firebug.chrome.window.location);

        for (var i = 0; i < Firebug.placements.length; i++)
        {
            if (toPlacement == Firebug.placements[i])
            {
                if (Firebug.placement != i) // then we are changing the value
                {
                    Firebug.placement = i;
                    delete Firebug.previousPlacement;
                    Firebug.setPref(Firebug.prefDomain, "previousPlacement", Firebug.placement);
                    Firebug.resetTooltip();
                }
                return Firebug.placement;
            }
        }
        throw new Error("Firebug.setPlacement cannot match "+toPlacement+" as a placement");
    },

    getPlacement: function()
    {
        return Firebug.placements[Firebug.placement];
    },

    openMinimized: function()
    {
        if (!Firebug.previousPlacement)
            Firebug.previousPlacement = Firebug.getPref(Firebug.prefDomain, "previousPlacement");

        return (Firebug.previousPlacement && (Firebug.previousPlacement == PLACEMENT_MINIMIZED) )
    },

    // * * * * * * * * * * * * * * * * * * * * * * * * * * * * * * * * * * * * * * * * * * * * * *
    // Firebug.TabWatcher Listener

    getContextType: function()
    {
        return Firebug.TabContext;
    },

    shouldShowContext: function(context)
    {
        return dispatch2(modules, "shouldShowContext", [context]);
    },

    shouldCreateContext: function(browser, url, userCommands)
    {
        return dispatch2(modules, "shouldCreateContext", [browser, url, userCommands]);
    },

    shouldNotCreateContext: function(browser, url, userCommands)
    {
        return dispatch2(modules, "shouldNotCreateContext", [browser, url, userCommands]);
    },

    initContext: function(context, persistedState)  // called after a context is created.
    {
        context.panelName = context.browser.panelName;
        if (context.browser.sidePanelNames)
            context.sidePanelNames = context.browser.sidePanelNames;

        if (FBTrace.DBG_ERRORS && !context.sidePanelNames)
            FBTrace.sysout("firebug.initContext sidePanelNames:",context.sidePanelNames);

        dispatch(modules, "initContext", [context, persistedState]);

        this.updateActiveContexts(context); // a newly created context is active

        Firebug.chrome.setFirebugContext(context); // a newly created context becomes the default for the view

        if (deadWindowTimeout)
            this.rescueWindow(context.browser); // if there is already a window, clear showDetached.
    },

    updateActiveContexts: function(context) // this should be the only method to call suspend and resume.
    {
        if (context)  // either a new context or revisiting an old one
        {
            if (Firebug.getSuspended())
                Firebug.resume();  // This will cause onResumeFirebug for every context including this one.
        }
        else // this browser has no context
        {
            Firebug.suspend();
        }

        Firebug.resetTooltip();
    },

    /*
     * To be called from Firebug.TabWatcher only, see selectContext
     */
    showContext: function(browser, context)  // Firebug.TabWatcher showContext. null context means we don't debug that browser
    {
        if (clearContextTimeout)
        {
            clearTimeout(clearContextTimeout);
            clearContextTimeout = 0;
        }

        Firebug.chrome.setFirebugContext(context); // the context becomes the default for its view
        this.updateActiveContexts(context);  // resume, after setting Firebug.currentContext

        dispatch(modules, "showContext", [browser, context]);  // tell modules we may show UI

        // user wants detached but we are not yet
        if (Firebug.openInWindow && !Firebug.isDetached())
        {
            if (context && !Firebug.isMinimized()) // don't detach if it's minimized 2067
                this.detachBar(context);  //   the placement will be set once the external window opens
            else  // just make sure we are not showing
                this.showBar(false);

            return;
        }

        // previous browser.xul had placement minimized
        if (Firebug.openMinimized() && !Firebug.isMinimized())
        {
            this.minimizeBar();
            return;
        }

        if (Firebug.isMinimized())
            this.showBar(false);  // don't show, we are minimized
        else if (Firebug.isDetached())
            this.syncResumeBox(context);
        else  // inBrowser
            this.showBar(context?true:false);

    },

    syncResumeBox: function(context)
    {
        var contentBox = Firebug.chrome.$('fbContentBox');
        var resumeBox = Firebug.chrome.$('fbResumeBox');

        if (!resumeBox) // the showContext is being called before the reattachContext, we'll get a second showContext
            return;

        if (context)
        {
            collapse(contentBox, false);
            Firebug.chrome.syncPanel();
            collapse(resumeBox, true);
        }
        else
        {
            collapse(contentBox, true);
            collapse(resumeBox, false);
            Firebug.chrome.window.document.title = $STR("Firebug - inactive for current website");
        }
    },

    unwatchBrowser: function(browser)  // the context for this browser has been destroyed and removed
    {
        Firebug.updateActiveContexts(null);
    },

    // Either a top level or a frame, (interior window) for an exist context is seen by the tabWatcher.
    watchWindow: function(context, win)
    {
        for (var panelName in context.panelMap)
        {
            var panel = context.panelMap[panelName];
            panel.watchWindow(win);
        }

        dispatch(modules, "watchWindow", [context, win]);
    },

    unwatchWindow: function(context, win)
    {
        for (var panelName in context.panelMap)
        {
            var panel = context.panelMap[panelName];
            panel.unwatchWindow(win);
        }
        dispatch(modules, "unwatchWindow", [context, win]);
    },

    loadedContext: function(context)
    {
        if (!context.browser.currentURI)
            FBTrace.sysout("firebug.loadedContext problem browser ", context.browser);

        dispatch(modules, "loadedContext", [context]);
    },

    destroyContext: function(context, persistedState, browser)
    {
        if (!context)  // then we are called just to clean up
            return;

        dispatch(modules, "destroyContext", [context, persistedState]);

        if (Firebug.currentContext == context)
        {
            Firebug.chrome.clearPanels(); // disconnect the to-be-destroyed panels from the panelBar
            Firebug.chrome.setFirebugContext(null);  // Firebug.currentContext is about to be destroyed
        }

        var browser = context.browser;
        // Persist remnants of the context for restoration if the user reloads
        browser.panelName = context.panelName;
        browser.sidePanelNames = context.sidePanelNames;

        // next the context is deleted and removed from the Firebug.TabWatcher, we clean up in unWatchBrowser
    },

    onSourceFileCreated: function(context, sourceFile)
    {
        dispatch(modules, "onSourceFileCreated", [context, sourceFile]);
    },

    //*********************************************************************************************

    /*
     * This method syncs the UI to a context
     * @param context to become the active and visible context
     */
    selectContext: function(context)
    {
        this.showContext(context.browser, context);
    },

    //*********************************************************************************************

    getTabForWindow: function(aWindow)  // TODO move to FBL, only used by getTabIdForWindow
    {
        aWindow = getRootWindow(aWindow);

        if (!aWindow || !this.tabBrowser || !this.tabBrowser.getBrowserIndexForDocument)
            return null;

        try {
            var targetDoc = aWindow.document;

            var tab = null;
            var targetBrowserIndex = this.tabBrowser.getBrowserIndexForDocument(targetDoc);

            if (targetBrowserIndex != -1)
            {
                tab = this.tabBrowser.tabContainer.childNodes[targetBrowserIndex];
                return tab;
            }
        } catch (ex) {}

        return null;
    },

    getTabIdForWindow: function(win)  // TODO move to FBL, rename to getIdForWindow, at 1.7 reimplement with bug 534149
    {
        var tab = this.getTabForWindow(win);
        return tab ? tab.linkedPanel : null;
    },

    focusBrowserTab: function(win)    // TODO move to FBL
    {
        this.tabBrowser.selectedTab = this.getTabForWindow(win);
        this.chrome.focus();
    },

    // * * * * * * * * * * * * * * * * * * * * * * * * * * * * * * * * * * * * * * * * * * * * * *
    // FBTest

    // Expose our test list to the FBTest console for automated testing.
    onGetTestList: function(testLists)
    {
        testLists.push({
            extension: "Firebug",
            testListURL: "http://getfirebug.com/tests/content/testlists/firebug1.7.html"
        });
    }
};

// ************************************************************************************************
// API for Greasemonkey, Jetpack and other Firefox extensions
/*
 * @param global wrapped up global: outer window or sandbox
 * @return a |console| object for the window
 */
Firebug.getConsoleByGlobal = function getConsoleByGlobal(global)
{
    try
    {
        var context = Firebug.TabWatcher.getContextByGlobal(global);
        if (context)
        {
            var handler = Firebug.Console.injector.getConsoleHandler(context, global);
            if (handler)
            {
                FBTrace.sysout("Firebug.getConsoleByGlobal "+handler.console+" for "+context.getName(), handler);
                return handler.console;
            }
            if (FBTrace.DBG_ERRORS)
                FBTrace.sysout("Firebug.getConsoleByGlobal FAILS, no handler for global "+global+" "+safeGetWindowLocation(global), global);
        }
        if (FBTrace.DBG_ERRORS)
            FBTrace.sysout("Firebug.getConsoleByGlobal FAILS, no context for global "+global, global);
    }
    catch(exc)
    {
        if(FBTrace.DBG_ERRORS)
            FBTrace.sysout("Firebug.getConsoleByGlobal FAILS "+exc, exc);
    }
}
//************************************************************************************************
/**
 * Support for listeners registration. This object also extended by Firebug.Module so,
 * all modules supports listening automatically. Notice that array of listeners
 * is created for each intance of a module within initialize method. Thus all derived
 * module classes must ensure that Firebug.Module.initialize method is called for the
 * super class.
 */
Firebug.Listener = function()
{
    // The array is created when the first listeners is added.
    // It can't be created here since derived objects would share
    // the same array.
    this.fbListeners = null;
}
Firebug.Listener.prototype =
{
    addListener: function(listener)
    {
        if (!listener)
        {
            if (FBTrace.DBG_ERRORS)
                FBTrace.sysout("firebug.Listener.addListener; ERROR null listener registered.");
            return;
        }

        // Delay the creation until the objects are created so 'this' causes new array
        // for this object (e.g. module, panel, etc.)
        if (!this.fbListeners)
            this.fbListeners = [];

        this.fbListeners.push(listener);
    },

    removeListener: function(listener)
    {
        remove(this.fbListeners, listener);  // if this.fbListeners is null, remove is being called with no add
    }
};

// ************************************************************************************************

/**
 * @module Base class for all modules. Every derived module object must be registered using
 * <code>Firebug.registerModule</code> method. There is always one instance of a module object
 * per browser window.
 */
Firebug.Module = extend(new Firebug.Listener(),
/** @lends Firebug.Module */
{
    /**
     * Called by Firebug when Firefox window is opened.
     */
    initialize: function()
    {
    },

    /**
     * Called when the UI is ready for context creation.
     * Used by chromebug; normally FrameProgressListener events trigger UI synchronization,
     * this event allows sync without progress events.
     */
    initializeUI: function(detachArgs)
    {
    },

    /**
     * Called by Firebug when Firefox window is closed.
     */
    shutdown: function()
    {
    },

    /**
     * Called when a new context is created but before the page is loaded.
     */
    initContext: function(context, persistedState)
    {
    },

    /**
     * Called after a context is detached to a separate window;
     */
    reattachContext: function(browser, context)
    {
    },

    /**
     * Called when a context is destroyed. Module may store info on persistedState for reloaded pages.
     */
    destroyContext: function(context, persistedState)
    {
    },

    /**
     * Called when attaching to a window (top-level or frame).
     */
    watchWindow: function(context, win)
    {
    },

    /**
     * Called when unwatching a window (top-level or frame).
     */
    unwatchWindow: function(context, win)
    {
    },

    // Called when a FF tab is create or activated (user changes FF tab)
    // Called after context is created or with context == null (to abort?)
    showContext: function(browser, context)
    {
    },

    /**
     * Called after a context's page gets DOMContentLoaded
     */
    loadedContext: function(context)
    {
    },

    /*
     * After "onSelectingPanel", a panel has been selected but is not yet visible
     * @param browser a tab's browser element
     * @param panel selectet panel OR null
     */
    showPanel: function(browser, panel)
    {
    },

    showSidePanel: function(browser, sidePanel)
    {
    },

    // * * * * * * * * * * * * * * * * * * * * * * * * * * * * * * * * * * * * * * * * * * * * * *

    updateOption: function(name, value)
    {
    },

    getObjectByURL: function(context, url)
    {
    },
    // * * * * * * * * * * * * * * * * * * * * * * * * * * * * * * * * * * * * * * * * * * * * * *
    // intermodule dependency

    // caller needs module. win maybe context.window or iframe in context.window.
    // true means module is ready now, else getting ready
    isReadyElsePreparing: function(context, win)
    {
    },
});

//************************************************************************************************

Firebug.Extension =
{
    acceptContext: function(win,uri)
    {
        return false;
    },

    declineContext: function(win,uri)
    {
        return false;
    }
};

// ************************************************************************************************

/**
 * @panel Base class for all panels. Every derived panel must define a constructor and
 * register with <code>Firebug.registerPanel</code> method. An instance of the panel
 * object is created by the framework for each browser tab where Firebug is activated.
 */
Firebug.Panel = extend(new Firebug.Listener(),
/** @lends Firebug.Panel */
{
    searchable: false,    // supports search
    editable: true,       // clicking on contents in the panel will invoke the inline editor, eg the CSS Style panel or HTML panel.
    breakable: false,     // if true, supports break-on-next (the pause button functionality)
    order: 2147483647,    // relative position of the panel (or a side panel)
    statusSeparator: "<", // the character used to separate items on the panel status (aka breadcrumbs) in the tool bar, eg ">"  in the DOM panel
    enableA11y: false,    // true if the panel wants to participate in A11y accessibility support.
    deriveA11yFrom: null, // Name of the panel that uses the same a11y logic.
    inspectable: false,   // true to support inspecting elements inside this panel
    inspectOnlySupportedObjects: true, //when true the inspector won't display objects not supported by the current panel
                                       //when false, the inspector will select the best suitable panel to display objects being inspected.

    initialize: function(context, doc)
    {
        if (!context.browser)
        {
            if (FBTrace.DBG_ERRORS)
                FBTrace.sysout("attempt to create panel with dud context!");
            return false;
        }

        this.context = context;
        this.document = doc;

        this.panelNode = doc.createElement("div");
        this.panelNode.ownerPanel = this;

        setClass(this.panelNode, "panelNode panelNode-"+this.name+" contextUID="+context.uid);

        // Load persistent content if any.
        var persistedState = Firebug.getPanelState(this);
        if (persistedState)
        {
            this.persistContent = persistedState.persistContent;
            if (this.persistContent && persistedState.panelNode)
                this.loadPersistedContent(persistedState);
        }

        doc.body.appendChild(this.panelNode);

        // Update panel's tab in case the break-on-next (BON) is active.
        var shouldBreak = this.shouldBreakOnNext();
        Firebug.Breakpoint.updatePanelTab(this, shouldBreak);

        if (FBTrace.DBG_INITIALIZE)
            FBTrace.sysout("firebug.initialize panelNode for "+this.name+"\n");

        this.initializeNode(this.panelNode);
    },

    destroy: function(state) // Panel may store info on state
    {
        if (FBTrace.DBG_INITIALIZE)
            FBTrace.sysout("firebug.destroy panelNode for "+this.name+"\n");

        if (this.panelNode)
        {
            if (this.persistContent)
                this.savePersistedContent(state);
            else
                delete state.persistContent;

            delete this.panelNode.ownerPanel;
        }

        this.destroyNode();

        clearDomplate(this.panelNode);
    },

    savePersistedContent: function(state)
    {
        state.panelNode = this.panelNode;
        state.persistContent = this.persistContent;
    },

    loadPersistedContent: function(persistedState)
    {
        // move the nodes from the persistedState to the panel
        while (persistedState.panelNode.firstChild)
            this.panelNode.appendChild(persistedState.panelNode.firstChild);

        scrollToBottom(this.panelNode);
    },

    // called when a panel in one XUL window is about to disappear to later reappear another XUL window.
    detach: function(oldChrome, newChrome)
    {
    },

    reattach: function(doc)  // this is how a panel in one window reappears in another window; lazy called
    {
        this.document = doc;

        if (this.panelNode)
        {
            this.panelNode = doc.adoptNode(this.panelNode, true);
            this.panelNode.ownerPanel = this;
            doc.body.appendChild(this.panelNode);
        }
    },

    // Called at the end of module.initialize; addEventListener-s here
    initializeNode: function(panelNode)
    {
        dispatch(this.fbListeners, "onInitializeNode", [this]);
    },

    // removeEventListener-s here.
    destroyNode: function()
    {
        dispatch(this.fbListeners, "onDestroyNode", [this]);
    },

    show: function(state)  // persistedPanelState plus non-persisted hide() values
    {
    },

    hide: function(state)  // store info on state for next show.
    {
    },

    watchWindow: function(win)
    {
    },

    unwatchWindow: function(win)
    {
    },

    updateOption: function(name, value)
    {
    },

    /*
     * Called after chrome.applyTextSize
     * @param zoom: ratio of current size to normal size, eg 1.5
     */
    onTextSizeChange: function(zoom)
    {

    },

    // * * * * * * * * * * * * * * * * * * * * * * * * * * * * * * * * * * * * * * * * * * * * * *

    /**
     * Toolbar helpers
     */
    showToolbarButtons: function(buttonsId, show)
    {
        try
        {
            var buttons = Firebug.chrome.$(buttonsId);
            collapse(buttons, !show);
        }
        catch (exc)
        {
            if (FBTrace.DBG_ERRORS)
                FBTrace.sysout("firebug.Panel showToolbarButtons FAILS "+exc, exc);
        }
    },

    // * * * * * * * * * * * * * * * * * * * * * * * * * * * * * * * * * * * * * * * * * * * * * *

    /**
     * Returns a number indicating the view's ability to inspect the object.
     *
     * Zero means not supported, and higher numbers indicate specificity.
     */
    supportsObject: function(object, type)
    {
        return 0;
    },

    hasObject: function(object)  // beyond type testing, is this object selectable?
    {
        return false;
    },

    navigate: function(object)
    {
        if (FBTrace.DBG_PANELS)
            FBTrace.sysout("navigate "+this.name+" to "+object+" when this.location="+this.location+"\n");
        if (!object)
            object = this.getDefaultLocation();
        if (!object)
            object = null;  // not undefined.

        if ( !this.location || (object != this.location) )  // if this.location undefined, may set to null
        {
            if (FBTrace.DBG_PANELS)
                FBTrace.sysout("navigate "+this.name+" to location "+object, object);

            this.location = object;
            this.updateLocation(object);

            dispatch(Firebug.uiListeners, "onPanelNavigate", [object, this]);
        }
    },

    /*
     * The location object has been changed, the panel should update it view
     * @param object a location, must be one of getLocationList() returns
     *  if  getDefaultLocation() can return null, then updateLocation must handle it here.
     */
    updateLocation: function(object)
    {
    },

    select: function(object, forceUpdate)
    {
        if (!object)
            object = this.getDefaultSelection();

        if(FBTrace.DBG_PANELS)
            FBTrace.sysout("firebug.select "+this.name+" forceUpdate: "+forceUpdate+" "+object+((object==this.selection)?"==":"!=")+this.selection);

        if (forceUpdate || object != this.selection)
        {
            this.selection = object;
            this.updateSelection(object);

            dispatch(Firebug.uiListeners, "onObjectSelected", [object, this]);
        }
    },

    /*
     * Firebug wants to show an object to the user and this panel has the best supportsObject() result for the object.
     * If the panel displays a container for objects of this type, it should set this.selectedObject = object
     */
    updateSelection: function(object)
    {
    },

    /*
     * Redisplay the panel based on the current location and selection
     */
    refresh: function()
    {
        if (this.location)
            this.updateLocation(this.location);
        else if (this.selection)
            this.updateSelection(this.selection);
    },

    markChange: function(skipSelf)
    {
        if (this.dependents)
        {
            if (skipSelf)
            {
                for (var i = 0; i < this.dependents.length; ++i)
                {
                    var panelName = this.dependents[i];
                    if (panelName != this.name)
                        this.context.invalidatePanels(panelName);
                }
            }
            else
                this.context.invalidatePanels.apply(this.context, this.dependents);
        }
    },

    // * * * * * * * * * * * * * * * * * * * * * * * * * * * * * * * * * * * * * * * * * * * * * *

    startInspecting: function()
    {
    },

    stopInspecting: function(object, cancelled)
    {
    },

    // * * * * * * * * * * * * * * * * * * * * * * * * * * * * * * * * * * * * * * * * * * * * * *

    search: function(text, reverse)
    {
    },

    /**
     * Retrieves the search options that this modules supports.
     * This is used by the search UI to present the proper options.
     */
    getSearchOptionsMenuItems: function()
    {
        return [
            Firebug.Search.searchOptionMenu("search.Case Sensitive", "searchCaseSensitive")
        ];
    },

    /**
     * Navigates to the next document whose match parameter returns true.
     */
    navigateToNextDocument: function(match, reverse)
    {
        // This is an approximation of the UI that is displayed by the location
        // selector. This should be close enough, although it may be better
        // to simply generate the sorted list within the module, rather than
        // sorting within the UI.
        var self = this;
        function compare(a, b) {
            var locA = self.getObjectDescription(a);
            var locB = self.getObjectDescription(b);
            if(locA.path > locB.path)
                return 1;
            if(locA.path < locB.path)
                return -1;
            if(locA.name > locB.name)
                return 1;
            if(locA.name < locB.name)
                return -1;
            return 0;
        }
        var allLocs = this.getLocationList().sort(compare);
        for (var curPos = 0; curPos < allLocs.length && allLocs[curPos] != this.location; curPos++);

        function transformIndex(index) {
            if (reverse) {
                // For the reverse case we need to implement wrap around.
                var intermediate = curPos - index - 1;
                return (intermediate < 0 ? allLocs.length : 0) + intermediate;
            } else {
                return (curPos + index + 1) % allLocs.length;
            }
        };

        for (var next = 0; next < allLocs.length - 1; next++)
        {
            var object = allLocs[transformIndex(next)];

            if (match(object))
            {
                this.navigate(object);
                return object;
            }
        }
    },

    // * * * * * * * * * * * * * * * * * * * * * * * * * * * * * * * * * * * * * * * * * * * * * *

    // Called when "Options" clicked. Return array of
    // {label: 'name', nol10n: true,  type: "checkbox", checked: <value>, command:function to set <value>}
    getOptionsMenuItems: function()
    {
        return null;
    },

    /*
     * Called by chrome.onContextMenu to build the context menu when this panel has focus.
     * See also FirebugRep for a similar function also called by onContextMenu
     * Extensions may monkey patch and chain off this call
     * @param object: the 'realObject', a model value, eg a DOM property
     * @param target: the HTML element clicked on.
     * @return an array of menu items.
     */
    getContextMenuItems: function(object, target)
    {
        return [];
    },

    getBreakOnMenuItems: function()
    {
        return [];
    },

    getEditor: function(target, value)
    {
    },

    // * * * * * * * * * * * * * * * * * * * * * * * * * * * * * * * * * * * * * * * * * * * * * *

    getDefaultSelection: function()
    {
        return null;
    },

    browseObject: function(object)
    {
    },

    getPopupObject: function(target)
    {
        return Firebug.getRepObject(target);
    },

    getTooltipObject: function(target)
    {
        return Firebug.getRepObject(target);
    },

    showInfoTip: function(infoTip, x, y)
    {

    },

    getObjectPath: function(object)
    {
        return null;
    },

    // An array of objects that can be passed to getObjectLocation.
    // The list of things a panel can show, eg sourceFiles.
    // Only shown if panel.location defined and supportsObject true
    getLocationList: function()
    {
        return null;
    },

    getDefaultLocation: function()
    {
        return null;
    },

    getObjectLocation: function(object)
    {
        return "";
    },

    // Text for the location list menu eg script panel source file list
    // return.path: group/category label, return.name: item label
    getObjectDescription: function(object)
    {
        var url = this.getObjectLocation(object);
        return FBL.splitURLBase(url);
    },

    /*
     *  UI signal that a tab needs attention, eg Script panel is currently stopped on a breakpoint
     *  @param: show boolean, true turns on.
     */
    highlight: function(show)
    {
        var tab = this.getTab();
        if (!tab)
            return;

        if (show)
            tab.setAttribute("highlight", "true");
        else
            tab.removeAttribute("highlight");
    },

    getTab: function()
    {
        var chrome = Firebug.chrome;

        var tab = chrome.$("fbPanelBar2").getTab(this.name);
        if (!tab)
            tab = chrome.$("fbPanelBar1").getTab(this.name);
        return tab;
    },

    /*
     * If the panel supports source viewing, then return a SourceLink, else null
     * @param target an element from the panel under the mouse
     * @param object the realObject under the mouse
     */
    getSourceLink: function(target, object)
    {
    },

    // * * * * * * * * * * * * * * * * * * * * * * * * * * * * * * * * * * * * * * * * * * * * * *
    // Support for Break On Next
    /*
     * Called by the framework to see if the panel currently supports BON
     */
    supportsBreakOnNext: function()
    {
        return this.breakable;  // most panels just use this flag
    },

    /**
     * Called by the framework when the user clicks on the Break On Next button.
     * @param {Boolean} armed Set to true if the Break On Next feature is
     * to be armed for action and set to false if the Break On Next should be disarmed.
     * If 'armed' is true, then the next call to shouldBreakOnNext should be |true|.
     */
    breakOnNext: function(armed)
    {
    },

    /**
     * Called when a panel is selected/displayed. The method should return true
     * if the Break On Next feature is currently armed for this panel.
     */
    shouldBreakOnNext: function()
    {
        return false;
    },

    /**
     * Returns labels for Break On Next tooltip (one for enabled and one for disabled state).
     * @param {Boolean} enabled Set to true if the Break On Next feature is
     * currently activated for this panel.
     */
    getBreakOnNextTooltip: function(enabled)
    {
        return null;
    },
});

//************************************************************************************************

/**
 * @panel This object represents a panel with two states: enabled/disabled. Such support
 * is important for panel that represents performance penalties and it's useful for the
 * user to have the option to disable them.
 *
 * All methods in this object are used on the prototype object (they reprent class methods)
 * and so, |this| points to the panel's prototype and *not* to the panel instance.
 */
Firebug.ActivablePanel = extend(Firebug.Panel,
{
    activable: true,

    isActivable: function()
    {
        return this.activable;
    },

    isEnabled: function()
    {
        if (!this.isActivable())
            return true;

        if (!this.name)
            return false;

        return Firebug.getPref(Firebug.prefDomain + "." + this.name, "enableSites");
    },

    setEnabled: function(enable)
    {
        if (!this.name || !this.activable)
            return;

        var prefDomain = Firebug.prefDomain + "." + this.name;

        // Proper activation preference must be available.
        var type = prefs.getPrefType(prefDomain + ".enableSites")
        if (type != Ci.nsIPrefBranch.PREF_BOOL)
        {
            if (FBTrace.DBG_ERRORS || FBTrace.DBG_ACTIVATION)
                FBTrace.sysout("firebug.ActivablePanel.setEnabled FAILS "+prefDomain+".enableSites"+" not a PREF_BOOL: " + type);
            return;
        }

        Firebug.setPref(prefDomain, "enableSites", enable);
    },

    /**
     * Called when an instance of this panel type is enabled or disabled. Again notice that
     * this is a class method and so, panel instance variables (like e.g. context) are
     * not accessible from this method.
     * @param {Object} enable Set to true if this panel type is now enabled.
     */
    onActivationChanged: function(enable)
    {
        // TODO: Use Firebug.ActivableModule.addObserver to express dependencies on modules.
    },
});

// ************************************************************************************************

/**
 * @module Should be used by modules (Firebug specific task controllers) that supports
 * activation. An example of such 'activable' module can be the debugger module
 * {@link Firebug.JavaScriptModule}, which can be disabled in order to avoid performance
 * penalties (in cases where the user doesn't need a debugger for the moment).
 */
Firebug.ActivableModule = extend(Firebug.Module,
/** @lends Firebug.ActivableModule */
{
    /**
     * Every activable module is disabled by default waiting for on a panel
     * that wants to have it enabled (and display provided data). The rule is
     * if there is no panel (view) the module is disabled.
     */
    enabled: false,

    /**
     * List of observers (typically panels). If there is at least one observer registered
     * The module becomes active.
     */
    observers: null,

    /**
     * List of dependent modules.
     */
    dependents: null,

    initialize: function()
    {
        Firebug.Module.initialize.apply(this, arguments);
    },

    // * * * * * * * * * * * * * * * * * * * * * * * * * * * * * * * * * * * * * * * * * * * * * *
    // Observers (dependencies)

    hasObservers: function()
    {
        return this.observers ? this.observers.length > 0 : false;
    },

    addObserver: function(observer)
    {
        if (!this.observers)
            this.observers = [];

        if (this.observers.indexOf(observer) === -1)
        {
            this.observers.push(observer);
            this.onObserverChange(observer);  // targeted, not dispatched.
        }
        // else no-op
    },

    removeObserver: function(observer)
    {
        if (!this.observers)
            return;

        if (this.observers.indexOf(observer) !== -1)
        {
            remove(this.observers, observer);
            this.onObserverChange(observer);  // targeted, not dispatched
        }
        // else no-op
    },

    /**
     * This method is called if an observer (e.g. {@link Firebug.Panel}) is added or removed.
     * The module should decide about activation/deactivation upon existence of at least one
     * observer.
     */
    onObserverChange: function(observer)
    {
        if (FBTrace.DBG_WINDOWS)
            FBTrace.sysout("firebug.ActivableModule.onObserverChange;");
    },

    // * * * * * * * * * * * * * * * * * * * * * * * * * * * * * * * * * * * * * * * * * * * * * *
    // Firebug Activation

    onSuspendingFirebug: function()
    {
        // Called before any suspend actions. First caller to return true aborts suspend.
    },

    onSuspendFirebug: function()
    {
        // When the number of activeContexts decreases to zero. Modules should remove listeners, disable function that takes resources
    },

    onResumeFirebug: function()
    {
        // When the number of activeContexts increases from zero. Modules should undo the work done in onSuspendFirebug
    },

    // * * * * * * * * * * * * * * * * * * * * * * * * * * * * * * * * * * * * * * * * * * * * * *
    // Module enable/disable APIs.

    setDefaultState: function(enable)
    {
        //@deprecated
        Firebug.Console.log("Deprecated: don't use ActivableModule.setDefaultState!", Firebug.currentContext);
    },

    isEnabled: function()
    {
        return this.hasObservers();
    },

    isAlwaysEnabled: function()
    {
        return this.hasObservers();
    }
});

// ************************************************************************************************

/*
 * MeasureBox
 * To get pixels size.width and size.height:
 * <ul><li>     this.startMeasuring(view); </li>
 *     <li>     var size = this.measureText(lineNoCharsSpacer); </li>
 *     <li>     this.stopMeasuring(); </li>
 * </ul>
 */
Firebug.MeasureBox =
{
    startMeasuring: function(target)
    {
        if (!this.measureBox)
        {
            this.measureBox = target.ownerDocument.createElement("span");
            this.measureBox.className = "measureBox";
        }

        copyTextStyles(target, this.measureBox);
        target.ownerDocument.body.appendChild(this.measureBox);
    },

    getMeasuringElement: function()
    {
        return this.measureBox;
    },

    measureText: function(value)
    {
        this.measureBox.innerHTML = value ? escapeForSourceLine(value) : "m";
        return {width: this.measureBox.offsetWidth, height: this.measureBox.offsetHeight-1};
    },

    measureInputText: function(value)
    {
        value = value ? escapeForTextNode(value) : "m";
        if (!Firebug.showTextNodesWithWhitespace)
            value = value.replace(/\t/g,'mmmmmm').replace(/\ /g,'m');
        this.measureBox.innerHTML = value;
        return {width: this.measureBox.offsetWidth, height: this.measureBox.offsetHeight-1};
    },

    getBox: function(target)
    {
        var style = this.measureBox.ownerDocument.defaultView.getComputedStyle(this.measureBox, "");
        var box = getBoxFromStyles(style, this.measureBox);
        return box;
    },

    stopMeasuring: function()
    {
        this.measureBox.parentNode.removeChild(this.measureBox);
    }
};

// ************************************************************************************************

Firebug.Rep = domplate(
{
    className: "",
    inspectable: true,

    supportsObject: function(object, type)
    {
        return false;
    },

    highlightObject: function(object, context)
    {
        var realObject = this.getRealObject(object, context);
        if (realObject)
            Firebug.Inspector.highlightObject(realObject, context);
    },

    unhighlightObject: function(object, context) {
        Firebug.Inspector.highlightObject(null);
    },

    inspectObject: function(object, context)
    {
        Firebug.chrome.select(object);
    },

    browseObject: function(object, context)
    {
    },

    persistObject: function(object, context)
    {
    },

    getRealObject: function(object, context)
    {
        return object;
    },

    getTitle: function(object)
    {
        if (object.constructor && typeof(object.constructor) == 'function')
        {
            var ctorName = object.constructor.name;
            if (ctorName && ctorName != "Object")
                return ctorName;
        }

        var label = safeToString(object); // eg [object XPCWrappedNative [object foo]]

        const re =/\[object ([^\]]*)/;
        var m = re.exec(label);
        var n = null;
        if (m)
            n = re.exec(m[1]);  // eg XPCWrappedNative [object foo

        if (n)
            return n[1];  // eg foo
        else
            return m ? m[1] : label;
    },

    getTooltip: function(object)
    {
        return null;
    },

    /*
    * Called by chrome.onContextMenu to build the context menu when the underlying object has this rep.
    * See also Panel for a similar function also called by onContextMenu
    * Extensions may monkey patch and chain off this call
    * @param object: the 'realObject', a model value, eg a DOM property
    * @param target: the HTML element clicked on.
    * @param context: the context, probably Firebug.currentContext
    * @return an array of menu items.
    */
    getContextMenuItems: function(object, target, context)
    {
        return [];
    },

    // * * * * * * * * * * * * * * * * * * * * * * * * * * * * * * * * * * * * * * * * * * * * * *
    // Convenience for domplates

    STR: function(name)
    {
        return $STR(name);
    },

    cropString: function(text)
    {
        return cropString(text);
    },

    cropMultipleLines: function(text, limit)
    {
        return cropMultipleLines(text, limit);
    },

    toLowerCase: function(text)
    {
        return text ? text.toLowerCase() : text;
    },

    plural: function(n)
    {
        return n == 1 ? "" : "s";
    }
});

// ************************************************************************************************

Firebug.Migrator =
{
    /*
     * UI Update from element oldButton to element newButton.
     * On first call, Arrow points from old to new, button OK required
     * After OK, the oldButton is removed and not shown again unless preference is erased.
     */
    migrateButton: function(oldButton, newButton)
    {
        if (Firebug.Migrator.getMigrated(oldButton))
        {
            oldButton.parentNode.removeChild(oldButton);
            return;
        }

        function showMigration(event)
        {
            oldButton.removeEventListener('mouseover', showMigration, false);

            var endPoint = newButton.getBoundingClientRect();
            var origin = oldButton.getBoundingClientRect();

            // A box surrounding both buttons
            var left =   Math.min(origin.left,   endPoint.left);
            var right =  Math.max(origin.right,  endPoint.right);
            var top =    Math.min(origin.top,    endPoint.top);
            var bottom = Math.max(origin.bottom, endPoint.bottom);

            var width = right - left;
            var height =  bottom - top;

            var migrationPanel = Firebug.chrome.$("fbMigrator");
            var panelWidth = Math.max(width, 150);
            var panelHeight = Math.max(height, 150);
            migrationPanel.sizeTo(panelWidth, panelHeight);

            // x, y are offsets from the upper left corner of the oldButton, that
            // is the reference point of the 'overlap' position of the popup
            // (Hint, think about all the x values then all the y values.)
            if (left == origin.left)
            {
                var x = 0;
                var x1 = origin.width;
            }
            else
            {
                var x = origin.width - width;
                var x1 = width - origin.width;
            }
            if (top == origin.top)
            {
                var y = 0;
                var y1 = origin.height;
            }
            else
            {
                var y = origin.height - origin;
                var y1 = height - origin.height;
            }

            if (left == endPoint.left)
                var x2 = endPoint.width;
            else
                var x2 = width - endPoint.width;

            if (top == endPoint.top)
                var y2 = endPoint.height;
            else
                var y2 = height - endPoint.height;

            migrationPanel.openPopup(oldButton, 'overlap',  x,  y, false, true);

            Firebug.Migrator.drawMigrationLine(x1, y1, x2, y2);

            Firebug.Migrator.removeButtonOnOk(oldButton, migrationPanel);
        }
        oldButton.addEventListener('mouseover', showMigration, false);
    },

    drawMigrationLine: function(x1, y1, x2, y2)
    {
        var migrationFrame = Firebug.chrome.$('fbMigrationFrame');

        var line  = migrationFrame.contentDocument.getElementById("migrationPath");
        line.setAttribute("x1", x1);
        line.setAttribute("x2", x1);
        line.setAttribute("y1", y1);
        line.setAttribute("y2", y1);

        var progress = 0;
        var steps = 100;
        var stepStep = 1;
        var xStep = (x2 - x1)/steps;
        var yStep = (y2 - y1)/steps;
        var xCur = x1;
        var yCur = y1;
        Firebug.Migrator.animate = setInterval(function growLine()
        {
            xCur += stepStep*xStep;
            yCur += stepStep*yStep;
            steps -= stepStep;
            if (steps > 50)
                stepStep++;
            else
                stepStep--;
            //FBTrace.sysout("animate steps "+steps+" stepStep "+stepStep+" x "+xCur+" y "+yCur);
            line.setAttribute("x2", xCur);
            line.setAttribute("y2", yCur);
            if (steps < 0)
                clearInterval(animate);
        }, 50);
    },

    removeButtonOnOk: function(oldButton, migrationPanel)
    {
        var migrationOk = Firebug.chrome.$('fbMigrationOk');
        migrationOk.addEventListener('click', function migrationComplete(event)
        {
            // xxxHonza, XXXjjb: I have seen an exception saying that oldButton.parentNode is null.
            oldButton.parentNode.removeChild(oldButton);
            Firebug.Migrator.setMigrated(oldButton);
            clearInterval(Firebug.Migrator.animate);
            migrationPanel.hidePopup();
            migrationOk.removeEventListener('click', migrationComplete, true);
        }, true);
    },

    getMigrated: function(elt)
    {
        var id = elt.getAttribute('id');
        return Firebug.getPref(Firebug.prefDomain, "migrated_"+id);
    },

    setMigrated: function(elt)
    {
        var id = elt.getAttribute('id');
        Firebug.setPref(Firebug.prefDomain, "migrated_"+id, true, typeof(true));
    },

}

// ************************************************************************************************

/*
 * If we are detached and the main Firefox window closes, also close the matching Firebug window.
 */
function shutdownFirebug()
{
    try
    {
        if (Firebug.isDetached())
            Firebug.chrome.close();
    }
    catch (exc)
    {
        window.dump("shutdownFirebug FAILS: "+exc+"\n");
    }

    Firebug.shutdown();
}

// ************************************************************************************************
}})();<|MERGE_RESOLUTION|>--- conflicted
+++ resolved
@@ -203,76 +203,6 @@
 
         Firebug.LoadManager.loadCore(function coreInitialize()
         {
-<<<<<<< HEAD
-            var firebugScope = // pump the objects from this scope down into module loader
-            {
-                window : window,
-                Firebug: Firebug,
-                fbXPCOMUtils: fbXPCOMUtils,
-                FBL: FBL,
-                FirebugReps: FirebugReps,
-                FBTrace: FBTrace,
-                domplate: domplate,
-                setTimeout: function(fn, delay) { return window.setTimeout(fn, delay); }, // bind window via closure
-                clearTimeout: function(timeout) { return window.clearTimeout(timeout); }, // bind window via closure
-                setInterval: function(fn, delay) { return window.setInterval(fn, delay); }, // bind window via closure
-                clearInterval: function(timeout) { return window.clearInterval(timeout); }, // bind window via closure
-            };
-            var uid = Math.random();  // to give each XUL window its own loader (for now)
-            var config = {
-                context:"Firebug "+uid, // TODO XUL window id on FF4.0+
-                baseUrl: "resource://firebugModules/",
-                onDebug: function() {
-                    if (!this.FBTrace)
-                    {
-                        // traceConsoleService is a global of |window| frome trace.js.
-                        // on the first call we use it to get a ref to the Cu.import module object
-                        this.FBTrace = traceConsoleService.getTracer("extensions.firebug");
-                    }
-                    this.FBTrace.sysout.apply(this.FBTrace,arguments);
-                },
-                onError: function()
-                {
-                    Cu.reportError(arguments[0]);
-                    if (!this.FBTrace)
-                    {
-                        // traceConsoleService is a global of |window| frome trace.js.
-                        // on the first call we use it to get a ref to the Cu.import module object
-                        this.FBTrace = traceConsoleService.getTracer("extensions.firebug");
-                    }
-                    this.FBTrace.sysout.apply(this.FBTrace,arguments);
-                },
-                waitSeconds: 0,
-                debug: true,
-                /* edit: function(errorMsg, errorURL, errorLineNumber)
-                {
-                    window.alert(errorMsg+" "+errorURL+"@"+errorLineNumber);
-                },
-                edit: function(context, url, module)
-                {
-                    FBTrace.sysout("opening window modal on "+url);
-                    var a = {url: url};
-                    return window.showModalDialog("chrome://firebug/content/external/editors.xul",{}, "resizable:yes;scroll:yes;dialogheight:480;dialogwidth:600;center:yes");
-                }
-                */
-            };
-            var loader = new ModuleLoader(firebugScope, config);
-
-            var defaultPanels = // this will pull in all the rest of the code by dependencies
-                [
-                 "tabContext.js",
-                 "sourceBox.js",
-                 "script.js",
-                ];
-
-            // FIXME need dynamic loading here
-                defaultPanels.push("javascriptmodule.js");
-            //
-                defaultPanels.push("debugger.js");
-
-            loader.define(defaultPanels, function delay(){
-=======
->>>>>>> 8c9340fb
                 Firebug.completeInitialize(tempPanelTypes);
         });
     },
